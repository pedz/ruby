--- conflicted
+++ resolved
@@ -1160,16 +1160,12 @@
 }
 
 
-<<<<<<< HEAD
-/* :nodoc: */
-=======
 /*
  *  call-seq:
  *     obj <=> other -> 0 or nil
  *
  *  Returns 0 if obj === other, otherwise nil.
  */
->>>>>>> b88a5027
 static VALUE
 rb_obj_cmp(VALUE obj1, VALUE obj2)
 {
