--- conflicted
+++ resolved
@@ -1,13 +1,7 @@
 #define RUBY_VERSION "1.8.8"
-<<<<<<< HEAD
-#define RUBY_RELEASE_DATE "2010-08-16"
-#define RUBY_VERSION_CODE 188
-#define RUBY_RELEASE_CODE 20100816
-=======
 #define RUBY_RELEASE_DATE "2010-08-19"
 #define RUBY_VERSION_CODE 188
 #define RUBY_RELEASE_CODE 20100819
->>>>>>> a62f73e0
 #define RUBY_PATCHLEVEL -1
 
 #define RUBY_VERSION_MAJOR 1
@@ -15,11 +9,7 @@
 #define RUBY_VERSION_TEENY 8
 #define RUBY_RELEASE_YEAR 2010
 #define RUBY_RELEASE_MONTH 8
-<<<<<<< HEAD
-#define RUBY_RELEASE_DAY 16
-=======
 #define RUBY_RELEASE_DAY 19
->>>>>>> a62f73e0
 
 #define NO_STRING_LITERAL_CONCATENATION 1
 #ifdef RUBY_EXTERN
