<<<<<<< HEAD
=======
Fri May 27 08:47:26 2011  Hidetoshi NAGAI  <nagai@ai.kyutech.ac.jp>

	* thread.c (ppoll): typo bug fix.

Fri May 27 08:35:04 2011  Hidetoshi NAGAI  <nagai@ai.kyutech.ac.jp>

	* ext/tk/lib/tk.rb: hang-up at exit before calling Tk.mainloop.

	* ext/tk/lib/tk/extconf.rb: cannot make on MinGW [Ruby 1.9 - Bug #4141].

Thu May 27 00:34:07 2011  James Edward Gray II  <jeg2@ruby-lang.org>

    * lib/csv.rb: Enhance each() to support Enumerator.

Thu May 26 10:32:11 2011  James Edward Gray II  <jeg2@ruby-lang.org>

    * lib/csv.rb: Documentation improvements from Ysiad Ferreiras.
      [Ruby 1.9 - Bug #4785]

>>>>>>> e65e24bd
Thu May 26 15:42:02 2011  Cezary Baginski <cezary.baginski@gmail.com>

	* lib/xmlrpc/parser.rb (FaultException): fix to_s and inspect

	* test/xmlrpc/parser.rb: test for the above

Wed May 25 11:54:31 2011  Eric Hodel  <drbrain@segment7.net>

	* ext/curses/curses.c:  Remove color constants block.
	  [Ruby 1.9 - Bug #4748]

Wed May 25 09:56:45 2011  Eric Hodel  <drbrain@segment7.net>

	* ext/curses/curses.c:  Add missing documentation for button state, MIN
	  and MAX comments.  Add Curses. to TABSIZE= and ESCDELAY= methods.
	  [Ruby 1.9 - Bug #4747]

Wed May 25 09:35:31 2011  Eric Hodel  <drbrain@segment7.net>

	* lib/benchmark.rb:  Restore nodoc for Benchmark::Job and
	  Benchmark::Report.  [Ruby 1.9 - Bug #4726]

Wed May 25 09:29:38 2011  Eric Hodel  <drbrain@segment7.net>

	* lib/net/pop.rb:  Hide implementation details from RDoc.
	  [Ruby 1.9 - Bug #4711]

Wed May 25 09:26:29 2011  Eric Hodel  <drbrain@segment7.net>

	* lib/net/ftp.rb:  Add :nodoc: for private methods.
	  [Ruby 1.9 - Bug #4710]

Wed May 25 09:19:17 2011  Eric Hodel  <drbrain@segment7.net>

	* ext/zlib/zlib.c:  Fix Document-method declarations.  Improve
	  Zlib::GzipFile's method catalog.  [Ruby 1.9 - Bug #4695]

Wed May 25 08:22:12 2011  Eric Hodel  <drbrain@segment7.net>

	* lib/erb.rb:  Hide documentation for implementation details of ERB.
	  [Ruby 1.9 - Bug #4694]

Wed May 25 07:58:14 2011  Nobuyoshi Nakada  <nobu@ruby-lang.org>

	* lib/tempfile.rb (Tempfile.{mkdir,rmdir}): revert for backward
	  compatibility.

Wed May 25 07:13:12 2011  Nobuyoshi Nakada  <nobu@ruby-lang.org>

	* spec/README: update the description.

Wed May 25 07:12:16 2011  Nobuyoshi Nakada  <nobu@ruby-lang.org>

	* lib/tempfile.rb (Tempfile.{lock,unlock}_tempfile): refactor.

Tue May 24 17:30:36 2011  NARUSE, Yui  <naruse@ruby-lang.org>

	* spec/README: fix typo.
	  patched by bowsersenior. https://github.com/ruby/ruby/pull/24

Tue May 24 07:06:34 2011  Hidetoshi NAGAI  <nagai@ai.kyutech.ac.jp>

	* ext/tk/lib/tk.rb: fail to start Tk.mainloop (exit immediately) on
	  some environment (reported on [ruby-talk:381444]).

	* ext/tk/lib/tk/canvas.rb: support creating a canvas item object from
	  an item ID number.

	* ext/tk/lib/tk/image.rb: import documents which are pull-requested.
	  [Ruby 1.9 - Feature #4595]

	* ext/tk/lib/tk/extconf.rb: search directories for 64bit library (e.g.
	  /usr/lib64), add some new configure options (see README.tcltklib),
	  and bug fix.

	* ext/tk/lib/tk/README.tcltklib: modify docs for some new configure
	  options.

Tue May 24 04:01:46 2011  Aaron Patterson <aaron@tenderlovemaking.com>

	* lib/yaml.rb: switch default YAML engine to Psych, old syck engine
	  may be enabled via YAML::ENGINE.yamler = "syck". [ruby-core:36374]

Mon May 23 09:45:26 2011  Hiroshi Nakamura  <nahi@ruby-lang.org>

	* include/ruby/defines.h (CASEFOLD_FILESYSTEM): Revert r30508. Forgot to
	  include this file in the commit r31692. __APPLE__ is not
	  CASEFOLD_FILESYSTEM again, from this time.

Mon May 23 10:01:02 2011  Martin Bosslet  <Martin.Bosslet@googlemail.com>

	* ext/openssl/ossl_asn1.c: Do not parse zero-tagged values as EOC. Do
	not let current length become negative for infinite length constructed
	values. Support constructed values of length zero. Added tests.

Mon May 23 09:19:53 2011  Eric Hodel  <drbrain@segment7.net>

	* lib/net/smtp.rb:  Document Net::SMTP::Response.  Patch by J.R. Garcia.
	  [Ruby 1.9 - Bug #4768]

Mon May 23 09:03:52 2011  Shota Fukumori  <sorah@tubusu.net>

	* lib/test/unit/parallel.rb: Never Ignore SIGINT. When received
	Interrupt, immediately puts result and exit. [ruby-dev:43571]

	* lib/test/unit.rb: When received Interrupt, wait results from workers
	and collect them. [ruby-dev:43571]

Mon May 23 09:08:07 2011  Eric Hodel  <drbrain@segment7.net>

	* lib/mathn.rb:  Improve documentation.  Patch by Sandor Szucs.
	  [Ruby 1.9 - Bug #4767]

Mon May 23 08:45:55 2011  Eric Hodel  <drbrain@segment7.net>

	* lib/ostruct.rb:  Improve documentation.  Patch by Franklin Webber.
	  [Ruby 1.9 - Bug #4761]

Mon May 23 08:35:24 2011  Eric Hodel  <drbrain@segment7.net>

	* hash.c:  Improve documentation of Hash#key.  Patch by Utkarsh
	  Kukreti.  [Ruby 1.9 - Bug #4760]

Mon May 23 08:32:59 2011  Eric Hodel  <drbrain@segment7.net>

	* enumerator.c:  Improve documentation.  Patch by Dave Copeland.
	  [Ruby 1.9 - Bug #4757]

Mon May 23 07:19:45 2011  Martin Bosslet  <Martin.Bosslet@googlemail.com>

	* NEWS (openssl): Infinite length support. Different behavior of
	Constructive and Primitive constructors.

Mon May 23 06:58:33 2011  Martin Bosslet  <Martin.Bosslet@googlemail.com>

	* ext/openssl/ossl_asn1.c: Forbid Constructives whose value is not an
	Array to prevent segfault. Added test.

Mon May 23 06:33:17 2011  Martin Bosslet  <Martin.Bosslet@googlemail.com>

	* ext/openssl/ossl_asn1.c: Forbid Constructive without infinite
	length. This also prevents a segfault. Added test and improved
	documentation.

Mon May 23 05:58:14 2011  Martin Bosslet  <Martin.Bosslet@googlemail.com>

	* ext/openssl/ossl_asn1.c: Fix decoding of infinite length values.
	Simplified ossl_asn1_decode0 by splitting it into three separate
	functions. Add tests.
	[Ruby 1.9 - Bug #4374][ruby-core:35123]

Mon May 23 04:03:46 2011  Martin Bosslet  <Martin.Bosslet@googlemail.com>

	* ext/openssl/ossl_asn1.c (ossl_asn1_initialize): Allow creation of
	Constructives with an explicit tag_class parameter without
	automatically setting tagging to :EXPLICIT. Fixes a bug when encoding
	infinite length primitive values.

Mon May 23 04:03:46 2011  Martin Bosslet  <Martin.Bosslet@googlemail.com>

	* ext/openssl/ossl_asn1.c (ossl_asn1_cons_to_der): Add an additional
	EOC for infinite length Constructives that are supposed to be encoded
	with explicit tagging. Also tabify method correctly.

Mon May 23 03:44:39 2011  Martin Bosslet  <Martin.Bosslet@googlemail.com>

	* ext/openssl/ossl_asn1.c (ossl_asn1data_to_der): Remove redundant
	flag tmp_cons.

Mon May 23 00:35:00 2001  Kenta Murata  <mrkn@mrkn.jp>

	* bignum.c (dump_bignum, bigmul1_balance, big_split, biglsh_bang,
	  bigrsh_bang, big_split3, bigmul1_toom3, bigmul0): implement Toom3 (Toom-Cook)
	  multiplication.

	* include/ruby/defines.h: add format prefixes for BDIGIT and BDIGIT_DBL.

Sun May 22 23:24:02 2011  Martin Bosslet  <Martin.Bosslet@googlemail.com>

	* ext/openssl/ossl_asn1.c: Instead of rb_intern use static symbols to
	improve performance.

Sun May 22 21:56:51 2011  Martin Bosslet  <Martin.Bosslet@googlemail.com>

	* ext/openssl/ossl_asn1.c: Use OpenSSL constants V_ASN1_xxx instead of
	hardcoded numbers for initializing class_tag_map.

Sun May 22 21:29:29 2011  Hiroshi Nakamura  <nahi@ruby-lang.org>

	* include/ruby/defines.h (CASEFOLD_FILESYSTEM): Revert r30508. See #4255.
	  Now __APPLE__ is not CASEFOLD_FILESYSTEM again.

	* load.c (loaded_feature_path, rb_feature_p, load_lock): Revert r30508.
	  See #4255. Make $LOADED_FEATURES scanning case-sensitive again.

Sun May 22 18:59:27 2011  Hiroshi Nakamura  <nahi@ruby-lang.org>

	* ext/openssl/ossl_asn1.c(ossl_asn1_default_tag): avoid using RCLASS_SUPER
	  to make it compilable. Plus, tabify and change variable definition style.

Sun May 22 18:26:43 2011  Nobuyoshi Nakada  <nobu@ruby-lang.org>

	* gc.c (vm_xcalloc): use calloc provided by platforms.
	  fixes #4754

Sun May 22 11:44:53 2011  Eric Hodel  <drbrain@segment7.net>

	* ext/pty/pty.c:  Improve documentaton.  Patch by David Copeland.
	  [Ruby 1.9 - Bug #4756]

Sun May 22 11:26:39 2011  Eric Hodel  <drbrain@segment7.net>

	* lib/timeout.rb:  Improve documentation.  Patch by David Copeland.
	  [Ruby 1.9 - Bug #4755]

Sun May 22 11:21:41 2011  Eric Hodel  <drbrain@segment7.net>

	* lib/ipaddr.rb:  Improve documentation.  Patch by Sandor Szucs.
	  [Ruby 1.9 - Bug #4753]

Sun May 22 11:14:40 2011  Eric Hodel  <drbrain@segment7.net>

	* lib/forwardable.rb:  Document def_delegator.  Patch by Sandor Szucs.
	  [Ruby 1.9 - Bug #4752]

Sun May 22 11:11:41 2011  Eric Hodel  <drbrain@segment7.net>

	* lib/fileutils.rb:  Document block behavior of FileUtils.cd.  Patch by
	  Bil Kleb.  [Ruby 1.9 - Bug #4751]

Sun May 22 11:07:47 2011  Eric Hodel  <drbrain@segment7.net>

	* ext/curses/curses.c:  Complete documentation.  Patch by Vincent
	  Batts.  [Ruby 1.9 - Bug #4748]

Sun May 22 09:29:43 2011  KOSAKI Motohiro  <kosaki.motohiro@gmail.com>

	* test/ruby/test_rubyoptions.rb (TestRubyOptions#test_set_program_name):
	  use spawn. it prevent that other tests inherit renamed $0.

Sun May 22 08:57:13 2011  Martin Bosslet  <Martin.Bosslet@googlemail.com>

	* ext/openssl/ossl_asn1.c: Default tag lookup in constant time via hash
	instead of previous linear algorithm.
	[Ruby 1.9 - Feature #4309][ruby-core:34813]

Sun May 22 07:54:16 2011  Martin Bosslet  <Martin.Bosslet@googlemail.com>

	* ext/openssl/ossl_digest.c: Explain DSS and DSS1 in documentation.

Sun May 22 07:10:25 2011  Martin Bosslet  <Martin.Bosslet@googlemail.com>

	* test/openssl/test_pkey_dsa.rb: Add tests for sign/verify.

Sun May 22 06:07:17 2011  Martin Bosslet  <Martin.Bosslet@googlemail.com>

	* test/openssl/test_x509cert.rb: Merge DSA-related tests from ruby_1_8
	branch.

Sun May 22 04:11:12 2011  KOSAKI Motohiro  <kosaki.motohiro@gmail.com>

	* thread.c (Init_Thread): add a code comment why the meaningless
	  line is necessary.

Sun May 22 01:35:12 2011  Tadayoshi Funaba  <tadf@dotrb.org>

	* ext/date/date_core.c: modified documentation.

Sat May 21 22:46:26 2011  Tadayoshi Funaba  <tadf@dotrb.org>

	* ext/date/date_strftime(date_strftime_with_tmx): "%v" means "%e-%b-%Y".

Sat May 21 22:14:35 2011  KOSAKI Motohiro  <kosaki.motohiro@gmail.com>

	* io.c (rb_io_extract_modeenc): accept combination hash and
	  File::Constants. (eg. File.open('yo', :mode => File::WRONLY))
	  [Feature #4742][ruby-core:36338]
	* test/ruby/test_io.rb (TestIO#test_open_mode): new test.

Sat May 21 21:44:14 2011  Tadayoshi Funaba  <tadf@dotrb.org>

	* test/date/test_switch_hitter.rb: new.

Sat May 21 21:18:29 2011  Tadayoshi Funaba  <tadf@dotrb.org>

	* ext/date/date_{core,parse}.c: moved nearly all core code from ext/date/lib.
	* ext/date/lib/{date,date/format}.rb: removed nearly all code.

Sat May 21 02:58:46 2011  Eric Hodel  <drbrain@segment7.net>

	* ext/.document:  Add curses to documented extensions.
	* ext/curses/curses.c:  Improve documentation.  Patch by Vincent Batts.
	  [Ruby 1.9 - Bug #4747]

Sat May 21 02:51:01 2011  Eric Hodel  <drbrain@segment7.net>

	* ext/bigdecimal/lib/bigdecimal/util.rb:  Improve documentation.  Patch
	  by Pete Higgins.  [Ruby 1.9 - Bug #4746]

Sat May 21 02:44:10 2011  Eric Hodel  <drbrain@segment7.net>

	* ext/bigdecimal/lib/bigdecimal/jacobian.rb:  Document isEqual.  Patch
	  by Kuba Fietkiewicz.  [Ruby 1.9 - Bug #4744]

Sat May 21 02:22:34 2011  Eric Hodel  <drbrain@segment7.net>

	* ext/date/lib/date/format.rb:  Document date formats.  Patch by
	  Clinton Nixon.  [Ruby 1.9 - Bug #4743]

Fri May 20 05:15:19 2011  Nobuhiro Iwamatsu  <iwamatsu@nigauri.org>

	* gc.c: Fix build on m68k by 'error: too few arguments to
	  function 'mark_locations_array''.

Fri May 20 04:23:42 2011  Eric Hodel  <drbrain@segment7.net>

	* lib/scanf.rb:  Improve documentation.  Patch by Gabe McArthur.
	  [Ruby 1.9 - Bug #4735]

Fri May 20 00:58:01 2011  Nobuyoshi Nakada  <nobu@ruby-lang.org>

	* enc/trans/ibm737-tbl.rb: greek code page.  fixes #4738

Thu May 19 14:44:05 2011  NAKAMURA Usaku  <usa@ruby-lang.org>

	* test/ruby/test_signal.rb (test_signal_requiring): skip on Windows.
	  we can send SIGINT only to pid 0 and the process itself.

Thu May 19 09:07:08 2011  Nobuyoshi Nakada  <nobu@ruby-lang.org>

	* lib: revert r31635-r31638 and untabify with expand(1).

Thu May 19 07:47:26 2011  Martin Bosslet  <Martin.Bosslet@googlemail.com>

	* test/openssl/test_pkey_rsa.rb: Add tests for sign/verify.

Thu May 19 07:19:16 2011  Martin Bosslet  <Martin.Bosslet@googlemail.com>

	* ext/openssl/ossl_pkey.c: Add documentation.

Thu May 19 07:06:56 2011  Eric Hodel  <drbrain@segment7.net>

	* lib/benchmark.rb:  Fix indentation.
	* lib/net/imap.rb:  Fix indentation of regular expressions.

Thu May 19 06:36:11 2011  Eric Hodel  <drbrain@segment7.net>

	* lib/net/imap.rb:  Fix indentation of EOF for heredoc.
	* lib/debug.rb (Commands):  Fix indentation of EOHELP for heredoc.

Thu May 19 06:30:38 2011  Eric Hodel  <drbrain@segment7.net>

	* lib/mkmf.rb:  Fix indentation of EOM for heredoc.

Thu May 19 06:16:41 2011  Eric Hodel  <drbrain@segment7.net>

	* lib:  Convert tabs to spaces for ruby files per
	  http://redmine.ruby-lang.org/projects/ruby/wiki/DeveloperHowto#coding-style
	  Patch by Steve Klabnik [Ruby 1.9 - Bug #4730]
	  Patch by Jason Dew [Ruby 1.9 - Feature #4718]

Thu May 19 06:06:07 2011  Eric Hodel  <drbrain@segment7.net>

	* lib/cgi/util.rb:  Improve documentation.  Patch by Clinton Nixon.
	  [Ruby 1.9 - Bug #4733]
	* lib/cgi/core.rb:  ditto
	* lib/cgi/cookie.rb:  ditto

Thu May 19 06:02:21 2011  Eric Hodel  <drbrain@segment7.net>

	* lib/tempfile.rb:  Document Dir.mkdir and Dir.rmdir.  Patch by Clinton
	  Nixon.  [Ruby 1.9 - Bug #4728]

Thu May 19 05:57:52 2011  Eric Hodel  <drbrain@segment7.net>

	* encoding.c:  Improve documentation for Encoding#default_external and
	  Encoding#default_internal.

Wed May 18 22:45:26 2011  Nobuyoshi Nakada  <nobu@ruby-lang.org>

	* ext/io/console/lib/console/size.rb (IO#console_size): new
	  method.  (EXPERIMENTAL)

Wed May 18 22:41:51 2011  Nobuyoshi Nakada  <nobu@ruby-lang.org>

	* internal.h: add for internal use only.

Wed May 18 22:36:43 2011  Nobuyoshi Nakada  <nobu@ruby-lang.org>

	* eval.c (setup_exception): internal exception should be hidden

Wed May 18 20:25:04 2011  KOSAKI Motohiro  <kosaki.motohiro@gmail.com>

	* lib/timeout.rb (Timeout#timeout): don't leak "execution expired"
	  exception. [Bug #4283] [ruby-core:34534].

Wed May 18 06:09:24 2011  Eric Hodel  <drbrain@segment7.net>

	* lib/cmath.rb:  Add some examples and improve documentation.  Patch by
	  Sandor Szucs.  [Ruby 1.9 - Bug #4727]

Wed May 18 05:40:31 2011  Eric Hodel  <drbrain@segment7.net>

	* lib/benchmark.rb:  Remove nodoc from Benchmark::Job and
	  Benchmark::Report.  Patch by Sandor Szucs.  [Ruby 1.9 - Bug #4726]

Wed May 18 05:29:26 2011  Eric Hodel  <drbrain@segment7.net>

	* lib/webrick/compat.rb:  Improve documentation.  Patch by Sandor
	  Szucs.  [Ruby 1.9 - Bug #4725]

Wed May 18 05:10:35 2011  Eric Hodel  <drbrain@segment7.net>

	* lib/tracer.rb:  Improve documentation.  Patch by Richard Ramsden.
	  [Ruby 1.9 - Feature #4720]

Wed May 18 04:53:41 2011  Eric Hodel  <drbrain@segment7.net>

	* lib/cmath.rb:  Improve documentation.  Patch by Jason Dew.
	  [Ruby 1.9 - Feature #4717]

Wed May 18 04:50:24 2011  Eric Hodel  <drbrain@segment7.net>

	* lib/net/ftp.rb:  Improve documentation.  Patch by Vincent Batts.
	  [Ruby 1.9 - Bug #4710]

Wed May 18 03:14:49 2011  Eric Hodel  <drbrain@segment7.net>

	* test/test_singleton.rb:  Add tests from lib/singleton.rb.  Patch by
	  Pete Higgins.  [Ruby 1.9 - Bug #4715]

Wed May 18 03:03:07 2011  Eric Hodel  <drbrain@segment7.net>

	* lib/singleton.rb:  Improve documentation.  Patch by Pete Higgins.
	  [Ruby 1.9 - Bug #4709]

Tue May 17 21:24:04 2011  KOSAKI Motohiro  <kosaki.motohiro@gmail.com>

	* thread.c (rb_mutex_lock): remove remove_signal_thread_list() call.
	  It's meaningless because lock_interrupt doesn't call
	  add_signal_thread_list().

Tue May 17 20:20:49 2011  KOSAKI Motohiro  <kosaki.motohiro@gmail.com>

	* vm_core.h (rb_thread_struct): add volatile to
	  transition_for_lock because it is not protected by lock.

Tue May 17 20:08:53 2011  NAKAMURA Usaku  <usa@ruby-lang.org>

	* LEGAL (missing/{elf,tgamma,lgamma_r}.c): they've been replaced by
	  public domain implementations.

	* LEGAL (vsnprintf.c): it has moved to srcdir from missing/.

	* LEGAL (missing/crypt.c): list its original license.

Tue May 17 19:54:26 2011  KOSAKI Motohiro  <kosaki.motohiro@gmail.com>

	* LEGAL (configure): add missing/setproctitle.c

Tue May 17 19:35:01 2011  KOSAKI Motohiro  <kosaki.motohiro@gmail.com>
	Fix FreeBSD test failure.

	* test/ruby/test_rubyoptions.rb (TestRubyOptions#test_set_program_name):
	  use ps -o command instead of ps -o cmd. FreeBSD doesn't support
	  -o cmd option.

Tue May 17 08:04:26 2011  Martin Bosslet  <Martin.Bosslet@googlemail.com>

	* ext/openssl/ossl_digest.c: Add documentation.

Tue May 17 07:14:58 2011  Eric Hodel  <drbrain@segment7.net>

	* lib/net/http.rb:  Improve documentation of proxy configuration
	  methods.  Patch by Alf Mikula.  [Ruby 1.9 - Bug #4714]

Tue May 17 07:09:01 2011  Eric Hodel  <drbrain@segment7.net>

	* lib/net/pop.rb:  Improve documentation.  Patch by Vincent Batts.
	  [Ruby 1.9 - Bug #4711]
	* lib/net/telnet.rb:  ditto

Tue May 17 07:00:41 2011  Eric Hodel  <drbrain@segment7.net>

	* lib/net/http.rb:  Fix nodoc for Net::HTTP::version_1_1?.  Patch by
	  Alf Mikula.  [Ruby 1.9 - Bug #4713]

Tue May 17 06:56:26 2011  Eric Hodel  <drbrain@segment7.net>

	* lib/optparse.rb:  Add link to make_switch to improve documentation.
	  Patch by David Copeland.  [Ruby 1.9 - Bug #4708]

Tue May 17 06:50:40 2011  Eric Hodel  <drbrain@segment7.net>

	* lib/observer.rb:  Improve documentation.  Patch by David Copeland.
	  [Ruby 1.9 - Bug #4707]

Tue May 17 06:42:53 2011  Eric Hodel  <drbrain@segment7.net>

	* lib/logger.rb:  Improve documentation.  Patch by David Copeland.
	  [Ruby 1.9 - Bug #4706]

Tue May 17 06:28:14 2011  Eric Hodel  <drbrain@segment7.net>

	* lib/gserver.rb:  Improve documentation.  Patch by David Copeland.
	  [Ruby 1.9 - Bug #4705]

Tue May 17 06:21:15 2011  Eric Hodel  <drbrain@segment7.net>

	* lib/cgi.rb: Add toplevel documentation to class CGI
	* lib/cgi/session.rb: Add overview documentation to CGI::Cookie
	* lib/cgi/html.rb:  Don't add CGI::TagMaker documentation to CGI.
	  Patch by David Copeland.  [Ruby 1.9 - Bug #4704]
	* lib/cgi/core.rb:  Clean up CGI documentation.  Patch by David
	  Copeland.  [Ruby 1.9 - Bug #4704]
	* lib/cgi/cookie.rb:  Clean up CGI::Cookie documentation.  Patch by
	  David Copeland.  [Ruby 1.9 - Bug #4704]

Tue May 17 05:52:30 2011  Eric Hodel  <drbrain@segment7.net>

	* ext/digest: Improve documentation of Digest, Digest::HMAC and
	  Digest::SHA2.  Patch by Pete Higgins.  [Ruby 1.9 - Bug #4702]

Tue May 17 03:51:42 2011  Eric Hodel  <drbrain@segment7.net>

	* lib/abbrev.rb:  Hide copyright and revision information from RDoc.
	  Inspired by patch from David Copeland, bug #4703.

Tue May 17 03:33:21 2011  Eric Hodel  <drbrain@segment7.net>

	* lib/timeout.rb (module Timeout):  Hide internal constants.  Patch by
	  Pete Higgins.  [Ruby 1.9 - Bug #4701]

Mon May 16 11:21:09 2011  NAKAMURA Usaku  <usa@ruby-lang.org>

	* configure.in, win32/Makefile.sub (RUBY_SO_NAME): add CPU as prefix
	  of RUBY_SO_NAME on x64/ia64 mswin/mingw.
	  [Feature #4602]

Mon May 16 08:00:05 2011  Eric Hodel  <drbrain@segment7.net>

	* lib/rdoc.rb:  Update to RDoc 3.6.1, allows OpenSSL::Digest to be
	  found.

Mon May 16 05:49:54 2011  Eric Hodel  <drbrain@segment7.net>

	* lib/drb/acl.rb:  Add documentation.

Mon May 16 05:13:20 2011  Martin Bosslet  <Martin.Bosslet@googlemail.com>

	* ext/openssl/ossl_asn1.c: Add documentation.

Mon May 16 00:32:05 2011  KOSAKI Motohiro  <kosaki.motohiro@gmail.com>

	* test/ruby/test_signal.rb (TestSignal#test_signal_process_group):
	  skip if the platform doesn't have :pgroup capability. (i.e. skip
	  if mswin32)

Sun May 15 23:53:31 2011  KOSAKI Motohiro  <kosaki.motohiro@gmail.com>

	* include/ruby/intern.h: resurrect old rb_fd_copy().
	* thread.c (rb_fd_copy): ditto.

Sun May 15 23:45:11 2011  KOSAKI Motohiro  <kosaki.motohiro@gmail.com>

	* include/ruby/intern.h: remove rb_fd_copy() to rb_fd_dup() and
	  rb_w32_fdcopy() to rb_w32_fd_dup().
	* win32/win32.c: ditto.
	* thread.c: ditto.

Sun May 15 22:26:39 2011  CHIKANAGA Tomoyuki  <nagachika00@gmail.com>

	* signal.c (rb_f_kill): accept '-SIGXXX' style signal with Symbol or
	  implicit convertion with #to_str. [ruby-dev:43169] fixes #4362
	* test/ruby/test_signal.rb (test_signal_process_group): add a test
	  for send signal to process group.

Sun May 15 21:22:35 2011  CHIKANAGA Tomoyuki  <nagachika00@gmail.com>

	* cont.c (cont_init): clear macihne_stack_start/end of saved thread to
	  prevent mark machine stack of GC'ed Thread. root Fiber is not
	  initialized by fiber_init().
	  based on a patch by Serge Balyuk [ruby-core:35891] fixes #4612
	* test/ruby/test_fiber.rb (test_gc_root_fiber): add test for it.

Sun May 15 21:04:29 2011  Nobuyoshi Nakada  <nobu@ruby-lang.org>

	* transcode.c (econv_init): revert r31353.  [ruby-dev:43512]

Sun May 15 03:39:35 2011  Eric Hodel  <drbrain@segment7.net>

	* ext/zlib/zlib.c:  Improve documentation.  Patch by Vincent Batts.
	  [Ruby 1.9 - Bug #4695]

Sun May 15 03:23:46 2011  Eric Hodel  <drbrain@segment7.net>

	* lib/erb.rb:  Document ERB::Compiler.  Patch by Simon Chiang.
	  [Ruby 1.9 - Bug #4694]

Sun May 15 00:58:47 2011  KOSAKI Motohiro  <kosaki.motohiro@gmail.com>
	fix mswin32 build error.

	* missing/setproctitle.c: oadd #ifdef HAVE_UNISTD_H.
	* win32/Makefile.sub (MISSING): add setproctitle.obj

Sat May 14 22:45:28 2011  KOSAKI Motohiro  <kosaki.motohiro@gmail.com>

	* missing/setproctitle.c: add to include "ruby/util.h".

Sat May 14 19:52:22 2011  KOSAKI Motohiro  <kosaki.motohiro@gmail.com>

	* test/ruby/test_rubyoptions.rb (TestRubyOptions#test_set_program_name):
	  add for $0 test.

Sat May 14 19:50:46 2011  KOSAKI Motohiro  <kosaki.motohiro@gmail.com>

	* missing/setproctitle.c (compat_init_setproctitle): use
	  ruby_strdup() instead of strdup().

Sat May 14 19:37:31 2011  KOSAKI Motohiro  <kosaki.motohiro@gmail.com>

	* include/ruby/missing.h: add setproctitle() declaration.
	* missing/setproctitle.c: added.
	* configure.in: add check for missing/setproctitle.c.

	* ruby.c (ruby_process_options): add to call compat_init_setproctitle().
	* ruby.c (set_arg0): remove all platform specific code. it's
	  moved to missing/setproctitle.c.
	* ruby.c (origarg): remove len field. It's no longer used.
	* ruby.c (get_arglen): removed.

	This patch makes a lot of cleanup set_arg0 related code and fixes
	[Feature #4689].

Sat May 14 17:42:21 2011  CHIKANAGA Tomoyuki  <nagachika00@gmail.com>

	* process.c (rb_proc_times): improve documentation.
	  [ruby-core:35785] fixes #4581, reported by Andrew Grimm.

Sat May 14 12:12:54 2011  Martin Bosslet  <Martin.Bosslet@googlemail.com>

	* test/openssl/test_pkey_dsa.rb: Add basic tests and tests that
	  ensure new public key PEM encoding behavior and ensure backward
	  compatibility.
	  [Ruby 1.9 - Bug #4422] [ruby-core:35328]
	* test/openssl/test_pkey_rsa.rb: Remove line with 'puts'.

Sat May 14 12:06:49 2011  Eric Hodel  <drbrain@segment7.net>

	* lib/rdoc/context.rb (class RDoc):  Fix infinite loop caused by
	  re-encountering BasicObject.

Sat May 14 10:32:36 2011  Martin Bosslet  <Martin.Bosslet@googlemail.com>

	* test/openssl/test_pkey_rsa.rb: Add tests that ensure new public key
	  encoding behavior and also ensure backward compatibility.
	  [Ruby 1.9 - Bug #4421] [ruby-core:35327]

Sat May 14 09:50:10 2011  Eric Hodel  <drbrain@segment7.net>

	* lib/yaml/dbm.rb:  Add documentation.  Patch by Justin Collins.
	  [Ruby 1.9 - Bug #4693]
	* lib/yaml/store.rb:  ditto

Sat May 14 09:31:43 2011  Eric Hodel  <drbrain@segment7.net>

	* lib/rdoc.rb: Updated to RDoc 3.6

Sat May 14 07:30:29 2011  Aaron Patterson <aaron@tenderlovemaking.com>

	* ext/psych/lib/psych.rb: released a new gem, so increasing version.

Sat May 14 05:08:32 2011  Martin Bosslet  <Martin.Bosslet@googlemail.com>

	* ext/openssl/ossl_digest.c
	* ext/openssl/ossl_pkey.c
	* ext/openssl/ossl_pkey.h
	* test/openssl/pkey/test_pkey_rsa.rb
	  Reverted premature commit. Sorry for the noise!

Sat May 14 05:02:58 2011  Eric Hodel  <drbrain@segment7.net>

	* lib/uri.rb:  Add toplevel documentation.  Patch by Vincent Batts.
	  [Ruby 1.9 - Bug #4690]

Sat May 14 04:19:06 2011  Martin Bosslet  <Martin.Bosslet@googlemail.com>

	* NEWS: Describe altered behaviour for RSA and DSA public key
	  encoding. [Ruby 1.9 - Bug #4421, Bug #4422]
	  [ruby-core:35327,35328]

Sat May 14 02:57:52 2011  Eric Hodel  <drbrain@segment7.net>

	* lib/ipaddr.rb (unless Socket):  Document valid*? methods.  Patch by
	  Sebastian Martinez.  [Ruby 1.9 - Feature #4687]

Sat May 14 02:54:04 2011  Eric Hodel  <drbrain@segment7.net>

	* lib/rexml/functions.rb:  Add some documentation for REXML::Functions.
	  Patch by Sebastian Martinez.  [Ruby 1.9 - Feature #4688]

Sat May 14 02:51:42 2011  Eric Hodel  <drbrain@segment7.net>

	* lib/resolv.rb:  Hide private method and state-tracking constants from
	  RDoc.  Patch by Mark Turner.  [Ruby 1.9 - Feature #4691]

Fri May 13 19:23:21 2011  URABE Shyouhei  <shyouhei@ruby-lang.org>

	* numeric.c (flo_coerce): Add #flo_coerce documentation.
	  Patch by Sebastian Martinez.
	  https://github.com/ruby/ruby/pull/21

Fri May 13 18:42:22 2011  URABE Shyouhei  <shyouhei@ruby-lang.org>

	* README.EXT: fix typo.  Patch by William Blackerby.
	  https://github.com/ruby/ruby/pull/19

	* README.EXT.ja: ditto.

Fri May 13 15:22:34 2011  NAKAMURA Usaku  <usa@ruby-lang.org>

	* win32/win32.c (rb_w32_select): check invalid handle before doing
	  select operations.  see [ruby-dev:43513], [ruby-dev:43535]

Fri May 13 08:34:00 2011  Eric Hodel  <drbrain@segment7.net>

	* lib/rdoc/rdoc.rb:  Output summary after documentation report.
	* lib/rdoc/stats/normal.rb:  Don't output information for users when
	  we're not on a TTY

Fri May 13 07:49:02 2011  Eric Hodel  <drbrain@segment7.net>

	* lib/fileutils.rb:  Hide internal methods from RDoc.  Patch by Darragh
	  Curran.  [Ruby 1.9 - Bug #4684]

Fri May 13 07:36:23 2011  Eric Hodel  <drbrain@segment7.net>

	* lib/webrick/httpservlet/erbhandler.rb:  Add documentation.

Fri May 13 07:04:33 2011  Eric Hodel  <drbrain@segment7.net>

	* lib/mathn.rb:  Fix indentation.  Patch by Jason Dew.
	  [Ruby 1.9 - Feature #4682]

Fri May 13 06:50:43 2011  Eric Hodel  <drbrain@segment7.net>

	* lib/mathn.rb:  Add documentation.  Patch by Jason Dew.  [Ruby 1.9 -
	  Feature #4667]

Fri May 13 05:44:19 2011  Eric Hodel  <drbrain@segment7.net>

	* lib/logger.rb (class Logger):  Document Logger#datetime_format.
	  Patch by Sergio Gil Perez de la Manga.  [Ruby 1.9 - Bug #4678]

Fri May 13 05:39:11 2011  Eric Hodel <drbrain@segment7.net>

	* re.c (Init_Regexp): Document option constants.  Patch by Vincent
	  Batts.  [Ruby 1.9 - Bug #4677]
	* lib/uri/common.rb (module URI):  Documentation for URI.  Patch by
	  Vincent Batts.  [Ruby 1.9- Bug #4677]
	* lib/uri/ftp.rb (module URI):  ditto
	* lib/uri/generic.rb (module URI):  ditto
	* lib/uri/http.rb (module URI):  ditto
	* lib/uri/https.rb (module URI):  ditto
	* lib/uri/ldap.rb (module URI):  ditto
	* lib/uri/ldaps.rb (module URI):  ditto
	* lib/uri/mailto.rb (module URI):  ditto
	* process.c (Init_process):  Document Process constants.  Patch by
	  Vincent Batts.  [Ruby 1.9- Bug #4677]

Fri May 13 05:16:38 2011  Eric Hodel  <drbrain@segment7.net>

	* lib/rss/atom.rb (module RSS):  Document URIs.  Patch by Mark Turner.
	  [Ruby 1.9 - #4671]
	* lib/rss/rss.rb (module RSS):  Document exception classes.  Patch by
	  Mark Turner.  [Ruby 1.9 - #4671]

Fri May 13 02:15:18 2011  KOSAKI Motohiro  <kosaki.motohiro@gmail.com>

	* io.c (select_internal): remove unused variable (interrupt_flag).

Thu May 12 18:24:34 2011  Kouhei Sutou  <kou@clear-code.com>

	* configure.in: limit to "T" type for prefix of external symbols
	  because x86_64-w64-mingw32-gcc on Debian GNU/Linux generates the
	  following symbol:
	    0000000068483390 D _GLOBAL__F__conftest_external

	  Approved by nobu.

Thu May 12 14:50:52 2011  NAKAMURA Usaku  <usa@ruby-lang.org>

	* test/dl/test_base.rb (Fiddle::LIBC_SO): its always msvc*.dll on
	  mswin/mingw.

Thu May 12 14:47:53 2011  NAKAMURA Usaku  <usa@ruby-lang.org>

	* lib/mkmf.rb (Logging.postpone): copy only when tmporary logfile
	  exists.

Thu May 12 12:24:22 2011  Nobuhiro Iwamatsu  <iwamatsu@nigauri.org>

	* ext/openssl/ossl_ssl.c: By trunk@31346, function check of SSLv2 is
	  executed.
	  However, the problem is not revised in this.
	  This adds the control of using function of SSLv2 in made macro by
	  function check.

Thu May 12 08:10:46 2011  Eric Hodel  <drbrain@segment7.net>

	* lib/set.rb (class Set):  Add nodoc to internal-use methods.  Patch
	  by Pete Higgins.  [Ruby 1.9 - Bug #4665]

Thu May 12 08:01:14 2011  Martin Bosslet  <Martin.Bosslet@googlemail.com>

	* ext/openssl/ossl_pkey_ec.c: Allow encryption when PEM-encoding
	  Elliptic Curve private keys.
	  [ruby-core:35329] [Bug #4423]

Thu May 12 07:54:59 2011  Eric Hodel  <drbrain@segment7.net>

	* object.c (rb_obj_equal):  Add documentation.  Patch by Vincent Batts.
	  [Ruby 1.9 - Bug #4664]
	* lib/rexml:  ditto
	* lib/mkmf.rb:  ditto
	* ext/socket/lib/socket.rb:  ditto

Thu May 12 07:30:08 2011  Eric Hodel  <drbrain@segment7.net>

	* Various .document files: Update .document files to match files which
	  have documentation.

Thu May 12 07:18:45 2011  Martin Bosslet  <Martin.Bosslet@googlemail.com>

	* ext/openssl/ossl_pkey_dsa.c: Use generic X.509 SubjectPublicKeyInfo
	  format for PEM-encoding DSA public keys.
	  [ruby-core:35328] [Bug #4422]

Thu May 12 06:27:31 2011  Martin Bosslet  <Martin.Bosslet@googlemail.com>

	* ext/openssl/ossl_pkey_rsa.c: Use generic X.509 SubjectPublicKeyInfo
	  format for encoding RSA public keys.
	  [ruby-core:35327] [Bug #4421]

Wed May 11 19:45:27 2011  Keiju Ishitsuka  <keiju@ishitsuka.com>

	* lib/forwardable.rb: support 'delegate :foo => :bar' for to meet
	  by specification of RDOC.

Wed May 11 08:36:38 2011  Eric Hodel  <drbrain@segment7.net>

	* lib/webrick: Add documentation for WEBrick::HTTPAuth

Wed May 11 03:06:35 2011  Eric Hodel  <drbrain@segment7.net>

	* lib/rss.rb: Add documentation for RSS.  Patch by Steve Klabnik.
	  [Ruby 1.9 - Bug #4663]

Tue May 10 14:50:32 2011  Shota Fukumori  <sorah@tubusu.net>

	* lib/test/unit.rb: Add option for hiding skip messages when test
	  ends. #4657

	* test/testunit/test_hideskip.rb, test/testunit/test4test_hideskip.rb:
	  test for above.

Tue May 10 10:53:04 2011  Eric Hodel  <drbrain@segment7.net>

	* common.mk (rdoc): Add rdoc-coverage rule

Tue May 10 09:13:21 2011  Eric Hodel  <drbrain@segment7.net>

	* lib/webrick: Add Documentation

Tue May 10 04:22:09  Eric Hodel  <drbrain@segment7.net>

	* lib/webrick/log.rb: Hide copyright info from ri
	* lib/webrick/httpstatus.rb: ditto
	* lib/webrick/htmlutils.rb: ditto
	* lib/webrick/httpversion.rb: ditto
	* lib/webrick/version.rb: ditto
	* lib/webrick/httpauth/userdb.rb: ditto
	* lib/webrick/httpauth/authenticator.rb: ditto
	* lib/webrick/accesslog.rb: ditto

Mon May  9 20:57:13 2011  Tadayoshi Funaba  <tadf@dotrb.org>

	* test/ruby/test_{complex,rational}.rb: added tests.

Mon May  9 20:29:44 2011  Tadayoshi Funaba  <tadf@dotrb.org>

	* complex.c (string_to_c_internal): a refactoring.

Mon May  9 18:33:05 2011  NARUSE, Yui  <naruse@ruby-lang.org>

	* string.c: Improve documentation for String#start_with? and
	  String#end_with?. fixes #4652
	  patched by Andrew Grimm <andrew.j.grimm at gmail.com>

Mon May  9 13:49:00 2011  Kenta Murata  <mrkn@mrkn.jp>

	* complex.c (string_to_c_internal): support scientific notation.
	  patched by Tinco Andringa. https://github.com/ruby/ruby/pull/16
	  [ruby-core:36046][Bug #4655]

Mon May  9 11:52:48 2011  NARUSE, Yui  <naruse@ruby-lang.org>

	* numeric.c (int_ord): remove K&R style.
	  patched by Daehyub Kim. https://github.com/ruby/ruby/pull/17

Sun May  8 22:17:24 2011  Tadayoshi Funaba  <tadf@dotrb.org>

	* test/ruby/test_{complex2,complexrational}.rb: use skip.
	* test/date/*.rb: ditto.

Sun May  8 21:02:31 2011  Tadayoshi Funaba  <tadf@dotrb.org>

	* test/ruby/test_{complex2,complexrational}.rb: NEVER SKIP.

Sun May  8 21:01:21 2011  Tadayoshi Funaba  <tadf@dotrb.org>

	* test/date/test_date_base.rb: fixed.

Sun May  8 20:54:11 2011  Tadayoshi Funaba  <tadf@dotrb.org>

	* test/date/*.rb: NEVER SKIP.

Sun May  8 20:37:33 2011  Tadayoshi Funaba  <tadf@dotrb.org>

	* test/date/*.rb: reverted 31432.

Sun May  8 20:32:43 2011  Tadayoshi Funaba  <tadf@dotrb.org>

	* test/date/*.rb: reverted 31483.

Sun May  8 19:39:16 2011  KOSAKI Motohiro  <kosaki.motohiro@gmail.com>

	* thread_pthread.c (native_cond_timedwait): add to care EINTR.
	* thread_pthread.c (thread_timer): remove EINTR check.

Sun May  8 19:04:15 2011  Tadayoshi Funaba  <tadf@dotrb.org>

	* lib/time.rb (xmlschema): avoid passing any negative numbers.

Sun May  8 18:40:03 2011  Tadayoshi Funaba  <tadf@dotrb.org>

	* ext/date/date_{parse,strptime}.c: introduced some macros.

Sun May  8 17:17:13 2011  Tadayoshi Funaba  <tadf@dotrb.org>

	* test/date/*.rb: use skip /w messages.

Sun May  8 17:04:55 2011  Tadayoshi Funaba  <tadf@dotrb.org>

	* ext/date/lib/date/format.rb (_httpdate): omitted to call zone_to_diff.

Sun May  8 16:56:19 2011  Tadayoshi Funaba  <tadf@dotrb.org>

	* ext/date/date_core.c (date_s_test_*): use macros.

Sun May  8 10:24:16 2011  KOSAKI Motohiro  <kosaki.motohiro@gmail.com>

	* thread_pthread.c: cleanup signal_thread_list related ifdef.
	  1) we don't have to use #ifdef FOO-PLATFORM directly 2) About
	  half #ifdef didn't care symbian properly.

Sun May  8 05:19:37 2011  KOSAKI Motohiro  <kosaki.motohiro@gmail.com>

	* test/io/wait/test_io_wait.rb: Linux socketpair(2) only support
	  AF_UNIX, but windows socketpair doesn't support it. we can't
	  avoid platform check. sigh!

Sun May  8 00:13:05 2011  KOSAKI Motohiro  <kosaki.motohiro@gmail.com>

	* test/io/wait/test_io_wait.rb: use Socket.pair instead of pipe.
	  Windows can only treat a socket.

Sat May  7 22:43:48 2011  KOSAKI Motohiro  <kosaki.motohiro@gmail.com>

	* thread.c (rb_fd_zero): remove redundant zero fill.

Sat May  7 22:38:04 2011  KOSAKI Motohiro  <kosaki.motohiro@gmail.com>

	* thread.c (rb_fd_init): remove volatile qualifier.

Sat May  7 22:34:29 2011  KOSAKI Motohiro  <kosaki.motohiro@gmail.com>

	* thread.c (rb_fd_init_copy): new internal api. It provide efficient
	  copy constructor semantics.
	* thread.c (do_select): use rb_fd_init_copy().

Sat May  7 15:18:06 2011  KOSAKI Motohiro  <kosaki.motohiro@gmail.com>
	fix incorrect native_cond_signal call when deadlock was detected.

	* thread.c (lock_func): decrement cond_waiting if timeout was happen.

Sat May  7 18:28:37 2011  Nobuyoshi Nakada  <nobu@ruby-lang.org>

	* thread_pthread.c (USE_MONOTONIC_COND): check the availability
	  more strictly.

	* thread_pthread.h (rb_thread_cond_t): ditto.

Sat May  7 15:15:10 2011  KOSAKI Motohiro  <kosaki.motohiro@gmail.com>

	fix win32 native_cond_timedwait() makes SIGSEGV.

	* thread_win32.h (rb_thread_cond_struct): add prev field instead of
	  last. (ie cond_event_entry is now using double linked list instead of
	  single)
	* thread_win32.c (cond_event_entry): add prev field.

	* thread_win32.c (__cond_timedwait): remove entry properly if timeout
	  was happen.

	* thread_win32.c (native_cond_signal): change for double linked list.
	* thread_win32.c (native_cond_broadcast): ditto.
	* thread_win32.c (native_cond_initialize): ditto.

Sat May  7 12:41:04 2011  KOSAKI Motohiro  <kosaki.motohiro@gmail.com>
	fix mutex deadlock test hang-up.

	* thread_win32.c (abs_timespec_to_timeout_ms): fix 1000x calculation
	  mistake. (ie fix hang-up native_cond_timedwait())

Sat May  7 03:14:13 2011  KOSAKI Motohiro  <kosaki.motohiro@gmail.com>

	sleep_cond use monotonic time if possible.

	* thread_pthread.c (native_thread_init): change sleep_cond
	  attribute to monotonic.
	* thread_pthread.c (native_sleep): use native_cond_timeout().

	* thread_pthread.c (native_cond_timeout): add overflow care.
	* thread_win32.c (native_cond_timeout): ditto.

Sat May  7 02:49:12 2011  KOSAKI Motohiro  <kosaki.motohiro@gmail.com>
	  fix win32 compile error.

	* thread_win32.c (RB_CONDATTR_CLOCK_MONOTONIC): define
	  RB_CONDATTR_CLOCK_MONOTONIC always.
	* thread_pthread.c (RB_CONDATTR_CLOCK_MONOTONIC): ditto.

Sat May  7 02:29:41 2011  KOSAKI Motohiro  <kosaki.motohiro@gmail.com>

	  mutex: deadlock check timeout use monotonic time.

	* thread_pthread.c (native_cond_timeout): new internal api.
	  it calculate a proper time for argument of native_cond_timedwait().
	* thread_win32.c (native_cond_timeout): ditto.

	* thread_pthread.c (thread_timer): use native_cond_timeout()
	  instead of get_ts.
	* thread.c (lock_func): ditto.

	* thread_pthread.c (get_ts): removed. use native_cond_timeout().
	* thread.c (init_lock_timeout): ditto.

Sat May  7 01:54:21 2011  KOSAKI Motohiro  <kosaki.motohiro@gmail.com>

	* thread_pthread.c (get_ts): add monotonic clock capability.
	* thread_pthread.c (rb_thread_create_timer_thread): use monotonic
	  clock if possible.

Sat May  7 01:43:37 2011  KOSAKI Motohiro  <kosaki.motohiro@gmail.com>

	* thread_pthread.h (rb_thread_cond_t): add clockid field. it's
	  no longer an alias of pthread_cond_t.
	* thread_pthread.c: adapt new rb_thread_cond_t type.
	* thread.c (mutex_alloc): ditto.
	* thread_win32.c (native_cond_initialize): ditto.
	* configure.in: add check for pthread_cond_attr_setclock() and
	  clockid_t type.

Fri May  6 23:29:47 2011  KOSAKI Motohiro  <kosaki.motohiro@gmail.com>

	* thread.c (rb_wait_for_single_fd): use ppoll() instead of poll()
	  if possible. based on a patch from Eric Wong. [ruby-core:36003].

Fri May  6 23:13:43 2011  KOSAKI Motohiro  <kosaki.motohiro@gmail.com>

	* configure.in: remove nanosleep check. we no longer use it.
	  r20124 removed last usage.

Fri May  6 22:35:56 2011  Nobuyoshi Nakada  <nobu@ruby-lang.org>

	* ext/syck/rubyext.c (mktime_do): extra digits are not used.

Fri May  6 17:43:07 2011  NARUSE, Yui  <naruse@ruby-lang.org>

	* ext/syck/rubyext.c (mktime_do): remove unused variable offset.

	* ext/syck/syck.h: use #ifdef instead of #if DEBUG.

Fri May  6 16:27:33 2011  NARUSE, Yui  <naruse@ruby-lang.org>

	* ext/date/date_core.c (DAY_IN_NANOSECONDS): refix: 31438.
	  check with LONG_MAX and cast as long; without this the calculation
	  will be done as int and overflow.

Fri May  6 15:01:11 2011  URABE Shyouhei  <shyouhei@ruby-lang.org>

	* ext/syck/rubyext.c (mktime_do): avoid buffer overrun, by
	  silently ignoring lesser significant digits.  Required buffer
	  length can be computable so you might at first think of
	  allocating enough memory space on the fly using alloca().  That
	  is a wrong idea because when using alloca there is always risk
	  of integer overflow.  A function that accepts outer-process
	  resources like this should not blindly trust its inputs.  In
	  this particular case we just want to generate milliseconds
	  resolution by strtod() so the string in question needs no more
	  length than what we originally have.  Ignoring lesser
	  significant digits should suffice I believe.

Fri May  6 14:25:53 2011  Tinco Andringa <mail@tinco.nl>

	* ext/syck/rubyext.c (mktime_do): YAML.load time correctly parse
	  usecs smaller than 1 fixes #4571

Thu May  5 22:23:34 2011  KOSAKI Motohiro  <kosaki.motohiro@gmail.com>

	* thread_pthread.c (native_mutex_reinitialize_atfork): removed
	  unused macro.
	* thread_win32.c (native_mutex_reinitialize_atfork): ditto.

Thu May  5 22:09:39 2011  Nobuyoshi Nakada  <nobu@ruby-lang.org>

	* ext/date/date_core.c (DAY_IN_NANOSECONDS): long long int is not
	  available on all platforms.

Thu May  5 17:36:31 2011  CHIKANAGA Tomoyuki  <nagachika00@gmail.com>

	* eval.c (frame_func_id): store result of method_entry_of_iseq() to
	  cfp->me because method_entry_of_iseq() might become expensive.

Thu May  5 15:03:51 2011  CHIKANAGA Tomoyuki  <nagachika00@gmail.com>

	* eval.c (frame_func_id): __method__ return different name from
	  methods defined by Module#define_method with a same block.
	  [ruby-core:35386] fixes #4606
	* eval.c (method_entry_of_iseq): new helper function. search control
	  frame stack for a method entry which has given iseq.
	* test/ruby/test_method.rb: add tests for #4696

Wed May  4 22:13:09 2011  KOSAKI Motohiro  <kosaki.motohiro@gmail.com>

	* benchmark/bm_vm4_pipe.rb: Reduced iterations. Too slow benchmark
	  is bad.
	* benchmark/bm_vm4_thread_pass.rb: ditto.

Wed May  4 22:08:22 2011  KOSAKI Motohiro  <kosaki.motohiro@gmail.com>

	* test/date/test_date_base.rb: don't use no message skip().

Wed May  4 21:11:28 2011  KOSAKI Motohiro  <kosaki.motohiro@gmail.com>

	* benchmark/bm_io_select2.rb: reduce number of using file
	  descriptors. because gdb need some fds.

Wed May  4 19:00:59 2011  KOSAKI Motohiro  <kosaki.motohiro@gmail.com>

	* thread.c (rb_wait_for_single_fd): Fix wrong return value.
	* test/-ext-/wait_for_single_fd/test_wait_for_single_fd.rb
	  (TestWaitForSingleFD#test_wait_for_closed_pipe): test for it.

Wed May  4 18:46:39 2011  KOSAKI Motohiro  <kosaki.motohiro@gmail.com>

	* ext/-test-/wait_for_single_fd: New. for testing
	  rb_wait_for_single_fd() internal function.
	  The patch was written by Eric Wong. [ruby-core:35991]

	* test/-ext-/wait_for_single_fd/test_wait_for_single_fd.rb: ditto.

Wed May  4 12:46:25 2011  KOSAKI Motohiro  <kosaki.motohiro@gmail.com>

	* thread.c (rb_wait_for_single_fd): Added POLLNVAL check.
	  based on a patch from Eric Wong at [ruby-core:35991].

Wed May  4 11:51:01 2011  KOSAKI Motohiro  <kosaki.motohiro@gmail.com>

	* io.c (rb_f_select): remove useless ifdef.

Wed May  4 11:42:47 2011  KOSAKI Motohiro  <kosaki.motohiro@gmail.com>

	* ext/socket/init.c (wait_connectable): fix error handling code.
	  RB_WAITFD_OUT is turned on even though an error occur.

Wed May  4 10:12:39 2011  KOSAKI Motohiro  <kosaki.motohiro@gmail.com>

	* ext/readline/readline.c (readline_event): use rb_wait_for_single_fd().
	The patch was written by Eric Wong. [Ruby 1.9 - Feature #4531]

Wed May  4 10:10:28 2011  KOSAKI Motohiro  <kosaki.motohiro@gmail.com>

	* ext/socket/init.c (wait_connectable): use rb_wait_for_single_fd().
	  The patch was written by Eric Wong. [Ruby 1.9 - Feature #4531]

	* ext/socket/init.c (try_wait_connectable, wait_connectable_ensure):
	  removed.

Wed May  4 10:07:48 2011  KOSAKI Motohiro  <kosaki.motohiro@gmail.com>

	* ext/io/wait/wait.c (io_wait): use rb_wait_for_single_fd().
	  The patch was written by Eric Wong. [Ruby 1.9 - Feature #4531]

Wed May  4 10:01:27 2011  KOSAKI Motohiro  <kosaki.motohiro@gmail.com>

	* thread.c (rb_wait_for_single_fd): new. poll(2) based backend for
	  rb_wait_for_single_fd().
	  Now only Linux uses it.

	The patch was written by Eric Wong. [Ruby 1.9 - Feature #4531]

Wed May  4 09:56:57 2011  KOSAKI Motohiro  <kosaki.motohiro@gmail.com>

	* thread.c (rb_wait_for_single_fd): new.
	* thread.c (select_single): select(2) based backend for
	  rb_wait_for_single_fd().

	* io.c (make_writeconv): use rb_wait_for_single_fd() instead of
	  rb_thread_fd_select().
	* io.c (rb_io_wait_readable): ditto.
	* thread.c (rb_thread_wait_fd_rw): ditto.

	* io.c (wait_readable): removed.
	* thread.c (init_set_fd): new helper function.
	* include/ruby/io.h (RB_WAITFD_IN, RB_WAITFD_PRI, RB_WAITFD_OUT):
	  new constant for rb_single_wait_fd().

	The patch was written by Eric Wong. [Ruby 1.9 - Feature #4531]

Wed May  4 08:04:59 2011  Aaron Patterson <aaron@tenderlovemaking.com>

	* ext/psych/lib/psych/visitors/yaml_tree.rb: fix time dumping so that
	  Syck can load UTC times that Psych dumps.

Wed May  4 07:33:00 2011  KOSAKI Motohiro  <kosaki.motohiro@gmail.com>

	* thread.c (rb_fd_copy): fix wrong argument.This issue was pointed
	  out by Eric Wong. [ruby-core:35982]

Tue May  3 20:29:33 2011  KOSAKI Motohiro  <kosaki.motohiro@gmail.com>

	* test/fileutils/test_fileutils.rb (TestFileUtils#test_chmod_symbol_mode):
	  Skip sticky bit test if the platform is FreeBSD. It doesn't allow to
	  change sticky bit if a target is regular file.

Tue May  3 18:23:57 2011  Yuki Sonoda (Yugui)  <yugui@yugui.jp>

	* test/date/test_date.rb (TestDate#test_coerce):
	  test for [ruby-core:35127].

Tue May  3 04:27:53 2011  Nobuyoshi Nakada  <nobu@ruby-lang.org>

	* thread.c (rb_thread_select): preserve errno if no error
	  occurred.

Tue May  3 03:57:04 2011  Nobuyoshi Nakada  <nobu@ruby-lang.org>

	* include/ruby/intern.h (rb_w32_fdcopy): add prototype.  fixes
	  #4640

Mon May  2 01:02:04 2011  KOSAKI Motohiro  <kosaki.motohiro@gmail.com>

	* lib/fileutils.rb (FileUtils#chmod): accept symbolic mode argument.
	  The patch was written by takkanm. [ruby-core:26029][Feature #2190]

	* lib/fileutils.rb (FileUtils#fu_mode): new helper function.
	* lib/fileutils.rb (FileUtils#symbolic_modes_to_i): ditto.
	* lib/fileutils.rb (FileUtils#mode_mask): ditto.
	* lib/fileutils.rb (FileUtils#user_mask): ditto.

	* test/fileutils/test_fileutils.rb (TestFileUtils#test_chmod_symbol_mode):
	  new test for the above symbolic mode.
	* test/fileutils/test_fileutils.rb (TestFileUtils#test_chmod_R): ditto.

Mon May  2 00:36:12 2011  KOSAKI Motohiro  <kosaki.motohiro@gmail.com>

	* ext/socket/init.c (rsock_connect): add to care EINTR. based
	  on a patch from Eric Wong at [ruby-core:35621][Bug #4555]

Sun May  1 01:06:24 2011  KOSAKI Motohiro  <kosaki.motohiro@gmail.com>

	* thread.c (rb_thread_select): release GVL while waiting select().

Sat Apr 30 23:10:15 2011  KOSAKI Motohiro  <kosaki.motohiro@gmail.com>

	* win32/win32.c (rb_w32_fdcopy): New. This can copy even though
	  fdset size exceed FD_SETSIZE.
	* include/ruby/intern.h (rb_fd_copy): use rb_w32_fdcopy()

Sat Apr 30 20:18:43 2011  KOSAKI Motohiro  <kosaki.motohiro@gmail.com>

	* thread.c (do_select): Change argument type to rb_fdset_t.
	  Now do_select() is free from unexpected hangup if
	  HAVE_RB_FD_INIT=1 [Bug #4636]

	* thread.c (rb_thread_fd_select, rb_thread_wait_fd_rw):
	  adapt new argument type.

	* thread.c (rb_thread_select): make dummy implementation.

Sat Apr 30 20:16:53 2011  KOSAKI Motohiro  <kosaki.motohiro@gmail.com>

	* thread.c (rb_fd_copy): Change function argument. Now
	  rb_fd_copy() has fully copy semantics.
	* include/ruby/intern.h: ditto.

Sat Apr 30 20:11:47 2011  KOSAKI Motohiro  <kosaki.motohiro@gmail.com>

	* include/ruby/intern.h (rb_thread_select): mark as deprecated.

	* ext/io/wait/wait.c (wait_readable): use rb_thread_fd_select
	  instead of rb_thread_select.
	* ext/socket/init.c (wait_connectable0): ditto.
	* ext/readline/readline.c (readline_event): ditto.
	* io.c (rb_io_wait_readable, wait_readable, rb_io_wait_writable,
	  wait_writable): ditto.

Sat Apr 30 20:06:36 2011  KOSAKI Motohiro  <kosaki.motohiro@gmail.com>

	* thread.c (do_select): remove useless ifdef. time calculation
	  is not heavy weight.

Sat Apr 30 16:48:36 2011  KOSAKI Motohiro  <kosaki.motohiro@gmail.com>

	* benchmark/bm_io_select3.rb: New.

Sat Apr 30 16:27:09 2011  KOSAKI Motohiro  <kosaki.motohiro@gmail.com>

	* io.c (copy_stream_body, rb_io_s_copy_stream): move rb_fd_init()
	  from copy_stream_body to rb_io_s_copy_stream. fds of passing
	  rb_fd_term() have to be guaranteed initialized.

Sat Apr 30 16:13:17 2011  KOSAKI Motohiro  <kosaki.motohiro@gmail.com>

	* benchmark/bm_io_select.rb, benchmark/bm_io_select2.rb: New.
	  based on a patch from Eric Wong at [Feature #4531]

Sat Apr 30 03:25:53 2011  KOSAKI Motohiro  <kosaki.motohiro@gmail.com>

	* test/io/wait/test_io_wait.rb: New. for testing ext/io/wait.
	  the patch was written by Eric Wong. [Feature #4531]

Sat Apr 30 00:34:56 2011  KOSAKI Motohiro  <kosaki.motohiro@gmail.com>

	* include/ruby/win32.h: remove redundant declaration of
	  rb_w32_time_subtract().

Sat Apr 30 00:16:40 2011  KOSAKI Motohiro  <kosaki.motohiro@gmail.com>

	* thread_pthread.c (gvl_init): fix hangup if GVL_SIMPLE_LOCK=1.
	  We don't have to call mutex_unlock() before initialize it!

Fri Apr 29 13:15:15 2011  KOSAKI Motohiro  <kosaki.motohiro@gmail.com>

	* thread_win32.c (native_cond_timedwait): New. r31373 caused
	  win32 build failure.

	* thread_win32.c (__cond_timedwait, abs_timespec_to_timeout_ms):
	  New helper functions.

	* win32/win32.c (rb_w32_time_subtract): rename from subtract and
	  remove static.

Fri Apr 29 10:43:09 2011  KOSAKI Motohiro  <kosaki.motohiro@gmail.com>

	* benchmark/bm_vm4_pipe.rb: Add two new benchmark for GVL
	  performance. They was written by Koichi Sasada.
	* benchmark/bm_vm4_thread_pass.rb: ditto.

Fri Apr 29 10:25:31 2011  KOSAKI Motohiro  <kosaki.motohiro@gmail.com>

	* vm_method.c (rb_clear_cache_by_class): Revert r29673. It made
	  a segmentation fault regression. [Bug #4289][ruby-core:34554].

Fri Apr 29 10:24:51 2011  Nobuyoshi Nakada  <nobu@ruby-lang.org>

	* io.c (make_writeconv): do not add textmode newline decorator if any
	  newline decorator is set already.  fixes #4618, fixes #4619

Fri Apr 29 10:17:42 2011  KOSAKI Motohiro  <kosaki.motohiro@gmail.com>

	* thread.c (lock_func): small cleanup.

Fri Apr 29 10:07:13 2011  KOSAKI Motohiro  <kosaki.motohiro@gmail.com>

	* thread.c (rb_mutex_lock, lock_func): Avoid busy loop and
	  performance regression. bm_vm3_thread_mutex.rb performance
	  change from 109.064sec to 16.331sec. [Feature #4607]

	* thread.c (init_lock_timeout): New helper function.

Thu Apr 28 16:15:49 2011  NAKAMURA Usaku  <usa@ruby-lang.org>

	* win32/{win32.c,dir.h} (rb_w32_uopendir): new API to pass UTF-8 path.

	* win32/win32.c (opendir_internal, rb_w32_opendir): extract and merge
	  common part of rb_w32_opendir() and rb_w32_uopendir().

	* dir.c (do_opendir, glob_helper): encoding.

	* dir.c (dir_initialize, do_opendir): convert path to UTF-8 and call
	  rb_w32_uopendir() instead of rb_w32_opendir() on Windows.
	  fixes #4491, reported by Joey Zhou.

Thu Apr 28 15:32:53 2011  NAKAMURA Usaku  <usa@ruby-lang.org>

	* test/dl/test_base.rb (DL::LIBC_SO): its always msvc*.dll on
	  mswin/mingw.

Thu Apr 28 06:07:06 2011  Nobuyoshi Nakada  <nobu@ruby-lang.org>

	* lib/csv.rb (CSV::open): suppress universal newline decorator.
	  fixes #4603

	* lib/csv.rb (CSV.read): no mode is needed.

Thu Apr 28 06:06:56 2011  Nobuyoshi Nakada  <nobu@ruby-lang.org>

	* io.c (rb_io_extract_modeenc, rb_f_backquote): set default text
	  mode.  fixes #4619

	* io.c (pipe_open): set universal newline decorator if needed.

Wed Apr 27 11:33:08 2011  NARUSE, Yui  <naruse@ruby-lang.org>

	* enc/trans/emoji_iso2022_kddi.trans: ISO-2022-JP-KDDI doesn't have
	  CP932 UDA. Another reason is emacs-mule: the implementation of
	  stateless-iso-2022-jp doesn't support beyond 94x94 (0x7fxx);
	  but CP932 UDA is in 7Fxx-92xx.

Wed Apr 27 07:42:44 2011  Nobuyoshi Nakada  <nobu@ruby-lang.org>

	* configure.in (STRIP): use proper toolchain.  based on a patch
	  from Jon Forums at [ruby-core:35909].  fixes #4617

Wed Apr 27 01:20:59 2011  Tadayoshi Funaba  <tadf@dotrb.org>

	* ext/date/date_core.c (date_zone_to_diff): renamed.
	* ext/date/date_parse.c: ditto.
	* ext/date/date_strptime.c: ditto.

Wed Apr 27 01:16:59 2011  Nobuyoshi Nakada  <nobu@ruby-lang.org>

	* encoding.c (enc_find): accept Encoding objects.

Wed Apr 27 00:55:56 2011  Nobuyoshi Nakada  <nobu@ruby-lang.org>

	* transcode.c (econv_opts): add newline option.

	* io.c (validate_enc_binmode, rb_io_extract_modeenc): set newline
	  decorator according to open mode.

	* transcode.c (rb_econv_prepare_options): new function, to prepare
	  econv options with newline flags.

	* include/ruby/encoding.h (ECONV_NEWLINE_DECORATOR_MASK): add.

Wed Apr 27 00:51:01 2011  Nobuyoshi Nakada  <nobu@ruby-lang.org>

	* file.c (rb_file_truncate): fix function.

	* include/ruby/win32.h (ftruncate, truncate, ftello, fseeko): non-64
	  versions on mingw are useless because they use int32_t.  fixes #4564

Wed Apr 27 00:50:33 2011  Tadayoshi Funaba  <tadf@dotrb.org>

	* ext/date/date_core.c: modified validation methods.
	* ext/date/lib/date.rb: ditto.

Wed Apr 27 00:00:37 2011  Tadayoshi Funaba  <tadf@dotrb.org>

	* ext/date/date_core.c (dt_lite_set_tmx): should get df value.

Tue Apr 26 22:34:04 2011  Tadayoshi Funaba  <tadf@dotrb.org>

	* ext/date/lib/date/format.rb (_iso8601): allowed day only civil
	  date.  disallowed separatorless day only ordinal date.

Mon Apr 25 21:31:36 2011  Nobuhiro Iwamatsu  <iwamatsu@nigauri.org>

	* ext/openssl/extconf.rb: Should check SSLv2_*method.
	  openssl compiled with "no-ssl2" the extconf don't fail
	  when running `make' having this compilation errors.
	  Patched by Laurent Arnoud. fixes #4562, #4556

Mon Apr 25 20:53:32 2011  Tajima, Akio <artonx@yahoo.co.jp>

	* win32/win32.c (kill): accept 0 only sig is SIGINT #4596

Mon Apr 25 19:59:47 2011  Tajima, Akio <artonx@yahoo.co.jp>

	* win32/win32.c (kill): accept 0 as pid, fixes #4596

Mon Apr 25 16:43:45 2011  NARUSE, Yui  <naruse@ruby-lang.org>

	* random.c (random_rand): remove unused variables.

	* struct.c (rb_struct_define_without_accessor): ditto.

	* strftime.c (rb_strftime_with_timespec): ditto.

	* sprintf.c: ditto.

	* time.c (time_asctime): remove useless GetTimeval().

	* thread_pthread.c: cast to (void *) for %p.

Mon Apr 25 11:02:11 2011  NARUSE, Yui  <naruse@ruby-lang.org>

	* ext/ripper/lib/ripper/sexp.rb: fix rdoc around sexp.
	  patched by Sho Hashimoto. fixes #4599

Mon Apr 25 08:24:04 2011  Shota Fukumori  <sorah@tubusu.net>

	* random.c (rb_f_rand, random_s_rand): RDocs for them.

Mon Apr 25 07:18:00 2011  Kenta Murata  <mrkn@mrkn.jp>

	* random.c (random_s_rand, Init_Random): Random.rand should behave as
	  Random::DEFAULT.rand rather than Kernel#rand.

	* random.c (rand_range, random_rand): rand_range function extracted
	  from random_rand function.

	* random.c (rb_f_rand): accept a Range argument as Random#rand
	  [ruby-dev:43427] #4605

Mon Apr 25 03:31:06 2011  Tadayoshi Funaba  <tadf@dotrb.org>

	* lib/time.rb: require 'date'.
	* ext/date/lib/date/format.rb: removed require line.

Mon Apr 25 03:08:39 2011  Tadayoshi Funaba  <tadf@dotrb.org>

	* ext/date/lib/date/format.rb: require 'date'.

Mon Apr 25 03:04:16 2011  Tadayoshi Funaba  <tadf@dotrb.org>

	* ext/date/lib/date/format.rb (_iso8601): added a pattern.

Mon Apr 25 02:51:22 2011  NARUSE, Yui  <naruse@ruby-lang.org>

	* ext/date/lib/date/format.rb: require 'date_core.so'.
	  date/format needs methods which are now in date_core.so.
	  This breaks make rdoc which uses Date._parse from time.rb.

Mon Apr 25 02:47:46 2011  Tadayoshi Funaba  <tadf@dotrb.org>

	* ext/date/lib/date/format.rb (_iso8601): fixed a bug of regex.

Mon Apr 25 02:12:26 2011  Tadayoshi Funaba  <tadf@dotrb.org>

	* ext/date/lib/date/format.rb: an adjustment of regex.

Mon Apr 25 01:58:50 2011  Tadayoshi Funaba  <tadf@dotrb.org>

	* ext/date/lib/date/format.rb: omitted to call _parse.

Mon Apr 25 01:03:03 2011  KOSAKI Motohiro  <kosaki.motohiro@gmail.com>

	* string.c (rb_to_id): remove unused variable.

Sun Apr 24 22:19:05 2011  Tadayoshi Funaba  <tadf@dotrb.org>

	* complex.c, rational.c: omitted some method calls.

Sun Apr 24 02:57:27 2011  Tadayoshi Funaba  <tadf@dotrb.org>

	* ext/date/date_parse.c (n2i): takes long.

Sun Apr 24 02:51:06 2011  Tadayoshi Funaba  <tadf@dotrb.org>

	* ext/date/date_parse.c: reverted.

Sun Apr 24 02:25:23 2011  NARUSE, Yui  <naruse@ruby-lang.org>

	* include/ruby/intern.h: pcc can't use __builtin_constant_p.

	* vm_exec.c: change condition.

Sun Apr 24 01:58:01 2011  NARUSE, Yui  <naruse@ruby-lang.org>

	* ext/date/date_core.c (leap_p): suppress warning: parentheses.

	* ext/date/date_core.c (date_s__parse_internal): remove unused
	  variable "str".

	* ext/date/date_parse.c (parse_ddd_cb): use RSTRING_LENINT.

	* ext/date/date_strftime.c (date_strftime_with_tmx): remove unused
	  variable.

Sun Apr 24 00:34:23 2011  Tadayoshi Funaba  <tadf@dotrb.org>

	* ext/date/date_parse.c: removed some unused macros.  use strchr()
	  instead of index().

Sat Apr 23 21:29:42 2011  Tadayoshi Funaba  <tadf@dotrb.org>

	* ext/date/date_core.c: replacement of implementation of
	  _parse.  [experimental]
	* ext/date/date_parse.c: new.
	* ext/date/lib/date/format.rb: removed ruby version of _parse.

Fri Apr 22 12:04:15 2011  NARUSE, Yui  <naruse@ruby-lang.org>

	* array.c (rb_ary_sort_bang): fix rdoc.
	  patched by burningTyger. https://github.com/ruby/ruby/pull/11

Fri Apr 22 11:49:49 2011  NARUSE, Yui  <naruse@ruby-lang.org>

	* lib/xmlrpc/create.rb (XMLRPC::Create#conv2value):
	  XML-RPC's int is 32bit int, and Fixnum also may be beyond 32bit.

	* lib/xmlrpc/create.rb (XMLRPC::Create#conv2value):
	  XML-RPC doesn't allow Infinity and NaN.
	  http://www.xmlrpc.com/spec

Fri Apr 22 04:16:14 2011  Aaron Patterson <aaron@tenderlovemaking.com>

	* ext/psych/parser.c (parse): strings from psych have proper taint
	  markings.

	* test/psych/test_tainted.rb: test for string taint

Thu Apr 21 01:30:02 2011  NARUSE, Yui  <naruse@ruby-lang.org>

	* random.c (rb_f_srand): fix rdoc: srand(0)'s 0 is a seed.
	  [ruby-core:35833] fixes #4590

Thu Apr 21 01:01:28 2011  Masaya Tarui  <tarui@ruby-lang.org>

	* win32/win32.c (CreateChild): maximum length of lpCommandLine is
	  32,768 characters, including the Unicode terminating null character.

Wed Apr 20 21:32:11 2011  Tadayoshi Funaba  <tadf@dotrb.org>

	* ext/date/date_strptime.c (date__strptime_internal): do not
	  overwrite local variables.

Wed Apr 20 14:41:28 2011  NARUSE, Yui  <naruse@ruby-lang.org>

	* string.c (rb_str_each_line): check string's length when compare
	  separator and string. [ruby-core:35815] fixes #4586

Wed Apr 20 00:02:13 2011  Nobuyoshi Nakada  <nobu@ruby-lang.org>

	* misc/ruby-mode.el (ruby-parse-partial): use position of open paren.

Tue Apr 19 01:00:21 2011  Tajima Akio <artonx@yahoo.co.jp>

	* test/ruby/test_io.rb (TestIO#test_cross_thread_close_fd):
	  skip cross thread pipe close if windows

Mon Apr 18 12:15:46 2011  NAKAMURA Usaku  <usa@ruby-lang.org>

	* test/ruby/test_range.rb (TestRange#test_step_ruby_core_35753):
	  avoid float error. [ruby-core:35804]

Sun Apr 17 00:20:14 2011  Tadayoshi Funaba  <tadf@dotrb.org>

	* ext/date/date_{core,strftime}.c: use struct tmx instead of vtm.
	* ext/date/date_tmx.h: new.

Sat Apr 16 22:23:52 2011  Tadayoshi Funaba  <tadf@dotrb.org>

	* ext/date/date_strftime.c (date_strftime_wo_timespec): changed
	  the way of validation of locale modifiers.

Sat Apr 16 21:55:12 2011  Tadayoshi Funaba  <tadf@dotrb.org>

	* ext/date/date_core.c: replacement of implementation of
	  _strptime.  [experimental]
	* ext/date/date_strptime.c: new.
	* ext/date/lib/date/format.rb: removed ruby version of _strptime.

Sat Apr 16 10:18:30 2011  Kazuhiro NISHIYAMA  <zn@mbf.nifty.com>

	* vm.c (Init_VM): suppress warning: "OPT_BASIC_OPERATIONS" is not
	  defined.

Fri Apr 15 23:41:18 2011  Kazuhiro NISHIYAMA  <zn@mbf.nifty.com>

	* ruby.c (proc_options): suppress warning:
	  "ALLOW_DEFAULT_SOURCE_ENCODING" is not defined.

Fri Apr 15 15:10:29 2011  Akinori MUSHA  <knu@iDaemons.org>

	* lib/uri/generic.rb (#route_from_path): Fix a bug where
	  URI('http://h/b/').route_to('http://h/b') wrongly returned './'
	  (should be '../b'). [Bug #4476]

Fri Apr 15 14:58:06 2011  Akinori MUSHA  <knu@iDaemons.org>

	* lib/fileutils.rb (FileUtils#touch): Fix corrupted output when
	  mtime is specified in addition to nocreate (and verbose).
	  ref [ruby-dev:43401]

Thu Apr 14 23:43:43 2011  NAKAMURA Usaku  <usa@ruby-lang.org>

	* numeric.c (ruby_float_step): wrong loop condition.
	  fixes [ruby-core:35753], reported by Joey Zhou.

	* test/ruby/test_range.rb (TestRange#test_step_ruby_core_35753):
	  test above change.

Thu Apr 14 22:48:12 2011  Nobuyoshi Nakada  <nobu@ruby-lang.org>

	* lib/test/unit.rb (Test::Unit::Options#setup_options): set possible
	  values for completion. no conversion is needed.

	* lib/test/unit.rb (Test::Unit::Runner::Worker#initialize): use
	  positional arguments instead of keyword arguments.

	* lib/test/unit.rb (Test::Unit::Runner#jobs_status): io/console may
	  not be available. use 80 as the last resort if IO#winsize and
	  COLUMNS are unavailable.

	* lib/test/unit.rb (Test::Unit::Runner::Worker#died): rename using a
	  verb.

	* lib/test/unit.rb (Test::Unit::Runner#_run_parallel): check if worker
	  is signaled and use its exit status.

	* lib/test/unit.rb (Test::Unit::Runner::Worker#dead): no longer @in
	  and @out are separated.

Thu Apr 14 21:23:29 2011  Nobuyoshi Nakada  <nobu@ruby-lang.org>

	* variable.c (rb_autoload_p): search superclasses as same as actual
	  loading.  fixes [ruby-core:35679]

Thu Apr 14 21:21:06 2011  Nobuyoshi Nakada  <nobu@ruby-lang.org>

	* include/ruby/win32.h (frexp, modf): wrongly declared as pure in
	  mingw math.h.

	* include/ruby/win32.h (ftruncate, truncate): mingw64 misses
	  prototypes.

	* win32/win32.c (rb_w32_read): suppress warning.

Thu Apr 14 19:55:54 2011  KOSAKI Motohiro  <kosaki.motohiro@gmail.com>

	* lib/fileutils.rb (FileUtils#touch): fix corrupted output when
	  FileUtils.touch(:nocreate => true, :verbose => true) case.
	  The patch was written by Hiroyuki Iwatsuki. [ruby-dev:43401]

Thu Apr 14 16:01:45 2011  Kazuhiro NISHIYAMA  <zn@mbf.nifty.com>

	* io.c (rb_f_syscall): suppress warning: "HAVE___SYSCALL" is not
	  defined.

Thu Apr 14 00:41:09 2011  CHIKANAGA Tomoyuki  <nagachika00@gmail.com>

	* thread.c (thread_fd_close_i): IOError exception should be assigned
	  to rb_thread_t::thrown_errinfo.

Wed Apr 13 20:12:26 2011  Kazuhiro NISHIYAMA  <zn@mbf.nifty.com>

	* io.c (rb_io_fdatasync): remove unused variable.

Tue Apr 12 20:54:12 2011  Tanaka Akira  <akr@fsij.org>

	* include/ruby/st.h: parenthesize macro arguments.

Tue Apr 12 19:19:50 2011  NARUSE, Yui  <naruse@ruby-lang.org>

	* lib/uri/common.rb: avoid race condition. fixes #4572

Tue Apr 12 18:07:13 2011  TAKAO Kouji  <kouji@takao7.net>

	* ext/readline/extconf.rb: --disable-libedit to disable
	  libedit. fixes #4550

Tue Apr 12 10:37:39 2011  NAKAMURA Usaku  <usa@ruby-lang.org>

	* include/ruby/win32.h: VC doesn't have ftruncate() and others, but
	  ruby needs HAVE_ macros to use our emulation functions.
	  (fix the problem of 31262)

Tue Apr 12 01:33:00 2011  Luis Lavena  <luislavena@gmail.com>

	* configure.in: properly evaluate existence of truncate, ftruncate
	  and ftello for MinGW. [ruby-core:35678]
	* win32/win32.c: rename truncate, ftruncate and ftello to avoid
	  redefinitions.
	* win32/win32.h: ditto.

Mon Apr 11 21:51:52 2011  KOSAKI Motohiro  <kosaki.motohiro@gmail.com>

	* io.c: revert r31230. Because it made a regression.
	  [ruby-core:35631]

Mon Apr 11 21:49:18 2011  KOSAKI Motohiro  <kosaki.motohiro@gmail.com>

	* test/ruby/test_io.rb: Added TestIO#test_cross_thread_close_stdio
	  and TestIO#test_cross_thread_close_fd.
	  The patch was written by Eric Wong. [ruby-core:35669]

Mon Apr 11 21:15:54 2011  KOSAKI Motohiro  <kosaki.motohiro@gmail.com>

	* file.c (rb_group_member): kill 256K of stack usage.
	  the patch was written by Eric Wong. [ruby-core:35699]

Mon Apr 11 07:24:13 2011  Eric Hodel  <drbrain@segment7.net>

	* ext/openssl/ossl.c:  Fix typo, document version constants.

Sun Apr 10 22:23:45 2011  Tanaka Akira  <akr@fsij.org>

	* include/ruby/ruby.h: parenthesize macro arguments.

Sat Apr  9 23:31:47 2011  Shota Fukumori  <sorah@tubusu.net>

	* ext/stringio/stringio.c (strio_each, strio_readlines):
	  Use `NUM2LONG` instead of `FIX2INT`. Fixes [ruby-dev:43395].

Sat Apr  9 23:22:27 2011  Shota Fukumori  <sorah@tubusu.net>

	* ext/stringio/stringio.c (strio_each):
	  Fix exception message and don't raise immediately if block is not
	  given.
	  Fixes [ruby-dev:43394].

	* test/stringio/test_stringio.rb (test_each_line_limit_0):
	  Fix test for above.

Sat Apr  9 21:54:15 2011  Shota Fukumori  <sorah@tubusu.net>

	* ext/stringio/stringio.c (strio_each, strio_readlines):
	  limit must not be zero. Fixes [ruby-dev:43392].

	* test/stringio/test_stringio.rb: Add tests for above.

Sat Apr  9 18:01:36 2011  Tanaka Akira  <akr@fsij.org>

	* include/ruby/util.h: parenthesize macro arguments.

Fri Apr  8 16:01:56 2011  NARUSE, Yui  <naruse@ruby-lang.org>

	* ext/stringio/stringio.c (strio_getline): check whether str is
	  a string when str and lim are given.
	  https://twitter.com/watson1978/status/56225052152168449

Thu Apr  7 20:03:52 2011  Tanaka Akira  <akr@fsij.org>

	* include/ruby/io.h: parenthesize macro arguments.

Wed Apr  6 21:08:31 2011  Tanaka Akira  <akr@fsij.org>

	* include/ruby/intern.h: parenthesize macro arguments.

Wed Apr  6 15:12:40 2011  NARUSE, Yui  <naruse@ruby-lang.org>

	* ext/openssl/ossl_pkey_dh.c (ossl_dh_initialize):
	  pop pushed error after each try of reading. fixes #4550

	* ext/openssl/ossl_pkey_dsa.c (ossl_dsa_initialize): ditto.

	* ext/openssl/ossl_pkey_ec.c (ossl_ec_initialize): ditto.

Wed Apr  6 11:36:44 2011  NARUSE, Yui  <naruse@ruby-lang.org>

	* ext/openssl/ossl_pkey_rsa.c (ossl_rsa_initialize):
	  pop pushed error after each try of reading. fixes #4550

Tue Apr  5 20:33:43 2011  Tanaka Akira  <akr@fsij.org>

	* include/ruby/encoding.h: parenthesize macro arguments.

Mon Apr  4 22:02:16 2011  KOSAKI Motohiro  <kosaki.motohiro@gmail.com>

	* ext/io/nonblock/nonblock.c (io_nonblock_set): Avoid F_SETFL if
	  we're not changing the O_NONBLOCK bit. F_SETFL is an expensive
	  operation since it needs to affect all processes with the same
	  file object.
	  The patch is written by Eric Wong. [ruby-core:35556]

Mon Apr  4 21:41:26 2011  KOSAKI Motohiro  <kosaki.motohiro@gmail.com>

	* io.c (rb_io_syswrite): While local FS writes are usually
	  buffered, the buffers can be full or the file opened with
	  O_SYNC. IO#syswrite can also be used on blocking IOs
	  (pipe/socket) just like IO#write.
	  The patch is written by Eric Wong. [ruby-core:35554]

Mon Apr  4 11:50:40 2011  NAKAMURA Usaku  <usa@ruby-lang.org>

	* test/test_tempfile.rb: simply ignore platform dependent testcases
	  instead of skipping.

Sun Apr  3 22:52:22 2011  CHIKANAGA Tomoyuki  <nagachika00@gmail.com>

	* ext/syslog/syslog.c: improve rdoc.
	  a patch by Jonas Pfenniger. [ruby-core:35592] fixes #4545

Sun Apr  3 22:10:09 2011  Tanaka Akira  <akr@fsij.org>

	* ext/zlib/zlib.c: parenthesize macro arguments.

Sun Apr  3 21:33:58 2011  KOSAKI Motohiro  <kosaki.motohiro@gmail.com>

	* configure.in: disable fdatasync again on Mac OS X.
	  [ruby-core:35493][Bug #4500]

Sun Apr  3 21:16:20 2011  KOSAKI Motohiro  <kosaki.motohiro@gmail.com>

	* io.c (io_reopen): IO#close releases GVL if possible.
	  close() may block for certain file types (NFS, SO_LINGER
	  sockets, inotify), so let other threads run. The patch was
	  created by Eric Wong [ruby-core:35555][Bug #4527]

	* io.c (fptr_finalize): ditto.

	* io.c (maygvl_fclose): new.
	* io.c (nogvl_fclose): ditto.
	* io.c (maygvl_close): ditto.
	* io.c (nogvl_close): ditto.

Fri Apr  1 22:25:50 2011  Tanaka Akira  <akr@fsij.org>

	* ext/syslog/syslog.c: parenthesize macro arguments.

Fri Apr 1 18:53:06 2011  NAKAMURA, Hiroshi  <nahi@ruby-lang.org>

	* lib/webrick/cookie.rb (WEBrick::Cookie.parse): 'white space is
	  permitted between tokens' according to RFC2965. Though 'Netscape
	  spec' does not define the syntax clearly, make it tolerant as a
	  server. As a real-world example, rest-client gem sends
	  'Cookie: foo=1;bar=2'

	* test/webrick/test_cookie.rb (test_parse_non_whitespace): test it.

Fri Apr  1 13:19:20 2011  Nobuyoshi Nakada  <nobu@ruby-lang.org>

	* vm_core.h (RUBY_VM_CHECK_INTS_TH): merge a patch by ko1
	  in [ruby-dev:43373].

Thu Mar 31 23:15:46 2011  Nobuyoshi Nakada  <nobu@ruby-lang.org>

	* misc/ruby-mode.el (ruby-brace-to-do-end, ruby-do-end-to-brace):
	  adjust space between block beginning and block arguments

Thu Mar 31 20:42:05 2011  Tanaka Akira  <akr@fsij.org>

	* ext/strscan/strscan.c:  parenthesize macro arguments.

Thu Mar 31 18:06:12 2011  Shugo Maeda  <shugo@ruby-lang.org>

	* vm_insnhelper.c (vm_get_ev_const): should ignore crefs with
	  the NODE_FL_CREF_PUSHED_BY_EVAL flag.

Thu Mar 31 16:49:56 2011  Shugo Maeda  <shugo@ruby-lang.org>

	* vm_insnhelper.c (vm_get_ev_const): search root cref properly.
	  [ruby-dev:43365]

Thu Mar 31 14:50:25 2011  Shugo Maeda  <shugo@ruby-lang.org>

	* eval.c (rb_mod_s_constants): should ignore crefs with
	  the NODE_FL_CREF_PUSHED_BY_EVAL flag.

Wed Mar 30 22:55:47 2011  Nobuyoshi Nakada  <nobu@ruby-lang.org>

	* misc/ruby-mode.el (ruby-toggle-block): toggle do/end and {}.

	* misc/ruby-mode.el (ruby-move-to-block): move to opening of
	  block.

Wed Mar 30 14:35:15 2011  Shugo Maeda  <shugo@ruby-lang.org>

	* vm_insnhelper.h (COPY_CREF): should copy
	  the NODE_FL_CREF_PUSHED_BY_EVAL flag to hide constants from
	  methods defined by class_eval.  [ruby-dev:43365]

Wed Mar 30 00:24:53 2011  Tanaka Akira  <akr@fsij.org>

	* ext/stringio/stringio.c: parenthesize macro arguments.

Tue Mar 29 21:51:31 2011  CHIKANAGA Tomoyuki  <nagachika00@gmail.com>

	* object.c (rb_String): Kernel#String should call to_str before to_s.

Tue Mar 29 10:28:08 2011  NAKAMURA Usaku  <usa@ruby-lang.org>

	* test/webrick/test_filehandler.rb
	  (WEBrick::TestFileHandler#test_short_filename): the cgi doesn't exist
	  on current directory.

Tue Mar 29 05:19:57 2011  Tanaka Akira  <akr@fsij.org>

	* ext/socket/raddrinfo.c: parenthesize macro arguments.

Tue Mar 29 00:03:51 2011 Tajima Akio <artonx@yahoo.co.jp>

	* test/webrick/test_filehandler.rb (test_short_filename):
	  read real short filename by cmd because smb mounted files
	  have different naming convention.

Mon Mar 28 11:38:08 2011  NARUSE, Yui  <naruse@ruby-lang.org>

	* ext/date/date_core.c (date_s_today): use int for year.

	* ext/date/date_core.c (datetime_s_now): ditto.

Mon Mar 28 11:07:41 2011  NAKAMURA Usaku  <usa@ruby-lang.org>

	* ext/extmk.rb: set MFLAGS from MAKEFLAGS when using nmake.

Mon Mar 28 11:07:00 2011  NAKAMURA Usaku  <usa@ruby-lang.org>

	* common.mk (love): all you need is love.

Sun Mar 27 23:16:31 2011  Tanaka Akira  <akr@fsij.org>

	* ext/socket/ipsocket.c: parenthesize macro arguments.

Sun Mar 27 16:55:34 2011  Nobuyoshi Nakada  <nobu@ruby-lang.org>

	* misc/ruby-mode.el (ruby-mode-map): remove unnecessary
	  binding. fixes
	  http://bugs.debian.org/cgi-bin/bugreport.cgi?bug=468952

	* misc/ruby-mode.el: suppress warnings at byte compile.  fixes
	  http://bugs.debian.org/cgi-bin/bugreport.cgi?bug=502926

Sun Mar 27 11:18:35 2011  Tadayoshi Funaba  <tadf@dotrb.org>

	* ext/date/date_core.c: removed unused variables.

Sat Mar 26 15:16:09 2011  Tanaka Akira  <akr@fsij.org>

	* ext/socket/getaddrinfo.c: parenthesize macro arguments.

Sat Mar 26 05:27:34 2011  NARUSE, Yui  <naruse@ruby-lang.org>

	* ext/date/lib/date/format.rb (DateTime#strftime): removed because
	  date_core defines it.

Fri Mar 25 21:59:45 2011  Tadayoshi Funaba  <tadf@dotrb.org>

	* ext/date/date_core.c: should not force cast with macros.

Fri Mar 25 21:56:10 2011  Tanaka Akira  <akr@fsij.org>

	* ext/sdbm/init.c: parenthesize macro arguments.

Fri Mar 25 19:39:40 2011  Ben Walton <bwalton@artsci.utoronto.ca>

	* test/test_syslog.rb:
	  Skip syslog tests that rely on LOG_PERROR unless it's defined

	  Instead of checking looking at the platform to determine if the tests
	  relying on LOG_PERROR should be run, look for the definition of the
	  constant as this will be robust against all platforms as long as the
	  underlying syslog.c code sets it up correctly.

	  This specifically addresses failures on Solaris 9.

	  Use LOG_PID instead of LOG_PERROR in Syslog.open test

          LOG_PERROR isn't a POSIX option for syslog, so it fails on platforms
	  that don't define it.  Solaris 9 and 10 are examples of this.

	  Use LOG_PID instead.

Fri Mar 25 15:42:17 2011  NARUSE, Yui  <naruse@ruby-lang.org>

	* ext/sdbm/_sdbm.c (sdbm_open): use size_t.

	* ext/syck/bytecode.c: ditto.

	* ext/sdbm/_sdbm.c (delpair): use ptrdiff_t.

	* ext/sdbm/init.c: use RSTRING_LENINT.

	* ext/dl/handle.c: suppress warning: shorten-64-to-32.

	* ext/strscan/strscan.c: ditto.

	* ext/syck/emitter.c: ditto.

	* ext/syck/implicit.c: ditto.

	* ext/syck/syck.c: ditto.

	* ext/syck/token.c: ditto.

Fri Mar 25 12:14:58 2011  NARUSE, Yui  <naruse@ruby-lang.org>

	* ext/nkf/nkf-utf8/nkf.c: import nkf 7f18e30.

Fri Mar 25 11:49:29 2011  NAKAMURA Usaku  <usa@ruby-lang.org>

	* test/ruby/test_process.rb (TestProcess#test_no_curdir): skip silently
	  on Windows, because this tests a platform specific feature and it'll
	  never be supported on ruby on Windows.

	* test/ruby/test_dir_m17n.rb
	  (TestDir_M17N#test_filename_extutf8_invalid,
	  TestDir_M17N#test_filename_as_bytes_extutf8): ditto.

	* test/open-uri/test_open-uri.rb
	  (TestOpenURI#test_find_proxy_case_sensitive_env): ditto.

	* test/dl/test_handle.rb (DL::TestHandle#test_NEXT,
	  DL::TestHandle#test_DEFAULT): ditto.

Thu Mar 24 23:06:29 2011  Nobuyoshi Nakada  <nobu@ruby-lang.org>

	* vm_insnhelper.c (vm_get_ev_const): should not autoload in
	  defined? mode.

	* variable.c (rb_const_defined_0): fix autoloading base.
	  [ruby-core:35509]

Thu Mar 24 22:48:43 2011  Tanaka Akira  <akr@fsij.org>

	* ext/sdbm/_sdbm.c: parenthesize macro arguments.

Thu Mar 24 14:45:57 2011  NARUSE, Yui  <naruse@ruby-lang.org>

	* ext/openssl/ossl.c: suppress warning: shorten-64-to-32.

	* ext/openssl/ossl.h: ditto.

	* ext/openssl/ossl_asn1.c: ditto.

	* ext/openssl/ossl_bio.c: ditto.

	* ext/openssl/ossl_bn.c: ditto.

	* ext/openssl/ossl_cipher.c: ditto.

	* ext/openssl/ossl_hmac.c: ditto.

	* ext/openssl/ossl_ns_spki.c: ditto.

	* ext/openssl/ossl_ocsp.c: ditto.

	* ext/openssl/ossl_pkcs5.c: ditto.

	* ext/openssl/ossl_pkey.c: ditto.

	* ext/openssl/ossl_pkey_dh.c: ditto.

	* ext/openssl/ossl_pkey_dsa.c: ditto.

	* ext/openssl/ossl_pkey_ec.c: ditto.

	* ext/openssl/ossl_pkey_rsa.c: ditto.

	* ext/openssl/ossl_rand.c: ditto.

	* ext/openssl/ossl_ssl.c: ditto.

	* ext/openssl/ossl_x509ext.c: ditto.

	* ext/openssl/ossl_x509name.c: ditto.

Thu Mar 24 11:48:19 2011  NARUSE, Yui  <naruse@ruby-lang.org>

	* ext/openssl/ossl_rand.c (ossl_rand_egd_bytes): use NUM2INT because
	  the result is used with functions whose argument is int.

	* ext/openssl/ossl_ssl.c (ossl_sslctx_setup): ditto.

	* ext/openssl/ossl_x509store.c (ossl_x509store_set_purpose): ditto.

	* ext/openssl/ossl_x509store.c (ossl_x509store_set_trust): ditto.

	* ext/openssl/ossl_x509store.c (ossl_x509stctx_set_purpose): ditto.

	* ext/openssl/ossl_x509store.c (ossl_x509stctx_set_trust): ditto.

Thu Mar 24 11:36:55 2011  NARUSE, Yui  <naruse@ruby-lang.org>

	* ext/openssl/ossl_x509name.c: id_aref's type is ID.

Thu Mar 24 10:04:35 2011  NARUSE, Yui  <naruse@ruby-lang.org>

	* ext/io/console/console.c (console_set_winsize):
	  suppress warning: shorten-64-to-32.

Thu Mar 24 09:56:19 2011  NARUSE, Yui  <naruse@ruby-lang.org>

	* ext/openssl/ossl_ocsp.c (ossl_ocspreq_verify): flags is VALUE,
	  so it should use NUM2INT.

	* ext/openssl/ossl_ocsp.c (ossl_ocspbres_verify): ditto.

Wed Mar 23 21:09:29 2011  Tanaka Akira  <akr@fsij.org>

	* ext/readline/readline.c: parenthesize macro arguments.

Wed Mar 23 08:07:33 2011  Nobuyoshi Nakada  <nobu@ruby-lang.org>

	* numeric.c (flo_round): fix inaccurate results.

Wed Mar 23 00:12:16 2011  Tajima Akio <artonx@yahoo.co.jp>

	* win32/win32.c: wait process real termination after reading
	  exit code. fixes #4518

Tue Mar 22 21:20:10 2011  NARUSE, Yui  <naruse@ruby-lang.org>

	* lib/rubygems/test_case.rb: save current dir to @current_dir
	  before Dir.chdir.

Tue Mar 22 20:10:04 2011  Tanaka Akira  <akr@fsij.org>

	* ext/psych/parser.c: parenthesize macro arguments.

Tue Mar 22 20:10:01 2011  Tanaka Akira  <akr@fsij.org>

	* ext/openssl/ruby_missing.h: parenthesize macro arguments.

Tue Mar 22 13:33:22 2011  NAKAMURA, Hiroshi  <nahi@ruby-lang.org>

	* ext/openssl/lib/openssl/buffering.rb: removed circular require of
	  openssl.rb.

	* ext/openssl/lib/openssl/*: removed following comment for transition
	  measures of avoiding circular require. No one claimed about this as
	  far as I know.
	  ##
	  # Should we care what if somebody require this file directly?
	  # require "openssl"

Tue Mar 22 10:57:36 2011  NARUSE, Yui  <naruse@ruby-lang.org>

	* test/runner.rb: set Gem::TestCase's @@project_dir.

	* lib/rubygems/test_case.rb: set Gem::TestCase's @@project_dir only
	  when it is not defined.

Tue Mar 22 09:38:19 2011  NARUSE, Yui  <naruse@ruby-lang.org>

	* numeric.c (flo_round): use pow instead of while-loop. fixes #4510
	  patched by Alex Young [ruby-core:35526]

Tue Mar 22 06:47:46 2011  NARUSE, Yui  <naruse@ruby-lang.org>

	* ext/date/date_strftime.c (date_strftime_wo_timespec):
	  suppress warning: shorten-64-to-32.

Tue Mar 22 06:42:42 2011  NARUSE, Yui  <naruse@ruby-lang.org>

	* ext/date/date_core.c: suppress warning: shorten-64-to-32.

Tue Mar 22 06:41:37 2011  NARUSE, Yui  <naruse@ruby-lang.org>

	* lib/test/unit/parallel.rb: remove unused variable.

Tue Mar 22 06:19:42 2011  NARUSE, Yui  <naruse@ruby-lang.org>

	* enc/utf_16le.c: suppress warning: shorten-64-to-32.

	* ext/dbm/dbm.c: ditto.

	* ext/gdbm/gdbm.c: ditto.

	* parse.y (Init_ripper): suppress warning: unused value.

Mon Mar 21 11:21:32 2011  Shota Fukumori  <sorah@tubusu.net>

	* lib/test/unit.rb: Refactoring. Unified if and elsif.

Sun Mar 20 23:09:34 2011  Tadayoshi Funaba  <tadf@dotrb.org>

	* ext/date/date_strftime.c: checks duplicated modifiers.

Sun Mar 20 22:32:30 2011  Tadayoshi Funaba  <tadf@dotrb.org>

	* ext/date/date_strftime.c: removed unused code and arguments.

Sun Mar 20 21:34:49 2011  Tadayoshi Funaba  <tadf@dotrb.org>

	* ext/date/date_core.c: replacement of implementation of
	  strftime. It has some limitations that is same as Time's
	  one.  [experimental]
	* ext/date/date_strftime.c: new.
	* ext/date/lib/date/format.rb: removed ruby version of strftime.

Sun Mar 20 12:43:12 2011  Tanaka Akira  <akr@fsij.org>

	* ext/openssl/ossl_x509store.c: parenthesize macro arguments.

Sun Mar 20 01:39:48 2011  Tajima Akio <artonx@yahoo.co.jp>

	* hash.c (ruby_setenv): check env process block size with OS ver.
	* win32/win32.c: export rb_w32_osver for above patch.
	* include/ruby/win32.h: declare rb_w32_osver for Win32 Libs.

Sat Mar 19 18:35:05 2011  Tajima Akio <artonx@yahoo.co.jp>

	* hash.c (ruby_setenv): calculate total env block size for win32.
	* test/ruby/test_env.rb: add test for above patch.

Sat Mar 19 17:14:46 2011  Tajima Akio <artonx@yahoo.co.jp>

	* hash.c (ruby_setenv): checking with max process environment
	  block size for Win32. 32767 for 2000/XP, 2003. if failed to
	  read the block, then checking with 5120 for earlier Windows.

Sat Mar 19 12:30:25 2011  Tanaka Akira  <akr@fsij.org>

	* ext/openssl/ossl_x509revoked.c: parenthesize macro arguments.

Fri Mar 18 20:44:36 2011  Tanaka Akira  <akr@fsij.org>

	* ext/openssl/ossl_x509req.c: parenthesize macro arguments.

Fri Mar 18 08:48:06 2011  Oleg Shaldybin  <oleg.shaldybin@gmail.com>

	* lib/fileutils.rb (FileUtils::Entry_#copy_file): updated FileUtils.cp
	  to still copy file permissions when :preserve is false (as cp does
	  this even when -p isn't set).

Fri Mar 18 00:59:38 2011  Nobuyoshi Nakada  <nobu@ruby-lang.org>

	* ext/win32ole/extconf.rb (create_docfile): removed.  should not
	  modify source directory unnecessarily, platform dependent
	  documentation should be dealt with by rdoc.  [ruby-core:35495]

Fri Mar 18 00:54:20 2011  Nobuyoshi Nakada  <nobu@ruby-lang.org>

	* include/ruby/ruby.h (rb_funcall_passing_block): add prototype.
	  a patch by James M. Lawrence at [ruby-core:35501]

Wed Mar 17 06:23:31 2011  Tanaka Akira  <akr@fsij.org>

	* ext/openssl/ossl_x509name.c: parenthesize macro arguments.

Wed Mar 16 20:36:56 2011  Tanaka Akira  <akr@fsij.org>

	* ext/socket/ipsocket.c (init_inetsock_internal): raise an error on
	  listen(2) failure.
	  reported by Xavier Shay.  [ruby-core:35505]

Wed Mar 16 15:06:21 2011  Eric Hodel  <drbrain@segment7.net>

	* ext/openssl/lib/openssl/buffering.rb (module OpenSSL): #flush should
	  not change sync mode on exception.
	* test/openssl/test_buffering.rb: added

Wed Mar 16 13:45:28 2011  Eric Hodel  <drbrain@segment7.net>

	* ext/openssl/lib/openssl/buffering.rb: de-nest Buffering module

	* ext/openssl/lib/openssl/buffering.rb: add RDoc

Wed Mar 16 08:40:39 2011  Tanaka Akira  <akr@fsij.org>

	* ext/openssl/ossl_x509ext.c: parenthesize macro arguments.

Tue Mar 15 18:34:27 2011  Tanaka Akira  <akr@fsij.org>

	* ext/openssl/ossl_x509crl.c: parenthesize macro arguments.

Tue Mar 15 09:49:03 2011  Shota Fukumori  <sorah@tubusu.net>

	* test/misc/test_ruby_mode.rb (test_singleton_class): Skip for Pending.

Mon Mar 14 21:20:44 2011  CHIKANAGA Tomoyuki  <nagachika00@gmail.com>

	* test/ruby/test_require.rb (test_require_too_long_filename):
	  increase path length, because MAXPATHLEN is defined as 4096 on linux.

	* test/ruby/test_require.rb (test_require_path_home_1): ditto.

	* test/ruby/test_require.rb (test_require_path_home_2): ditto.

Mon Mar 14 19:54:37 2011  Tanaka Akira  <akr@fsij.org>

	* ext/openssl/ossl_x509cert.c: parenthesize macro arguments.

Sun Mar 13 18:11:28 2011  Tanaka Akira  <akr@fsij.org>

	* ext/openssl/ossl_x509attr.c: parenthesize macro arguments.

Sun Mar 13 16:07:58 2011  Shota Fukumori  <sorah@tubusu.net>

	* lib/pstore.rb: Fix don't raise "nested transaction" when thread_safe
	  is true. Patch by Masaki Matsushita (Glass_saga). [ruby-dev:43337]

	* test/test_pstore.rb: Test for above.
	  Patch by Masaki Matsushita (Glass_saga) [ruby-dev:43337]

Sat Mar 12 04:12:41 2011  Tanaka Akira  <akr@fsij.org>

	* ext/openssl/ossl_ssl_session.c: parenthesize macro arguments.

Sat Mar 12 02:27:07 2011  Tadayoshi Funaba  <tadf@dotrb.org>

	* ext/date/date_core.c ({d,dt}_lite_marshal_load): checks the given
	  argument.

Sat Mar 12 01:26:24 2011  Tadayoshi Funaba  <tadf@dotrb.org>

	* ext/date/date_core.c: changed some directives.

Sat Mar 12 01:16:02 2011  Tadayoshi Funaba  <tadf@dotrb.org>

	* ext/date/date_core.c, ext/date/lib/*: moved rdoc descriptions.

Sat Mar 12 00:06:24 2011  Tadayoshi Funaba  <tadf@dotrb.org>

	* ext/date/lib: moved from lib.

Fri Mar 11 23:32:38 2011  Tadayoshi Funaba  <tadf@dotrb.org>

	* lib/date/delta*: removed undocumented delta.

Fri Mar 11 18:42:43 2011  Nobuyoshi Nakada  <nobu@ruby-lang.org>

	* lib/mkmf.rb (find_executable0): should exclude directories.

Fri Mar 11 01:40:35 2011  KOSAKI Motohiro  <kosaki.motohiro@gmail.com>

	* process.c (proc_getmaxgroups, proc_setmaxgroups): Process#maxgroups
	  and Process#maxgroups= now raise NotImplementedError if the
	  platform don't support supplementary groups concept.

Fri Mar 11 01:25:03 2011  KOSAKI Motohiro  <kosaki.motohiro@gmail.com>

	* process.c (get_sc_ngroups_max): return -1 if platform don't
	  support NGROUPS_MAX.

Thu Mar 10 22:28:15 2011  Tanaka Akira  <akr@fsij.org>

	* ext/openssl/ossl_ssl.h: parenthesize macro arguments.

Thu Mar 10 21:59:37 2011  NARUSE, Yui  <naruse@ruby-lang.org>

	* parse.y (parser_encode_length): add exception as UTF8-MAC for
	  magic comment's emacs newline specifier
	  patched by James M. Lawrence [ruby-core:35476] fixes #4489

Thu Mar 10 16:00:22 2011  NARUSE, Yui  <naruse@ruby-lang.org>

	* parse.y (parser_encode_length): fix typo: the length of
	  "-dos" and "-mac" is not 5 but 4.
	  patched by James M. Lawrence [ruby-core:35476] fixes #4489

Thu Mar 10 10:52:01 2011  NAKAMURA Usaku  <usa@ruby-lang.org>

	* test/ruby/test_require.rb: setting too long string to ENV causes
	  Errno::EINVAL on Windows.  long path name errors may causes over
	  about 1024 bytes, then limit it about 4000 bytes.

Thu Mar 10 10:09:35 2011  NARUSE, Yui  <naruse@ruby-lang.org>

	* lib/test/unit.rb (Test::Unit::Runner::Worker#read): fix for the case
	  when IO#read or IO#gets returns nil.

Thu Mar 10 07:12:03 2011  Ryan Davis  <ryand-ruby@zenspider.com>

	* lib/rubygems*: Import rubygems 1.6.2 (release candidate @ 2026fbb5)
	* test/rubygems: Ditto
	* test/runner.rb: Added test to load path to fix test requires.

Thu Mar 10 03:00:43 2011  Tanaka Akira  <akr@fsij.org>

	* ext/openssl/ossl_ssl.c: parenthesize macro arguments.

Wed Mar  9 23:51:26 2011  CHIKANAGA Tomoyuki  <nagachika00@gmail.com>

	* test/ruby/test_io_m17n.rb (test_io_new_enc): "sjis" is now an alias
	  of Windows-31J.

Wed Mar  9 23:06:13 2011  Nobuyoshi Nakada  <nobu@ruby-lang.org>

	* misc/ruby-mode.el (ruby-parse-partial): fix indent after aref.

Wed Mar  9 12:50:24 2011  Aaron Patterson <aaron@tenderlovemaking.com>

	* ext/psych/lib/psych/visitors/yaml_tree.rb: Rescue exceptions when
	  people implement the method method. Thanks Lin Jen-Shin.
	  [ruby-core:35255]

	* test/psych/visitors/test_yaml_tree.rb: test for implementation of
	  method method.

Wed Mar  9 11:53:31 2011  NARUSE, Yui  <naruse@ruby-lang.org>

	* enc/shift_jis.c: Change SJIS as an alias of Windows-31J.
	  [ruby-dev:43027] fixes #4280

	* enc/shift_jis.c: Add PCK as an alias of Windows-31J.

Wed Mar  9 00:45:29 2011  Nobuyoshi Nakada  <nobu@ruby-lang.org>

	* ext/extmk.rb: nmake substitutes all occurrences in macro.

	* ext/extmk.rb: workaround for nmake.

Tue Mar  8 23:49:45 2011  KOSAKI Motohiro  <kosaki.motohiro@gmail.com>

	* process.c (proc_setgroups): cleanup.

Tue Mar  8 23:40:30 2011  Nobuyoshi Nakada  <nobu@ruby-lang.org>

	* test/misc/test_ruby_mode.rb: test for ruby-mode.el.

Tue Mar  8 23:27:38 2011  KOSAKI Motohiro  <kosaki.motohiro@gmail.com>

	* process.c (get_sc_ngroups_max): try to use NGROUPS_MAX at first if
	  _SC_NGROUP_MAX is not defined.

Tue Mar  8 23:10:16 2011  Nobuyoshi Nakada  <nobu@ruby-lang.org>

	* misc/ruby-mode.el (ruby-parse-partial): fix for array in block.

Tue Mar  8 21:44:49 2011  Tanaka Akira  <akr@fsij.org>

	* ext/openssl/ossl_rand.c: parenthesize macro arguments.

Tue Mar  8 16:45:31 2011  NAKAMURA Usaku  <usa@ruby-lang.org>

	* hash.c (ruby_setenv): MSDN says that Windows XP or earlier limits
	  the total size of environment block to 5,120 chars.  and on such
	  OS, putenv() causes SEGV.  So, ruby should limit the size of an
	  environment variable to 5,120 bytes for workaround.

Tue Mar  8 15:57:20 2011  NAKAMURA Usaku  <usa@ruby-lang.org>

	* test/rubygems/test_gem_spec_fetcher.rb
	  (TestGemSpecFetcher#test_cache_dir_escapes_windows_paths): cache_dir
	  may have driveletter and `:' for base of cache_dir itself, so need
	  to skip it for checking.

Tue Mar  8 12:30:06 2011  Nobuyoshi Nakada  <nobu@ruby-lang.org>

	* misc/ruby-mode.el (ruby-deep-indent-paren-p, ruby-calculate-indent):
	  do not apply deep-indent inside parens at the beginning of
	  expressions.

Tue Mar  8 09:32:48 2011  Nobuyoshi Nakada  <nobu@ruby-lang.org>

	* common.mk (configure-ext, build-ext), ext/extmk.rb (extmake):
	  support parallel-make under ext.

Tue Mar  8 09:25:23 2011  Nobuyoshi Nakada  <nobu@ruby-lang.org>

	* process.c (proc_setgroups): use getgrnam() if getgrnam_r() is
	  not available.

	* process.c: RARRAY_LEN() returns long int.

Tue Mar  8 09:07:03 2011  Nobuyoshi Nakada  <nobu@ruby-lang.org>

	* configure.in (RUBY_REPLACE_TYPE): enclose in quotes for multiple
	  type names.

Tue Mar  8 01:43:11 2011  NARUSE, Yui  <naruse@ruby-lang.org>

	* process.c (get_sc_ngroups_max): define to wrap sysconf(3).
	  this also supports Windows which doesn't have sysconf(3).

	* process.c (maxgroups): use get_sc_ngroups_max.

	* process.c (proc_setmaxgroups): ditto.

Tue Mar  8 01:16:49 2011  NARUSE, Yui  <naruse@ruby-lang.org>

	* gc.c (rb_objspace): an initializer must be a constant.

Tue Mar  8 01:11:44 2011  NARUSE, Yui  <naruse@ruby-lang.org>

	* process.c (maxgroups): cast because sysconf(3)'s return value is long.

	* process.c (proc_setmaxgroups): ditto.

	* process.c (proc_setgroups): cast because RARRAY_LEN() is long.

Tue Mar  8 00:02:47 2011  Tanaka Akira  <akr@fsij.org>

	* ext/openssl/ossl_pkey_rsa.c: parenthesize macro arguments.

Mon Mar  7 22:59:39 2011  Shota Fukumori  <sorah@tubusu.net>

	* lib/pstore.rb: Delete variable @transaction and fix #4474. Patch by
	  Masaki Matsushita (Glass_saga).

	* test/test_pstore.rb(test_thread_safe): Add test for #4474.

Mon Mar  7 21:31:38 2011  KOSAKI Motohiro  <kosaki.motohiro@gmail.com>

	* process.c (proc_setgroups): replace getgrnam() with getgrnam_r()
	  because getgrnam() isn't thread safe.

Mon Mar  7 20:49:12 2011  KOSAKI Motohiro  <kosaki.motohiro@gmail.com>

	* process.c (proc_getmaxgroups, proc_setmaxgroups): reflect
	  platform maxgroups limitation by default instead hardcoded 65536.

Mon Mar  7 17:13:00 2011  Yukihiro Matsumoto  <matz@ruby-lang.org>

	* gc.c (rb_gc_set_params): allow GC parameter configuration by
	  environment variables.  based on a patch from funny-falcon at
	  https://gist.github.com/856296, but honors safe level.

Mon Mar  7 09:05:18 2011  Nobuyoshi Nakada  <nobu@ruby-lang.org>

	* process.c: NUM2RLIM is defined but no getrlimit and setrlimit on
	  mingw.

Mon Mar  7 08:38:14 2011  Nobuyoshi Nakada  <nobu@ruby-lang.org>

	* ext/date/date_core.c (DateTimeData): should not use bare 'long long'
	  and 'long double', which are not defined by C89.

	* ext/date/date_core.c (dt_lite_plus): get rid of overflow at casting
	  down double to integer.

Mon Mar  7 00:21:11 2011  KOSAKI Motohiro  <kosaki.motohiro@gmail.com>

	* process.c (proc_getgroups): get rid of maxgroups dependency.
	  ngroups can be calculated dynamically.

Sun Mar  6 23:45:40 2011  KOSAKI Motohiro  <kosaki.motohiro@gmail.com>

	* configure.in: rlim_t use standard RUBY_REPLACE_TYPE mechanism.

Sun Mar  6 23:26:07 2011  KOSAKI Motohiro  <kosaki.motohiro@gmail.com>

	* process.c (proc_setmaxgroups): added negative value check.
	  This was suggested by Daniel Berger. Thanks Daniel!
	  [ruby-core:35426][Bug#4467]

Sun Mar  6 23:18:23 2011  KOSAKI Motohiro  <kosaki.motohiro@gmail.com>

	* process.c (maxgroups, proc_setmaxgroups): increase max groups
	  limitation up to 65536.

Sun Mar  6 22:20:59 2011  Tanaka Akira  <akr@fsij.org>

	* ext/openssl/ossl_pkey_ec.c: parenthesize macro arguments.

Sun Mar  6 21:49:04 2011  KOSAKI Motohiro  <kosaki.motohiro@gmail.com>

	* sample/list.rb (MyElem#initialize): initialize @head
	  explicitly. Otherwise -W2 option makes following warning.
	  "warning: instance variable @head not initialized".
	  This issue was founded by Andrew Grimm. Thanks Andrew!
	  [ruby-core:35435][Bug#4471]

Sun Mar  6 05:21:41 2011  NARUSE, Yui  <naruse@ruby-lang.org>

	* class.c: fix camelCase to snake_case in documentation code examples.
	  patched by Andrew Grimm. fixes Bug #4469

	* marshal.c: ditto.

	* proc.c: ditto.

	* sample/biorhythm.rb: ditto.

	* vm_eval.c: ditto.

	* vm_method.c: ditto.


Sun Mar  6 03:22:27 2011  KOSAKI Motohiro  <kosaki.motohiro@gmail.com>

	* io.c (io_cntl): use rb_thread_io_blocking_region() instead
	  rb_thread_blocking_region().

Sat Mar  5 22:54:36 2011  CHIKANAGA Tomoyuki  <nagachika00@gmail.com>

	* include/ruby/intern.h: fix a typo of prototype declaration.
	  rb_mutex_try_lock -> rb_mutex_trylock [ruby-dev:43213]

Sat Mar  5 19:44:03 2011  KOSAKI Motohiro  <kosaki.motohiro@gmail.com>

	* test/ruby/test_io.rb (TestIO#test_fcntl_lock): small clean up.

Sat Mar  5 01:33:46 2011  KOSAKI Motohiro  <kosaki.motohiro@gmail.com>

	* io.c (io_cntl, nogvl_io_cntl): IO.fcntl() and IO.ioctl()
	  release GVL during calling kernel interface.
	  Suggested by Eric Wong. [ruby-core:35417][Bug #4463]

	* test/ruby/test_io.rb (TestIO#test_fcntl_lock): add new test for
	  IO.fcntl().

Fri Mar  4 23:09:12 2011  CHIKANAGA Tomoyuki  <nagachika00@gmail.com>

	* test/testunit/test_parallel.rb
	  (test_should_run_all_without_any_leaks): consider that the order of
	  testcase could change. [ruby-dev:43300] [Bug #4466]

Fri Mar  4 22:01:14 2011  KOSAKI Motohiro  <kosaki.motohiro@gmail.com>

	* io.c (io_cntl): change 'cmd' type to int. ioctl and fcntl need to
	  be passed int.
	* io.c (rb_io_ctl): ditto.

Fri Mar  4 21:10:40 2011  KOSAKI Motohiro  <kosaki.motohiro@gmail.com>

	* configure.in: save warnflags. the patch is created by Eric Wong.
	  [Bug #4465]

Wed Mar  2 21:15:00 2011  Tanaka Akira  <akr@fsij.org>

	* ext/openssl/ossl_pkey_dsa.c: parenthesize macro arguments.

Thu Mar  3 22:10:26 2011  NAKAMURA Usaku  <usa@ruby-lang.org>

	* process.c (check_exec_redirect_fd, check_exec_redirect): raise
	  ArgumentError if fd >= 3 on Windows because the feature is not
	  supported.

	* test/ruby/test_process.rb (test_execopts_redirect): remove meaningless
	  argument.

Thu Mar  3 21:21:42 2011  NAKAMURA Usaku  <usa@ruby-lang.org>

	* test/ruby/test_process.rb (test_execopts_redirect): redirecting fd
	  >= 3 is not supported on Windows, so should not specify such options
	  when calling spawn or others.

Thu Mar  3 18:59:04 2011  NARUSE, Yui  <naruse@ruby-lang.org>

	* string.c (rb_str_slice_bang): raise error when the string is frozen.

Thu Mar  3 14:25:19 2011  NARUSE, Yui  <naruse@ruby-lang.org>

	* strftime.c (STRFTIME): return 0 and ERANGE when precision is too
	  large. [ruby-dev:43284] fixes #4456

Thu Mar  3 00:46:51 2011  NARUSE, Yui  <naruse@ruby-lang.org>

	* addr2line.c (uleb128): cast the value to unsigned long.

	* addr2line.c (fill_lines): print error when lseek fails.

Thu Mar  3 00:36:29 2011  NARUSE, Yui  <naruse@ruby-lang.org>

	* lib/rexml/encoding.rb (REXML::Encoding#encoding=): store @encoding
	  a String which means the name of the encoding.
	  this partially revert r29646.

	* lib/rexml/document.rb: follow above.

	* lib/rexml/output.rb: ditto.

	* lib/rexml/parsers/baseparser.rb: ditto.

	* lib/rexml/source.rb: ditto.

	* lib/rexml/xmldecl.rb: ditto.

Wed Mar  2 23:19:56 2011  Nobuyoshi Nakada  <nobu@ruby-lang.org>

	* string.c (str_byte_substr): return nil for negative length.

Wed Mar  2 21:15:00 2011  Tanaka Akira  <akr@fsij.org>

	* ext/openssl/ossl_pkey_dh.c: parenthesize macro arguments.

Wed Mar  2 14:24:04 2011  Shota Fukumori  <sorah@tubusu.net>

	* lib/test/unit/parallel.rb: Fix name from `inclement_io` to
	  `increment_io`.

Wed Mar  2 14:06:01 2011  NARUSE, Yui  <naruse@ruby-lang.org>

	* string.c (rb_str_slice_bang): move treatments which is only needed
	  when the result is not nil.

Wed Mar  2 14:02:29 2011  Shota Fukumori  <sorah@tubusu.net>

	* test/testunit/test_parallel.rb(TestParallel#spawn_runner):
	  Fix outputing empty line in running test.

	* test/testunit/tests_for_parallel/test_third.rb: Remove `sleep`

Tue Mar  1 22:29:10 2011  Tanaka Akira  <akr@fsij.org>

	* ext/openssl/ossl_pkey.h: parenthesize macro arguments.

Tue Mar  1 22:02:35 2011  Shota Fukumori  <sorah@tubusu.net>

	* lib/test/unit/parallel.rb: Fix number.

Tue Mar  1 21:48:22 2011  Shota Fukumori  <sorah@tubusu.net>

	* lib/test/unit/parallel.rb: For Windows.

	* test/testunit/test_parallel.rb(TestParallelWorker#test_quit_in_test):
	  Fix for above specification change.
	* test/testunit/test_parallel.rb(TestParallel#spawn_runner):
	  Fix outputing empty line in running test.

Tue Mar  1 20:51:57 2011  KOSAKI Motohiro  <kosaki.motohiro@gmail.com>

	* test/ruby/test_system.rb (TestSystem#test_system_at):
	  remove tests for [bug#4396]. because we decided to reject this
	  ticket.

Tue Mar  1 19:46:19 2011  Tadayoshi Funaba  <tadf@dotrb.org>

	* test/date/{test_date.rb,test_date_attr.rb}: [ruby-dev:43280]

Tue Mar  1 18:40:38 2011  Ryan Davis  <ryan@YPCMC09457>

	* lib/rubygems*: Import rubygems 1.6.0 (released version @ 58d8a0b9)
	* test/rubygems: Ditto

Tue Mar  1 16:22:22 2011  NAKAMURA Usaku  <usa@ruby-lang.org>

	* win32/win32.c: revert r30987 because it causes some failures in
	  test-all, especially webrick.

Tue Mar  1 15:59:53 2011  NARUSE, Yui  <naruse@ruby-lang.org>

	* string.c (rb_str_byteslice): the resulted encoding should keep
	  original encoding. this also fixes the encoding when the result
	  shares internal string. [ruby-core:35376]

Tue Mar  1 13:25:00 2011  Kenta Murata <mrkn@mrkn.jp>

	* ext/bigdecimal/bigdecimal.c (VpMemAlloc): CVE-2011-0188.
	  Fixes a bug reported by Drew Yao <ayao at apple.com>

Tue Mar  1 10:34:39 2011  NARUSE, Yui  <naruse@ruby-lang.org>

	* string.c (rb_str_byteslice): Add String#byteslice. [ruby-core:35376]

Tue Mar  1 00:12:49 2011  Tajima Akio <artonx@yahoo.co.jp>

	* include/ruby/win32.h: define WIN32 if neither _WIN64 nor WIN32
	  defined. it forces to use push/pop for pack(4) pragma.

Mon Feb 28 23:52:13 2011  CHIKANAGA Tomoyuki  <nagachika00@gmail.com>

	* test/testunit/test_rake_integration.rb (test_with_rake_runner):
	  use assert_in_out_err for suppress messages.

Mon Feb 28 22:48:56 2011  KOSAKI Motohiro  <kosaki.motohiro@gmail.com>

	* win32/win32.c (rb_w32_spawn): use shell if a commandline contain
	  double-quote character.
	* win32/win32.c (is_internal_cmd): similar, use shell if a commandline
	  contain caret character.

	* test/ruby/test_system.rb (TestSystem#test_system_at): fix
	  wrong test case. if system() invoke a command by using shell,
	  system() never return nil. Also, "" quotation must not appear
	  twice in a command line.

Mon Feb 28 17:36:57 2011  Tanaka Akira  <akr@fsij.org>

	* ext/openssl/ossl_pkcs7.c: parenthesize macro arguments.

Mon Feb 28 16:48:42 2011  Tanaka Akira  <akr@fsij.org>

	* ext/openssl/ossl_pkcs12.c: parenthesize macro arguments.

Mon Feb 28 16:28:15 2011  NARUSE, Yui  <naruse@ruby-lang.org>

	* string.c (tr_trans): when the hash for multibyte repl is empty,
	  tr is inverse mode, and a character doesn't much the table, the
	  character should be replaced by last replacement. Bug #4449

Mon Feb 28 16:38:56 2011  Tanaka Akira  <akr@fsij.org>

	* ext/openssl/ossl_ocsp.c: parenthesize macro arguments.

Mon Feb 28 13:02:15 2011  Danial Pearce <github@tigris.id.au>

	* lib/tempfile.rb: Fix example file paths in docs for tempfile.
	  https://github.com/ruby/ruby/pull/5

Mon Feb 28 12:56:18 2011  URABE Shyouhei  <shyouhei@ruby-lang.org>

	* ext/openssl/ossl_cipher.c (ossl_cipher_init): typo fix.
	  https://github.com/ruby/ruby/pull/8

Mon Feb 28 12:28:13 2011  NAKAMURA Usaku  <usa@ruby-lang.org>

	* ext/date/date_core.c (datetime_s_now): localtime() and localtime_r()
	  required time_t pointer as 1st parameter, and tv_sec member of struct
	  timeval is long.

Mon Feb 28 11:57:40 2011  Shota Fukumori  <sorah@tubusu.net>

	* test/testunit/test_parallel.rb: Temporally disable test on Windows.

Mon Feb 28 07:28:35 2011  Shota Fukumori  <sorah@tubusu.net>

	* lib/test/unit.rb(Test::Unit::Runner#after_worker_quit):
	  method name more be natural English.

	* lib/test/unit.rb(Test::Unit::Runner::Worker.launch):
	  IO.sync doesn't need. Should use "b" for mode.

Sun Feb 27 21:59:37 2011  KOSAKI Motohiro  <kosaki.motohiro@gmail.com>

	* test/ruby/test_system.rb (TestSystem#test_system_redirect_win):
	  add test for system().

Sun Feb 27 18:00:09 2011  Shota Fukumori  <sorah@tubusu.net>

	* lib/test/unit.rb: Refactoring; Worker never use Hash for internal
	  storage.

	* lib/test/unit.rb: Never use Kernel#spawn. Use IO.popen instead.

Sun Feb 27 13:16:48 2011  Tanaka Akira  <akr@fsij.org>

	* ext/openssl/ossl_ns_spki.c: parenthesize macro arguments.

Sat Feb 26 17:07:53 2011  Tadayoshi Funaba  <tadf@dotrb.org>

	* lib/date.rb: [Feature #4257]

	* ext/date/extconf.rb: new

	* ext/date/date_core.c: new

Sat Feb 26 16:10:23 2011  Shota Fukumori  <sorah@tubusu.net>

	* lib/test/unit.rb: --jobs-status won't puts over 2 lines.

	* test/testunit/test_parallel.rb: Fix test for above.

	* lib/test/*: refactoring.

Sat Feb 26 07:10:05 2011  Aaron Patterson <aaron@tenderlovemaking.com>

	* ext/psych/lib/psych/scalar_scanner.rb: fix parsing timezone's whose
	  whose format is (+/-)hhmm.  Thanks Goncalo Silva!

	* test/psych/test_scalar_scanner.rb: test for bug.

Thu Feb 24 23:02:55 2011  Tanaka Akira  <akr@fsij.org>

	* ext/openssl/ossl_hmac.c: parenthesize macro arguments.

Thu Feb 24 22:53:10 2011  Nobuyoshi Nakada  <nobu@ruby-lang.org>

	* common.mk (love): for the birthday.

Thu Feb 24 22:51:54 2011  Nobuyoshi Nakada  <nobu@ruby-lang.org>

	* vm.c (ruby_vm_destruct): run vm exit hooks after all objects are
	  destructed.

Thu Feb 24 14:40:33 2011  Shota Fukumori  <sorah@tubusu.net>

	* ChangeLog (vim): Modeline for vim

Thu Feb 24 13:39:25 2011  Shota Fukumori  <sorah@tubusu.net>

	* common.mk: Use $RUNRUBY for worker process.

	* lib/test/unit.rb: Fix bug.

	* lib/test/unit.rb: @options[:ruby](@opts[:ruby]) is now Array.

	* test/testunit/parallel.rb: Fix for above.

Thu Feb 24 10:05:55 2011  Shota Fukumori  <sorah@tubusu.net>

	* test/testunit/tests_for_parallel/misc.rb: Fix bug in r30947.

	* lib/test/unit.rb, lib/test/unit/assertions.rb: For this test.

Wed Feb 23 23:07:38 2011  Shota Fukumori  <sorah@tubusu.net>

	* test/testunit/test_parallel.rb, test/testunit/parallel/*:
	  Test for r30939.

	* lib/test/unit.rb: For test.

	* lib/test/parallel.rb: For test.

	* lib/test/unit/testcase.rb: For test.

Wed Feb 23 22:05:13 2011  Tanaka Akira  <akr@fsij.org>

	* ext/openssl/ossl_engine.c: parenthesize macro arguments.

Tue Feb 22 23:15:17 2011  Shota Fukumori  <sorah@tubusu.net>

	* lib/test/unit.rb: Fix --ruby option doesn't effect.

	* lib/test/unit.rb: Fix typo.

Tue Feb 22 21:39:28 2011  Tanaka Akira  <akr@fsij.org>

	* ext/openssl/ossl_digest.c: parenthesize macro arguments.

Tue Feb 22 14:34:26 2011  Shota Fukumori  <sorah@tubusu.net>

	* lib/test/unit.rb: Fix merging miss.

Tue Feb 22 12:27:26 2011  Shota Fukumori  <sorah@tubusu.net>

	* lib/test/unit.rb: Add new options; --jobs,-j,--ruby,--jobs-status,
	  --no-retry.
	  [Feature #4415] [ruby-dev:43226],[ruby-dev:43222],[ruby-core:35294]

	* lib/test/unit/parallel.rb: Used at test/unit --jobs(-j) option.

	* test/csv/test_serialization.rb: test/unit parallel running ready.

	* test/rake/test_file_task.rb: test/unit parallel running ready.

Tue Feb 22 06:09:10 2011  Eric Hodel  <drbrain@segment7.net>

	* ext/syslog/syslog.c: Apply documentation patch from mathew murphy.
	  [Bug #4149]

Tue Feb 22 03:09:10 2011  Aaron Patterson <aaron@tenderlovemaking.com>

	* ext/psych/lib/psych.rb: increase Psych to 1.1.0 for help with
	  debugging.

Tue Feb 22 03:04:46 2011  Aaron Patterson <aaron@tenderlovemaking.com>

	* ext/psych/lib/psych/streaming.rb: refactor streaming methods to a
	  module.
	* ext/psych/lib/psych/stream.rb: extracted streaming specific methods
	  to a module.
	* ext/psych/lib/psych/json/stream.rb: JSON stream inherits from
	  JSONTree and includes streaming methods.
	* ext/psych/lib/psych/visitors/json_tree.rb: JSON does not support
	  object references, so remove object reference testing when building
	  JSON trees.

Tue Feb 22 02:41:51 2011  Aaron Patterson <aaron@tenderlovemaking.com>

	* ext/psych/lib/psych/visitors/yaml_tree.rb (accept): use Hash#key?
	  when looking up object references to err on the side of cache
	  misses.

Mon Feb 21 10:58:39 2011  Aaron Patterson <aaron@tenderlovemaking.com>

	* ext/psych/lib/psych/json/yaml_events.rb: refactoring JSON event
	  handling methods to a module for reuse.
	* ext/psych/lib/psych/json/tree_builder.rb: AST builder uses JSON
	  event methods.
	* ext/psych/lib/psych/json/stream.rb: stream emitter uses JSON event
	  methods.

Mon Feb 21 10:54:29 2011  Aaron Patterson <aaron@tenderlovemaking.com>

	* ext/psych/lib/psych/json/stream.rb: do not emit custom tags in maps
	  or sequences when emitting JSON.
	* ext/psych/lib/psych/json/tree_builder.rb: do not emit custom tags in
	  sequences when emitting JSON.
	* test/psych/json/test_stream.rb: tests for custom stream emits.
	* test/psych/test_json_tree.rb: tests for JSON emits.

Mon Feb 21 10:05:10 2011  Aaron Patterson <aaron@tenderlovemaking.com>

	* ext/psych/lib/psych/json/ruby_events.rb: DRY up ruby event handling
	  for JSON.
	* ext/psych/lib/psych/visitors/json_tree.rb: use ruby events module
	* ext/psych/lib/psych/json/stream.rb: ditto

Mon Feb 21 10:01:01 2011  Aaron Patterson <aaron@tenderlovemaking.com>

	* ext/psych/lib/psych/json/stream.rb: fix JSON stream emits to use
	  double quotes during stream.
	* test/psych/json/test_stream.rb: tests to reflect changes.

Mon Feb 21 00:38:56 2011  KOSAKI Motohiro  <kosaki.motohiro@gmail.com>

	* test/ruby/test_system.rb (TestSystem#test_system_at):
	  add testcase for bug4396.

Sun Feb 20 19:59:32 2011  Tanaka Akira  <akr@fsij.org>

	* ext/openssl/ossl_cipher.c: parenthesize macro arguments.

Sun Feb 20 16:26:45 2011  Nobuyoshi Nakada  <nobu@ruby-lang.org>

	* thread.c (exec_recursive): prevent temporary objects from GC.

	* prevent temporary objects from GC, and should not use
	  RSTRING_PTR() for function calls since it evaluates the argument
	  a couple of times.

Sun Feb 20 16:22:53 2011  Nobuyoshi Nakada  <nobu@ruby-lang.org>

	* file.c (rb_file_flock): use rb_thread_io_blocking_region for the
	  time being.

Sun Feb 20 05:33:17 2011  Ryan Davis  <ryand-ruby@zenspider.com>

	* lib/minitest/*.rb: Imported minitest 2.0.2 r6207.
	* test/minitest/*: ditto

Sun Feb 20 02:14:09 2011  KOSAKI Motohiro  <kosaki.motohiro@gmail.com>

	* signal.c (sig_trap): avoid pthread_sigmask(xx, &mask, &mask) usage
	  because FreeBSD don't permit it. If it's used, it behave as
	  pthread_sigmask(xx, NULL, &mask).

	* signal.c (init_sigchld): ditto.

Sun Feb 20 00:46:51 2011  Tanaka Akira  <akr@fsij.org>

	* ext/openssl/ossl_bn.c: parenthesize macro arguments.

Sat Feb 19 22:37:42 2011  CHIKANAGA Tomoyuki  <nagachika00@gmail.com>

	* vm_insnhelper.c (vm_check_if_namespace): guard temporary object
	  from GC.

Sat Feb 19 06:36:27 2011  Aaron Patterson <aaron@tenderlovemaking.com>

	* lib/test/unit.rb: partial revert of r30849. [ruby-core:32864]

	* test/testunit/test_rake_integration.rb: adding an integration test
	  with the rake loader to prevent regressions.

Fri Feb 18 19:31:31 2011  Shugo Maeda  <shugo@ruby-lang.org>

	* lib/fileutils.rb (FileUtils::remove_entry_secure): there is a
	  race condition in the case where the given path is a directory,
	  and some other user can move that directory, and create a
	  symlink while this method is executing.
	  Reported by: Nicholas Jefferson <nicholas at pythonic.com.au>

Fri Feb 18 00:28:39 2011  CHIKANAGA Tomoyuki  <nagachika00@gmail.com>

	* compile.c (get_exception_sym2type): guard temporary object from GC.

Thu Feb 17 23:54:29 2011  CHIKANAGA Tomoyuki  <nagachika00@gmail.com>

	* iseq.c (prepare_iseq_build): initialize iseq_compile_data::err_info
	  with nil. this fix exception in rb_iseq_load().

Thu Feb 17 22:32:35 2011  CHIKANAGA Tomoyuki  <nagachika00@gmail.com>

	* test/ruby/test_marshal.rb (test_marshal_dump_extra_iv):
	  fix a typo of local variable. [Bug #3720] [ruby-dev:42083]

Thu Feb 17 21:32:53 2011  Tanaka Akira  <akr@fsij.org>

	* ext/openssl/ossl.h: parenthesize macro arguments.

Wed Feb 16 20:37:48 2011  KOSAKI Motohiro  <kosaki.motohiro@gmail.com>

	* eval_jump.c (rb_exec_end_proc): changed at_exit and END proc
	  evaluation order. [Bug #4400] [ruby-core:35237]
	* eval_jump.c (rb_mark_end_proc): ditto.

	* test/ruby/test_beginendblock.rb (TestBeginEndBlock#test_nested_at_exit):
	  added a test for nested at_exit.
	* test/ruby/test_beginendblock.rb (TestBeginEndBlock#test_beginendblock):
	  changed the test to adopt new spec.

Wed Feb 16 20:17:06 2011  Tanaka Akira  <akr@fsij.org>

	* ext/openssl/openssl_missing.h: parenthesize macro arguments.

Tue Feb 15 21:37:45 2011  Tanaka Akira  <akr@fsij.org>

	* ext/gdbm/gdbm.c: parenthesize macro arguments.

Tue Feb 15 20:34:53 2011  Tanaka Akira  <akr@fsij.org>

	* array.c (ary_join_1): fix array size.

Tue Feb 15 19:43:23 2011  KOSAKI Motohiro  <kosaki.motohiro@gmail.com>

	* configure.in: fix and resubmit r30621. [ruby-dev:43203]

Tue Feb 15 15:41:30 2011  NARUSE, Yui  <naruse@ruby-lang.org>

	* array.c (array_join): copy the encoding of the first element as
	  an initial encoding.

	* array.c (array_join_0): ditto.

	* array.c (array_join_1): ditto.

	* array.c (inspect_ary): ditto.

	* array.c (array_join_1): add an argument to check the appending is
	  first one or not.

Tue Feb 15 15:40:53 2011  NARUSE, Yui  <naruse@ruby-lang.org>

	* hash.c (inspect_i): copy the encoding of the first key as
	  an initial encoding.

Mon Feb 14 15:00:16 2011  NARUSE, Yui  <naruse@ruby-lang.org>

	* array.c (inspect_ary): don't taint the inspected result of a
	  recursive array.

Tue Feb 15 15:43:29 2011  NARUSE, Yui  <naruse@ruby-lang.org>

	* encoding.c (rb_enc_compatible): change the rule for empty strings:
	  remove the special treatment of the US-ASCII encoded empty string.
	  Now Encoding.compatible? usually respect the encoding of the
	  receiver.

Tue Feb 15 15:39:37 2011  NARUSE, Yui  <naruse@ruby-lang.org>

	* string.c (rb_enc_cr_str_buf_cat): remove special treatment of
	  ASCII-8BIT receivers.

	* string.c (str_gsub): set initial encoding of the buffer as the
	  same of the receiver. [ruby-core:35141]

Tue Feb 15 09:49:33 2011  NAKAMURA Usaku  <usa@ruby-lang.org>

	* test/ruby/test_system.rb (TestSystem#test_system_at): use findstr
	  command instead of find command, because the latter is confusing
	  another famous Unix command.

Mon Feb 14 23:01:19 2011  CHIKANAGA Tomoyuki  <nagachika00@gmail.com>

	* thread.c (rb_thread_io_blocking_region): reset th->waiting_fd
	  after blocking region, because remaining waiting_fd might
	  cause unnecessary IOError.

Mon Feb 14 21:06:50 2011  URABE Shyouhei  <shyouhei@ruby-lang.org>

	* configure.in: revert r30621.  That revision introduced mkmf test
	  failures and it turned out to be OK to revert. [ruby-dev:43203]

Mon Feb 14 21:04:01 2011  Tanaka Akira  <akr@fsij.org>

	* ext/fiddle/conversions.h: parenthesize macro arguments.

Mon Feb 14 18:41:47 2011  KOSAKI Motohiro  <kosaki.motohiro@gmail.com>

	* win32/setup.mak (USE_RUBYGEMS): fixed r30835. It didn't work on
	  mswin32 port. If you changed win32/configure.bat, you should change
	  setup.mak too.

Mon Feb 14 17:28:34 2011  KOSAKI Motohiro  <kosaki.motohiro@gmail.com>

	* test/ruby/test_system.rb (TestSystem#test_system_at):
	  added test. [ruby-core:35218] (#4393)

Mon Feb 14 13:15:35 2011  NAKAMURA Usaku  <usa@ruby-lang.org>

	* win32/win32.c (is_internal_cmd): if the first char of prog is '@',
	  execute it via shell.  [ruby-core:35218] (#4393)

Mon Feb 14 10:33:45 2011  NAKAMURA Usaku  <usa@ruby-lang.org>

	* lib/test/unit.rb: revert r30863, because it causes too many noise.

Mon Feb 14 07:34:55 2011  Tanaka Akira  <akr@fsij.org>

	* ext/curses/curses.c: parenthesize macro arguments.

Sun Feb 13 19:41:47 2011  Nobuyoshi Nakada  <nobu@ruby-lang.org>

	* lib/test/unit.rb (Test::Unit::RequireFiles#non_options): skip
	  test suites failed to load instead of mere messages.

Sun Feb 13 09:56:44 2011  Nobuyoshi Nakada  <nobu@ruby-lang.org>

	* test/openssl/test_config.rb (OpenSSL#test_freeze): fix error
	  message assertion.

	* test/io/nonblock/test_flush.rb (TestIONonblock#flush_test):
	  return true to finish the test.

	* test/syck/test_string.rb (Syck::TestString#test_non_binary_string):
	  use assert_not instead of refute, unless required minitest
	  explicitly.

	* test/test_prime.rb (TestPrime::sieve.Integer): ditto.

	* test/xmlrpc/webrick_testing.rb (WEBrick_Testing#start_server):
	  catch IOError when server socket was closed.

Sun Feb 13 07:39:51 2011  Yukihiro Matsumoto  <matz@ruby-lang.org>

	* enum.c (enum_inject): typo fixed. a patch from Gaku Ueda in
	  [ruby-core:35216].

Sun Feb 13 00:48:47 2011  Tadayoshi Funaba  <tadf@dotrb.org>

	* lib/date.rb (Date#===): [ruby-core:35127]

Sun Feb 13 00:29:18 2011  Nobuyoshi Nakada  <nobu@ruby-lang.org>

	* lib/test/unit.rb (Test::Unit::Options#process_args): always
	  return options.

	* lib/test/unit.rb (Test::Unit::RequireFiles#non_options): return
	  if any test case get loaded.

	* lib/test/unit.rb (Test::Unit::AutoRunner#initialize): do not add
	  default directory if it is nil.

	* lib/test/unit.rb (Test::Unit::AutoRunner#process_args): return
	  true if any test cases to run.

Sat Feb 12 23:17:43 2011  Nobuyoshi Nakada  <nobu@ruby-lang.org>

	* lib/test/unit.rb (assert_include): add alias.

Sat Feb 12 14:44:20 2011  Nobuyoshi Nakada  <nobu@ruby-lang.org>

	* thread.c (rb_thread_io_blocking_region): new function to run
	  blocking region with GIL released, for fd.

	* thread.c (rb_thread_fd_close): implement.  [ruby-core:35203]

	* vm.c (th_init): rename from th_init2.

Sat Feb 12 14:41:36 2011  Nobuyoshi Nakada  <nobu@ruby-lang.org>

	* lib/test/unit.rb (Test::Unit::AutoRunner#initialize): use
	  default_dir if no test case given.

	* lib/test/unit.rb (Test::Unit::Runner): rename from Test::Unit::Mini.

	* lib/test/unit.rb (Test::Unit::GlobOption#non_options): run tests
	  under base directory if no argument given.

Sat Feb 12 08:03:12 2011  Nobuyoshi Nakada  <nobu@ruby-lang.org>

	* test/ruby/test_settracefunc.rb (TestSetTraceFunc): ensure to use
	  method_added hook defined in Module.

Sat Feb 12 01:04:02 2011  Nobuyoshi Nakada  <nobu@ruby-lang.org>

	* ruby.c (proc_options): enable rubygems if --gem option is given.

	* ruby.c (process_options): load rubygems if it is disabled but
	  --gem option is given.

Fri Feb 11 23:27:50 2011  Yuki Sonoda (Yugui)  <yugui@yugui.jp>

	* ruby.c (proc_options): add --gem=enabled as an alias of
	  --enable=gems and --gem=disabled as an alias of --disable=gems.
	  Gem named "enabled" or "disabled" has already been reserved
	  legitimately for this purpose.

Fri Feb 11 23:17:04 2011  Tanaka Akira  <akr@fsij.org>

	* ext/dl/cfunc.c: parenthesize macro arguments.

Fri Feb 11 21:41:53 2011  Nobuyoshi Nakada  <nobu@ruby-lang.org>

	* bin/testrb, test/runner.rb, lib/test/unit.rb: improve backward
	  compatibility.

Fri Feb 11 19:45:26 2011  Nobuyoshi Nakada  <nobu@ruby-lang.org>

	* eval.c (ruby_cleanup): use rb_ary_free to free internal object.

	* gc.h (RUBY_FREE_UNLESS_NULL): get rid of double free.
	  [ruby-core:35192]

Fri Feb 11 16:57:03 2011  Nobuyoshi Nakada  <nobu@ruby-lang.org>

	* test/ruby/test_transcode.rb (test_from_cp50221): fix wrong
	  assertion and move back.

Fri Feb 11 14:33:18 2011  Nobuyoshi Nakada  <nobu@ruby-lang.org>

	* lib/test/unit/assertions.rb (assert_no_match): alias for
	  backward compatibility.

Fri Feb 11 12:06:48 2011  Nobuyoshi Nakada  <nobu@ruby-lang.org>

	* ruby.c (add_gems, require_libraries, proc_options): add
	  --require and --gem options.

Fri Feb 11 12:03:24 2011  Nobuyoshi Nakada  <nobu@ruby-lang.org>

	* configure.in (rubygems): add --disable-rubygems option.

Fri Feb 11 11:39:03 2011  Nobuyoshi Nakada  <nobu@ruby-lang.org>

	* template/fake.rb.in (CROSS_COMPILING): get rid of NameError.

Thu Feb 10 23:12:34 2011  Tanaka Akira  <akr@fsij.org>

	* ext/dl/dl.h: parenthesize macro arguments.

Wed Feb  9 23:11:27 2011  Tanaka Akira  <akr@fsij.org>

	* ext/pty/pty.c: parenthesize macro arguments.

Tue Feb  8 11:47:11 2011  Loren Sands-Ramshaw  <lorensr@gmail.com>

	* array.c: documentation clarification in rotate, rotate!,
	  index, and rindex. [ruby-core:35144]

Wed Feb  9 09:45:43 2011  NAKAMURA Usaku  <usa@ruby-lang.org>

	* test/rdoc/test_rdoc_encoding.rb: remove unnecessary (and wrong)
	  platform-dependent hacks.

Wed Feb  9 00:47:18 2011  Tanaka Akira  <akr@fsij.org>

	* ext/etc/etc.c: parenthesize macro arguments.

Tue Feb  8 19:38:00 2011  Nobuyoshi Nakada  <nobu@ruby-lang.org>

	* misc/ruby-mode.el (ruby-expr-beg): fix for invalid nest errors.

Tue Feb  8 19:22:59 2011  KOSAKI Motohiro  <kosaki.motohiro@gmail.com>

	* configure.in (AC_MSG_CHECKING): fixed typo. the patch is
	  created by Benoit Daloze. Thanks a lot. [Bug #4384][ruby-core:35148]

Tue Feb  8 16:04:03 2011  KOSAKI Motohiro  <kosaki.motohiro@gmail.com>

	* io.c (rb_io_s_sysopen): use NUM2MODET() instead NUM2UINT().

Tue Feb  8 15:59:23 2011  KOSAKI Motohiro  <kosaki.motohiro@gmail.com>

	* process.c (rb_run_exec_options_err): use MODET2NUM() instead
	  LONG2NUM().

Tue Feb  8 13:59:56 2011  KOSAKI Motohiro  <kosaki.motohiro@gmail.com>

	* configure.in: revert r30725. Now we have proper runtime fallback.
	  Therefore, no need compile time disabling. (see r30762).

Tue Feb  8 01:00:21 2011  CHIKANAGA Tomoyuki  <nagachika00@gmail.com>

	* process.c (proc_setgroups): add GC guard to prevent intermediate
	  variable from GC.

Tue Feb  8 00:56:33 2011  Nobuyoshi Nakada  <nobu@ruby-lang.org>

	* misc/ruby-mode.el (ruby-expr-beg, ruby-in-here-doc-p): tell
	  singleton class definitions from here documents.

	* misc/ruby-mode.el (ruby-expr-beg, ruby-parse-partial): keyword
	  followed by colon is label.

Mon Feb  7 22:56:16 2011  CHIKANAGA Tomoyuki  <nagachika00@gmail.com>

	* lib/benchmark.rb (Benchmark#bmbm): use ensure clause instead of
	  Object#tap to restore STDOUT.sync.

Mon Feb  7 22:34:20 2011  Tanaka Akira  <akr@fsij.org>

	* lib/net/http.rb (Net::HTTP#connect): support SNI (Server Name
	  Indication) for HTTPS.  [ruby-dev:43164]
	  http://stackoverflow.com/questions/4685736/openssl-server-name-indication-support-in-ruby

Mon Feb  7 16:05:32 2011  Eric Hodel  <drbrain@segment7.net>

	* lib/rdoc: Upgrade to RDoc 3.5.3  Fixes [Bug #4376]

Mon Feb  7 11:46:59 2011  NARUSE, Yui  <naruse@ruby-lang.org>

	* common.mk (rdoc): add --encoding=UTF-8; ruby's rdoc must be UTF-8.

Mon Feb  7 10:21:50 2011  NAKAMURA Usaku  <usa@ruby-lang.org>

	* test/rdoc/test_rdoc_options.rb (TestRDocOptions#test_check_files):
	  there is no easy way to create owner unreadable file on Windows.
	  So, skip the test.

Sun Feb  6 13:48:29 2011  Nobuyoshi Nakada  <nobu@ruby-lang.org>

	* ext/json/lib/json/common.rb (JSON::MissingUnicodeSupport.iconv):
	  should not drop rest of the result.  use Iconv.conv instead.

Sun Feb  6 12:46:02 2011  Eric Hodel  <drbrain@segment7.net>

	* string.c (gsub): Ensure result encoding is the same as input
	  encoding.  [Bug #4340].

Sun Feb  6 12:18:25 2011  Nobuyoshi Nakada  <nobu@ruby-lang.org>

	* parse.y (words, qwords): dispatch array events.  based on a
	  patch from Michael Edgar.  [Bug #4365].

Sun Feb  6 12:12:59 2011  Nobuyoshi Nakada  <nobu@ruby-lang.org>

	* test/fileutils/fileasserts.rb (FileAssertions): separate module.

Sun Feb  6 11:29:23 2011  Tanaka Akira  <akr@fsij.org>

	* ext/dbm/dbm.c: parenthesize macro arguments.

Sat Feb  5 22:01:59 2011  KOSAKI Motohiro  <kosaki.motohiro@gmail.com>

	* lib/test/unit/assertions.rb (Test::Unit::Assertions#assert):
	  revert r30796. r30797 and r30798 are an alternative fix.
	  [ruby-dev:43174]

Sat Feb  5 21:47:09 2011  Nobuyoshi Nakada  <nobu@ruby-lang.org>

	* parse.y (mlhs_basic): include mlhs_post for ripper.  a patch
	  from Michael Edgar at [ruby-core:35078].

Sat Feb  5 21:22:21 2011  Nobuyoshi Nakada  <nobu@ruby-lang.org>

	* lib/test/unit/assertions.rb (assert_block): move from
	  test/fileutils/fileasserts.rb.

	* test/fileutils/fileasserts.rb (assert_block): pass arguments
	  as-is.  [ruby-dev:43174]

Sat Feb  5 16:47:54 2011  KOSAKI Motohiro  <kosaki.motohiro@gmail.com>

	* lib/test/unit/assertions.rb (Test::Unit::Assertions#assert):
	  msg can be passed nil. [Bug #4371] [ruby-dev:43174]

Sat Feb  5 15:18:25 2011  Eric Hodel  <drbrain@segment7.net>

	* lib/rdoc: Upgrade to RDoc 3.5.2

Sat Feb  5 12:05:27 2011  Nobuyoshi Nakada  <nobu@ruby-lang.org>

	* ext/syck/rubyext.c (syck_node_init_copy): SyckNode is not
	  copiable.  [ruby-core:35094]

Sat Feb  5 11:48:47 2011  Nobuyoshi Nakada  <nobu@ruby-lang.org>

	* ext/openssl/ossl_cipher.c (ossl_cipher_alloc): leave data ptr
	  NULL.

	* ext/openssl/ossl_cipher.c (ossl_cipher_new, ossl_cipher_initialize):
	  allocate internal structure.  [ruby-core:35094]

	* ext/openssl/ossl_cipher.c (ossl_cipher_copy): ditto.

Sat Feb  5 11:29:10 2011  Nobuyoshi Nakada  <nobu@ruby-lang.org>

	* ext/json/parser/parser.h (GET_PARSER): raise TypeError.

	* ext/json/parser/parser.rl (cParser_initialize): ditto.

	* ext/json/parser/parser.h (GET_PARSER): check if initialized.
	  [ruby-core:35079]

	* ext/json/parser/parser.rl (cParser_initialize): ditto.

Sat Feb  5 10:09:31 2011  Nobuyoshi Nakada  <nobu@ruby-lang.org>

	* load.c (rb_get_expanded_load_path): always expand load paths.

Sat Feb  5 09:38:08 2011  Nobuyoshi Nakada  <nobu@ruby-lang.org>

	* transcode.c (encoded_dup): extract.

Sat Feb  5 03:37:47 2011  Nobuyoshi Nakada  <nobu@ruby-lang.org>

	* lib/fileutils.rb (FileUtils::LowMethods): make low level methods
	  in NoWrite and DryRun to do nothing.  [ruby-dev:43129]

	* test/fileutils/fileasserts.rb: add message arguments.

	* test/fileutils/fileasserts.rb (Test::Unit::Assertions#assert_block):
	  show the given message.

Sat Feb  5 02:09:39 2011  Nobuyoshi Nakada  <nobu@ruby-lang.org>

	* parse.y (lex_getline, parser_set_encode): set encoding of lines
	  in SCRIPT_LINES__ as source encoding.  [ruby-dev:43168]

Sat Feb  5 02:08:37 2011  Nobuyoshi Nakada  <nobu@ruby-lang.org>

	* vm.c (ruby_thread_data_type): add prefix.

Sat Feb  5 00:59:54 2011  KOSAKI Motohiro  <kosaki.motohiro@gmail.com>

	* vm_core.h (GetThreadPtr): use TypedData_Get_Struct() instead
	  CoreDataFromValue() because we need type check. Otherwise,
	  type mismatch can cause segmentation fault crash.
	  [ruby-core:35086] [Ruby 1.9-Bug#4367]

	* vm.c (thread_data_type): remove static.

Fri Feb  4 19:14:27 2011  Tanaka Akira  <akr@fsij.org>

	* enc/trans/utf8_mac.trans: parenthesize macro arguments.

Fri Feb  4 12:11:51 2011  KOSAKI Motohiro  <kosaki.motohiro@gmail.com>

	* string.c (str_utf8_nth): fixed a condition of optimized lead
	  byte counting. [Bug #4366][ruby-dev:43170]

Fri Feb  4 01:50:13 2011  KOSAKI Motohiro  <kosaki.motohiro@gmail.com>

	* string.c (count_utf8_lead_bytes_with_word): wrote function
	  comments.

Fri Feb  4 00:14:55 2011  Nobuyoshi Nakada  <nobu@ruby-lang.org>

	* ext/zlib/zlib.c (gzfile_reader_get_unused): no need to dup
	  before rb_str_resurrect.

Thu Feb  3 20:04:44 2011  Tanaka Akira  <akr@fsij.org>

	* ext/curses/curses.c (CHECK): unused macro removed.

Thu Feb  3 18:33:26 2011  NARUSE, Yui  <naruse@ruby-lang.org>

	* ext/zlib/zlib.c (gzfile_reader_get_unused): use rb_str_resurrect
	  because gz->z.input is hidden string. [ruby-core:35057]

Thu Feb  3 16:34:10 2011  NARUSE, Yui  <naruse@ruby-lang.org>

	* enc/shift_jis.c (code_to_mbc): cast as int from the subtraction of
	  pointers.

	* enc/utf_16le.c (utf16le_mbc_enc_len): use ptrdiff_t.

	* enc/utf_32be.c (utf32be_left_adjust_char_head): ditto.

	* enc/utf_32le.c (utf32le_left_adjust_char_head): ditto.

Thu Feb  3 16:31:43 2011  NARUSE, Yui  <naruse@ruby-lang.org>

	* include/ruby/missing.h: don't use HAVE_STDDEF_H because it never
	  defined by configure though configure.bat defines it.

	* include/ruby/ruby.h: move include stddef.h to defines.h

	* include/ruby/defines.h: ditto.

Wed Feb  2 20:25:04 2011  NARUSE, Yui  <naruse@ruby-lang.org>

	* include/ruby/encoding.h (rb_enc_step_back): cast 4th argument 'n'
	  as int because Ruby usually treats length value as long but
	  onigenc_step_back's 4th argument is int.

Thu Feb  3 07:20:46 2011  Aaron Patterson <aaron@tenderlovemaking.com>

	* ext/psych/lib/psych/visitors/to_ruby.rb: use Regexp::NOENCODING
	  rather than magic number.

	* ext/syck/lib/syck/rubytypes.rb: ditto

Thu Feb  3 07:16:11 2011  Aaron Patterson <aaron@tenderlovemaking.com>

	* re.c (Init_Regexp): added a constant for ARG_ENCODING_NONE
	  [ruby-core:35054]

	* test/ruby/test_regexp.rb: corresponding test.

Thu Feb  3 07:02:16 2011  Aaron Patterson <aaron@tenderlovemaking.com>

	* ext/psych/lib/psych/visitors/to_ruby.rb: ARG_ENCODING_NONE regular
	  expressions can round trip. [ruby-core:34969]

	* test/psych/test_yaml.rb: test for ARG_ENCODING_NONE regex

	* ext/sych/lib/syck/rubytypes.rb: ARG_ENCODING_NONE regular
	  expressions can round trip.

	* test/syck/test_yaml.rb: test for ARG_ENCODING_NONE regex

Wed Feb  2 17:09:22 2011  KOSAKI Motohiro  <kosaki.motohiro@gmail.com>

	* io.c (rb_io_fdatasync): Use fsync(2) if the underlying
	  operating system does not support fdatasync(2).

Wed Feb  2 14:51:08 2011  Eric Hodel  <drbrain@segment7.net>

	* lib/rdoc/markup/to_tt_only.rb: commit miss
	* test/rdoc/test_rdoc_markup_to_tt_only.rb: ditto
	* test/rdoc/test_rdoc_single_class.rb: ditto

Wed Feb  2 09:27:53 2011  Eric Hodel  <drbrain@segment7.net>

	* lib/rdoc: Upgrade to RDoc 3.5.1

Wed Feb  2 00:30:43 2011  KOSAKI Motohiro  <kosaki.motohiro@gmail.com>

	* include/ruby/st.h (st_table): Added comment why we need __extension__.

Tue Feb  1 20:45:44 2011  Tanaka Akira  <akr@fsij.org>

	* enc/encdb.c: parenthesize macro arguments.

Tue Feb  1 15:12:26 2011  NAKAMURA Usaku  <usa@ruby-lang.org>

	* test/ruby/test_require.rb (TestRequire#test_require_with_unc):
	  use ``127.0.0.1'' instead of ``localhost'' as host name, because
	  XP or earlier cannot resolv it as NBT hostname.

Tue Feb  1 13:20:39 2011  KOSAKI Motohiro  <kosaki.motohiro@gmail.com>

	* test/benchmark/test_benchmark.rb (#capture_bench_output):
	  Added explicit sleep. Windows have imprecise time support.
	  Thus Tms.new.Add!{} may be or may be not equal 0. The
	  test failure started since r30747.

Tue Feb  1 11:03:47 2011  Ryan Davis  <ryan@lust.local>

	* lib/rubygems*: Import rubygems 1.5.0 (released version @ 1fb59d0)
	* test/rubygems: Ditto

Tue Feb  1 08:01:39 2011  Nobuyoshi Nakada  <nobu@ruby-lang.org>

	* ext/io/console/console.c (console_set_winsize): new method to set
	  console size.  [EXPERIMENTAL]

	* ext/io/console/console.c (console_winsize): use GetWriteFD.

Tue Feb  1 02:28:14 2011  Masaya Tarui  <tarui@ruby-lnag.org>

	* include/ruby/win32.h, win32/win32.c: add rb_w32_inet_ntop.
	  inet_ntop's minimum supported client is Vista.

Tue Feb  1 00:10:30 2011  NARUSE, Yui  <naruse@ruby-lang.org>

	* lib/benchmark.rb: fix benchmark to work with current ruby.
	  patched by Benoit Daloze [ruby-core:33846] [ruby-dev:43143]
	  merged from https://github.com/eregon/ruby/commits/benchmark

	*  lib/benchmark (Report#width): update documentation
	*  lib/benchmark: document the return value of #benchmark and the
	   :list attribute in Report
	*  lib/benchmark (Tms#format): rename variables, use String#%
	   instead of Kernel.format
	*  lib/benchmark: remove undocumented Benchmark::times (an alias
	   of Process::times used twice)
	*  lib/benchmark (#benchmark): use label_width for the caption
	*  lib/benchmark (Tms#initialize): rename variables
	*  lib/benchmark: allow title to not be a String and call #to_s
	*  lib/benchmark (Benchmark#bm): return an Array of the times with
	   the labels
	*  lib/benchmark: correct output for Benchmark#bmbm
	   (remove the extra space)
	*  lib/benchmark: add a few tests for Benchmark::Tms output
	*  lib/benchmark: improve style (enumerators, ljust, unused vars)
	*  lib/benchmark: add spec about output and return value
	*  lib/benchmark: improve basic style and consistency
	   no parenthesis for print and use interpolation instead of printf
	*  lib/benchmark: remove unnecessary conversions and variables
	*  lib/benchmark: correct indentation
	*  lib/benchmark: rename the FMTSTR constant and variable to FORMAT
	*  lib/benchmark: remove useless exception

	*  test/benchmark: remove unused variable warnings

Mon Jan 31 23:27:23 2011  CHIKANAGA Tomoyuki  <nagachika00@gmail.com>

	* node.c (add_id): remove duplicated rb_id2str() call.

Sun Jan 30 17:19:46 2011  Tanaka Akira  <akr@fsij.org>

	* missing/langinfo.c: parenthesize macro arguments.

Mon Jan 31 21:57:39 2011  KOSAKI Motohiro  <kosaki.motohiro@gmail.com>

	* configure.in: revert r30698.

Mon Jan 31 21:32:44 2011  CHIKANAGA Tomoyuki  <nagachika00@gmail.com>

	* thread.c (thread_start_func_2): check deadlock condition before
	  release thread stack. fix memory violation when deadlock detected.
	  reported by Max Aller. [Bug #4009] [ruby-core:32982]

Mon Jan 31 14:45:47 2011  Yuki Sonoda (Yugui)  <yugui@yugui.jp>

	* lib/irb/locale.rb (IRB::Locale::#search_file):
	  Gem might be undefined if --disable-gems. [ruby-core:34990]

Mon Jan 31 12:26:14 2011  NARUSE, Yui  <naruse@ruby-lang.org>

	* addr2line.c: suppressed shorten-64-to-32 warnings.
	* regcomp.c: ditto.
	* regexec.c: ditto.
	* regint.h: ditto.
	* regparse.c: ditto.
	* regparse.h: ditto.
	* time.c: ditto.
	* variable.c: ditto.

Mon Jan 31 04:45:12 2011  NARUSE, Yui  <naruse@ruby-lang.org>

	* array.c (rb_ary_uniq_bang): call ARY_SET_LEN(ary, 0) before
	  ary_resize_capa because ary_resize_capa expects resized length is
	  smaller than current array length. call rb_ary_unshare before
	  ary_resize_capa because ary_resize_capa lost the reference to
	  original shared array. [ruby-core:34997]

Sun Jan 30 17:19:46 2011  Tanaka Akira  <akr@fsij.org>

	* missing/crypt.c: parenthesize macro arguments.

Sun Jan 30 16:40:27 2011  Nobuyoshi Nakada  <nobu@ruby-lang.org>

	* test/rubygems/test_gem_security.rb (TestGemSecurity): valid only
	  if OpenSSL is available.

	* test/dl/test_dl2.rb (TestDL#test_sin): math functions do not
	  work on x86_64 due to the design of DL2.

	* test/dl/test_func.rb (DL::TestFunc#test_{sinf,sin): ditto.

Sun Jan 30 16:09:22 2011  Tanaka Akira  <akr@fsij.org>

	* strftime.c (rb_strftime_with_timespec): %G produces 4 digits.

Sun Jan 30 15:13:19 2011  Nobuyoshi Nakada  <nobu@ruby-lang.org>

	* enc/emacs_mule.c (emacsmule_islead): 7bit range is also leading
	  byte.

Sun Jan 30 13:03:16 2011  Nobuyoshi Nakada  <nobu@ruby-lang.org>

	* hash.c (rb_hash_fetch_m): use useful message for longer key, not a
	  nonsense id value.

	* string.c (rb_str_ellipsize): new function to ellipsize a string.

	* include/ruby/encoding.h (rb_enc_step_back): new function to step
	  back n characters.

Sun Jan 30 12:53:38 2011  Nobuyoshi Nakada  <nobu@ruby-lang.org>

	* enc/emacs_mule.c (emacsmule_islead): fix inverse condition.

Sun Jan 30 09:37:25 2011  Yutaka Kanemoto  <kanemoto@ruby-lang.org>

	* io.c (struct argf): char behaves like an unsigned char
	  by default on AIX.

Sun Jan 30 08:02:55 2011  NARUSE, Yui  <naruse@ruby-lang.org>

	* configure.in: Mac OS X wrongly reports it has fdatasync(3).

Sun Jan 30 03:29:47 2011  NARUSE, Yui  <naruse@ruby-lang.org>

	* ext/openssl/ossl_bn.c (GetBNPtr): add missing nil case.
	  patched by Martin Bosslet. [ruby-core:34987]

Sun Jan 30 01:02:28 2011  KOSAKI Motohiro  <kosaki.motohiro@gmail.com>

	* include/ruby/ruby.h: Added NUM2MODET() and MODET2NUM() default
	  definition.
	  Because r30686 introduced win32 build failure.

Sat Jan 29 22:16:26 2011  NARUSE, Yui  <naruse@ruby-lang.org>

	* array.c (rb_ary_join): [].join.encoding must be US-ASCII.
	  [ruby-list:47790]

Sat Jan 29 20:22:39 2011  KOSAKI Motohiro  <kosaki.motohiro@gmail.com>

	* benchmark/driver.rb (BenchmarkDriver#measure): Show command line
	  when abnormal exiting occur.

Sat Jan 29 10:53:16 2011  Yusuke Endoh  <mame@tsg.ne.jp>

	* vm_insnhelper.c (vm_get_ev_const): no-scope reference to toplevel
	  private constant has been prohibited incorrectly.

	* test/ruby/test_module.rb (test_toplevel_private_constant): add a
	  test for above.

Sat Jan 29 08:43:23 2011  Ryan Davis  <ryand-ruby@zenspider.com>

	* lib/rubygems*: Import rubygems 1.5.0 (release candidate @ 09893d9)
	* test/rubygems: Ditto

Sat Jan 29 02:02:37 2011  Yusuke Endoh  <mame@tsg.ne.jp>

	* variable.c (rb_mod_const_of, sv_i): Module#constant should exclude
	  private constants.  see [ruby-core:32912].

	* test/ruby/test_module.rb (test_constants_with_private_constant): add
	  a test for above.

Sat Jan 29 01:36:41 2011  Yusuke Endoh  <mame@tsg.ne.jp>

	* variable.c (rb_const_set): const_set should preserve constant
	  visibility.  see [ruby-core:32912].

	* test/ruby/test_module.rb: add a test for above.

Sat Jan 29 01:24:57 2011  Yusuke Endoh  <mame@tsg.ne.jp>

	* compile.c (NODE_CLASS, NODE_MODULE), insns.def (defineclass): raise
	  an exception when "class Foo::Bar" is evaluated and Foo::Bar is
	  private.  To implement this, define_type of "defineclass" is added
	  so that the instruction can distinguish whether the class definition
	  is scoped (class Foo::Bar) or not (class Bar).

	* test/ruby/test_class.rb (test_redefine_private_class),
	  test/ruby/test_module.rb
	  (test_define_module_under_private_constant): add tests for above.

Sat Jan 29 01:19:17 2011  Yusuke Endoh  <mame@tsg.ne.jp>

	* constant.h, variable.c: to ensure compatibility, rb_const_get_* must
	  not raise an exception even when the constant is private.  Instead,
	  rb_public_const_get_* and rb_public_const_defined_* are introduced,
	  which raise an exception when the referring constant is private.
	  see [ruby-core:32912].

	* vm_insnhelper.c (vm_get_ev_const): use rb_public_const_get_* instead
	  of rb_const_get_* to follow the constant visibility when user code
	  refers a constant.

	* test/ruby/test_marshal.rb (test_marshal_private_class): add a test.
	  This test had failed because of incompatibility of rb_const_get.

Sat Jan 29 00:30:44 2011  Yusuke Endoh  <mame@tsg.ne.jp>

	* variable.c (set_const_visibility): fix typo.  a patch from Tomoyuki
	  Chikanaga in [ruby-core:32919].

Fri Jan 28 23:20:28 2011  KOSAKI Motohiro  <kosaki.motohiro@gmail.com>

	* test/gdbm/test_gdbm.rb (TestGDBM#test_s_open_no_create,
	  TestGDBM2#test_writer_open_notexist): We only need to skip libgdbm
	  1.8.0, not all 1.8.x. 1.8.1 or later don't have GDBM_WRITER sickness.

Fri Jan 28 21:56:57 2011  KOSAKI Motohiro  <kosaki.motohiro@gmail.com>

	* ext/dbm/extconf.rb: Added new header places for Fedora13.

Fri Jan 28 21:49:30 2011  Tanaka Akira  <akr@fsij.org>

	* ext/zlib/zlib.c: parenthesize macro arguments.

Fri Jan 28 17:47:33 2011  KOSAKI Motohiro  <kosaki.motohiro@gmail.com>

	* test/gdbm/test_gdbm.rb (TestGDBM2#test_writer_open_notexist):
	  gdbm 1.8.x changed GDBM::WRITER behavior. Thus our testcase need
	  to be changed too.

Fri Jan 28 17:33:28 2011  KOSAKI Motohiro  <kosaki.motohiro@gmail.com>

	* test/gdbm/test_gdbm.rb (TestGDBM#test_s_open_no_create): skip
	  the test if gdbm version is 1.8.x.

Fri Jan 28 16:30:51 2011  KOSAKI Motohiro  <kosaki.motohiro@gmail.com>

	* test/ruby/test_require.rb (TestRequire#test_require_too_long_filename):
	  Added -w option because too long path error don't output a message
	  by default since r30660. [Bug #4336] [ruby-dev:43134]

Fri Jan 28 16:19:38 2011  KOSAKI Motohiro  <kosaki.motohiro@gmail.com>

	* test/ruby/test_require.rb (TestRequire#test_require_path_home_{1,2}):
	  Added -w option because too long path error don't output a message
	  by default since r30660. [Bug #4336] [ruby-dev:43134]

Fri Jan 28 16:04:54 2011  KOSAKI Motohiro  <kosaki.motohiro@gmail.com>

	* test/ruby/test_require.rb (TestRequire#test_require_path_home_{1,2,3}):
	  split from test_require_path_home.

Fri Jan 28 13:04:38 2011  KOSAKI Motohiro  <kosaki.motohiro@gmail.com>

	* configure.in (--with-valgrind): Fixed r29683. Now this option
	  is really default on.

Fri Jan 28 12:05:48 2011  KOSAKI Motohiro  <kosaki.motohiro@gmail.com>

	* configure.in: Add #include<sys/stat.h> when struct stat is
	  tested. Otherwise, incomplete type dereference error will occur.

Fri Jan 28 11:53:19 2011  KOSAKI Motohiro  <kosaki.motohiro@gmail.com>

	* configure.in: redundant variable names made strange conftest
	  error. Fixed it.

Fri Jan 28 11:47:00 2011  NAKAMURA Usaku  <usa@ruby-lang.org>

	* test/ruby/test_process.rb (TestProcess#test_too_long_path{,2}):
	  should handle Errno::E2BIG, because this test checks crash of ruby,
	  not the error type system.

Fri Jan 28 11:23:54 2011  KOSAKI Motohiro  <kosaki.motohiro@gmail.com>

	* io.c (rb_io_open): Use NUM2MODET() instead NUM2UINT().
	* io.c (rb_scan_open_args): ditto.

Fri Jan 28 10:58:20 2011  KOSAKI Motohiro  <kosaki.motohiro@gmail.com>

	* configure.in: Added mode_t type checking.
	* process.c (rb_exec_arg_addopt): Use NUM2MODET() instead
	  NUM2LONG because clang makes compile error by this narrowing
	  conversion.
	* process.c (rb_run_exec_options_err): ditto.

Fri Jan 28 02:37:18 2011  KOSAKI Motohiro  <kosaki.motohiro@gmail.com>

	* re.c (rb_reg_raise): add GC guard to prevent intermediate
	  variable from GC.

Fri Jan 28 02:35:41 2011  KOSAKI Motohiro  <kosaki.motohiro@gmail.com>

	* hash.c (rb_hash_fetch_m): add GC guard to prevent intermediate
	  variable from GC.

Fri Jan 28 01:33:51 2011  KOSAKI Motohiro  <kosaki.motohiro@gmail.com>

	* test/ruby/test_process.rb (TestProcess#test_too_long_path)
	  TestProcess#test_too_long_path): Reduced string size from 100MB
	  to 10MB. 100MB may cause no memory error. It isn't intended.

Fri Jan 28 01:27:42 2011  KOSAKI Motohiro  <kosaki.motohiro@gmail.com>

	* test/ruby/test_process.rb (TestProcess#test_too_long_path2):
	  Factored out from test_too_long_path. A test should only do
	  one test.

Thu Jan 27 23:29:36 2011  Nobuyoshi Nakada  <nobu@ruby-lang.org>

	* st.c (st_foreach): check if unpacked.

Thu Jan 27 23:14:19 2011  Nobuyoshi Nakada  <nobu@ruby-lang.org>

	* misc/ruby-mode.el (ruby-mode-map): remove deprecated binding.
	  use M-; instead.

Thu Jan 27 21:58:32 2011  KOSAKI Motohiro  <kosaki.motohiro@gmail.com>

	* bignum.c (rb_str_to_inum): get rid of too huge alloca().

Thu Jan 27 21:43:29 2011  KOSAKI Motohiro  <kosaki.motohiro@gmail.com>

	* object.c (rb_str_to_dbl): rewrite again. use ALLOCV instead
	  rb_str_tmp_new().

Thu Jan 27 21:41:47 2011  KOSAKI Motohiro  <kosaki.motohiro@gmail.com>

	* win32/win32.c: get rid of STRNDUPA(). It's dangerous API.

Thu Jan 27 21:31:57 2011  KOSAKI Motohiro  <kosaki.motohiro@gmail.com>

	* win32/win32.c (rb_w32_aspawn): get rid of too huge alloca().
	  [Bug #4330] [ruby-core:34898]

Thu Jan 27 20:30:18 2011  KOSAKI Motohiro  <kosaki.motohiro@gmail.com>

	* win32/win32.c (rb_w32_spawn): get rid of too huge alloca().

Thu Jan 27 18:49:53 2011  KOSAKI Motohiro  <kosaki.motohiro@gmail.com>

	* win32/win32.c (open_dir_handle): get rid of too huge alloca().

Thu Jan 27 18:34:58 2011  KOSAKI Motohiro  <kosaki.motohiro@gmail.com>

	* file.c (w32_io_info): get rid of too huge alloca().
	  [Bug #4313] [ruby-core:34830]

Thu Jan 27 18:19:51 2011  KOSAKI Motohiro  <kosaki.motohiro@gmail.com>

	* win32/win32.c (wstati64): get rid of too huge alloca().
	  [Bug #4316] [ruby-core:34834]

Thu Jan 27 15:11:52 2011  NAKAMURA Usaku  <usa@ruby-lang.org>

	* win32/win32.c (rb_w32_spawn, rb_w32_aspawn): get rid of too huge
	  alloca(). this is the real fix of [ruby-core:34833].

Thu Jan 27 12:46:25 2011  Nobuyoshi Nakada  <nobu@ruby-lang.org>

	* process.c (ALLOC_ARGV_WITH_STR): fix void pointer arithmetic.

Thu Jan 27 08:41:40 2011  Nobuyoshi Nakada  <nobu@ruby-lang.org>

	* process.c (proc_exec_v, rb_proc_exec_n, rb_proc_exec)
	  (proc_spawn_n, proc_spawn): get rid of too huge alloca().
	  [ruby-core:34827], [ruby-core:34833]

Thu Jan 27 08:32:17 2011  Nobuyoshi Nakada  <nobu@ruby-lang.org>

	* include/ruby/ruby.h (ALLOCV): new API for exception-safe
	  temporary buffer.  [ruby-core:34844]

	* string.c (rb_alloc_tmp_buffer, rb_free_tmp_buffer):
	  implementation of the API.

Thu Jan 27 08:22:49 2011  Nobuyoshi Nakada  <nobu@ruby-lang.org>

	* dln_find.c (dln_find_1): use rb_warning and return immediately
	  if fname is longer than buffer.

Wed Jan 26 22:57:30 2011  CHIKANAGA Tomoyuki  <nagachika00@gmail.com>

	* class.c (clone_method): add GC guard to prevent intermediate
	  variable from GC. [Bug #4321] [ruby-dev:43107]

Wed Jan 26 22:45:16 2011  Tanaka Akira  <akr@fsij.org>

	* template/id.h.tmpl: parenthesize macro arguments.

Wed Jan 26 22:28:49 2011  CHIKANAGA Tomoyuki  <nagachika00@gmail.com>

	* vm_eval.c (rb_throw_obj): add GC guard to prevent intermediate
	  variable from GC. [Bug #4322] [ruby-dev:43108]

Wed Jan 26 17:08:59 2011  NAKAMURA, Hiroshi  <nahi@ruby-lang.org>

	* ext/openssl/ossl_asn1.c (ossl_asn1_decode0): OpenSSL::ASN1.decode
	  should reject indefinite length primitive encodings as that is
	  illegal. Patch by Martin Bosslet. See #4324.

Wed Jan 26 10:36:28 2011  NARUSE, Yui  <naruse@ruby-lang.org>

	* string.c (=~): documentation fix; the return value is nil when
	  it doesn't match. patched by Andrei Kulakov [ruby-core:34562]

Tue Jan 25 08:41:58 2011  Nobuyoshi Nakada  <nobu@ruby-lang.org>

	* dln_find.c (dln_find_1): omit too long pathnames.

Tue Jan 25 08:28:19 2011  Nobuyoshi Nakada  <nobu@ruby-lang.org>

	* string.c (rb_str_resize): get rid of out-of-bound access.

Tue Jan 25 07:48:22 2011  Kazuhiro NISHIYAMA  <zn@mbf.nifty.com>

	* test/ruby/test_thread.rb: remove unused variables.

Tue Jan 25 07:45:44 2011  Kazuhiro NISHIYAMA  <zn@mbf.nifty.com>

	* test/ruby/test_thread.rb (TestThread#test_condvar_nolock_2): get
	  rid of method redefined.

Tue Jan 25 07:00:52 2011  Nobuyoshi Nakada  <nobu@ruby-lang.org>

	* string.c (rb_string_value_cstr): rb_str_modify can change
	  RSTRING_PTR.

Tue Jan 25 03:24:28 2011  KOSAKI Motohiro  <kosaki.motohiro@gmail.com>

	* test/ruby/test_thread.rb: Added various ConditionVariable tests.

Mon Jan 24 22:26:33 2011  KOSAKI Motohiro  <kosaki.motohiro@gmail.com>

	* object.c (rb_str_to_dbl): Fix again. use rb_str_tmp_new()
	  instead ALLOC_N.

Mon Jan 24 21:50:48 2011  Tanaka Akira  <akr@fsij.org>

	* vm_insnhelper.h: parenthesize macro arguments.

Mon Jan 24 21:28:34 2011  KOSAKI Motohiro  <kosaki.motohiro@gmail.com>

	* object.c (rb_str_to_dbl): use ALLOC_N instead ALLOCA_N because
	  ALLOC_N may cause stack overflow.

Mon Jan 24 21:04:45 2011  Nobuyoshi Nakada  <nobu@ruby-lang.org>

	* error.c (rb_invalid_str): prevent intermediate variable from GC.
	  [ruby-core:34820]

Sun Jan 23 23:01:54 2011  KOSAKI Motohiro  <kosaki.motohiro@gmail.com>

	* test/io/console/test_io_console.rb: Don't run test if the system
	  don't support io/console.

Sun Jan 23 22:17:07 2011  KOSAKI Motohiro  <kosaki.motohiro@gmail.com>

	* test/fiddle/test_fiddle.rb: Don't run test if the system don't support
	  fiddle.

	* test/fiddle/test_function.rb: ditto.
	* test/fiddle/test_closure.rb: ditto.

Sun Jan 23 11:39:18 2011  Tanaka Akira  <akr@fsij.org>

	* vm_exec.h: parenthesize macro arguments.

Sun Jan 23 10:33:02 2011  Nobuyoshi Nakada  <nobu@ruby-lang.org>

	* template/fake.rb.in (ruby): suppress warnings.

Sun Jan 23 08:00:09 2011  Nobuyoshi Nakada  <nobu@ruby-lang.org>

	* string.c (str_nth_len, str_utf8_nth): return the rest length together.

	* string.c (rb_str_substr): get rid of measure the length always
	  to improve performance for huge string.  [ruby-core:34648]

Sun Jan 23 00:40:10 2011  KOSAKI Motohiro  <kosaki.motohiro@gmail.com>

	* test/test_syslog.rb: Fix to make a lot of test failure if
	  the platform doesn't support syslog.

Sat Jan 22 11:49:55 2011  Aaron Patterson <aaron@tenderlovemaking.com>

	* ext/psych/lib/psych/visitors/to_ruby.rb: fixing merge key support
	  when multiple merge keys are specified.

	* test/psych/test_merge_keys.rb: tests for multi-merge key support

Sat Jan 22 11:33:04 2011  Aaron Patterson <aaron@tenderlovemaking.com>

	* ext/psych/lib/psych/visitors/to_ruby.rb: merge keys are actually
	  part of YAML 1.1, so they should be supported.  Remove warning and
	  merge keys to parent.  [ruby-core:34679]

	* test/psych/test_merge_keys.rb: test for merge keys

Sat Jan 22 10:25:19 2011  Aaron Patterson <aaron@tenderlovemaking.com>

	* ext/psych/parser.c (parse): add the file name to the exception when
	  parse errors occur.

	* test/psych/test_parser.rb: test for parse error file name

Sat Jan 22 10:12:30 2011  Aaron Patterson <aaron@tenderlovemaking.com>

	* ext/psych/parser.c (parse): fix assertion error when reusing a
	  parser after an exception has been raised

	* test/psych/test_parser.rb: test for assertion error

Sat Jan 22 04:09:22 2011  Aaron Patterson <aaron@tenderlovemaking.com>

	* ext/psych/lib/psych/nodes/node.rb: Make Psych::Nodes::Node
	  enumerable.

	* ext/psych/lib/psych/visitors/depth_first.rb: Add a depth-first
	  visitor to enumerate over a YAML AST in a depth-first fashion

	* test/psych/nodes/test_enumerable.rb: test for enumerating nodes

	* test/psych/visitors/test_depth_first.rb: test for depth-first
	  visitor

Sat Jan 22 00:53:42 2011  Tanaka Akira  <akr@fsij.org>

	* vm_core.h: parenthesize macro arguments.

Fri Jan 21 18:15:09 2011  Nobuyoshi Nakada  <nobu@ruby-lang.org>

	* configure.in: should not use -Werror=* flags while conftests.

Fri Jan 21 09:17:00 2011  Luis Lavena  <luislavena@gmail.com>

	* configure.in: Fix incorrectly detected x86_64-w64-mingw32 due
	  canonalization of target_os. Bug #3889 [ruby-core:32634]

Thu Jan 20 23:44:00 2011  KOSAKI Motohiro  <kosaki.motohiro@gmail.com>

	* configure.in: Fix rb_cv_va_args_macro was broken. We are using
	  -Werror=implicit-function-declaration compile option. therefore
	  we need a function declaration explicitly.

Thu Jan 20 23:58:02 2011  Tanaka Akira  <akr@fsij.org>

	* node.h: parenthesize macro arguments.

Thu Jan 20 23:25:28 2011  KOSAKI Motohiro  <kosaki.motohiro@gmail.com>

	* configure.in: Add '#include <stdlib.h>' to
	  rb_cv_localtime_overflow test too. It's reported by Tomoyuki
	  Chikanaga. Thanks.

Thu Jan 20 16:11:00 2011  Kenta Murata <mrkn@mrkn.jp>

	* README.EXT, README.EXT.ja: You shouldn't choose ``conftest.c'' as a
	  name of a source file.

Thu Jan 20 12:15:44 2011  KOSAKI Motohiro  <kosaki.motohiro@gmail.com>

	* configure.in: Add stdlib.h inclusion into rb_cv_negative_time_t
	  test because it's required for exit(3). The patch is
	  created by Tomoyuki Chikanaga. [Bug #4287] [ruby-dev:43060]

Thu Jan 20 11:39:41 2011  NAKAMURA Usaku  <usa@ruby-lang.org>

	* test/webrick/utils.rb (TestWEBrick::RubyBin): test CGI does not need
	  to load rubygems.  if it activated, ruby raises LoadError about
	  rbconfig.rb.

Thu Jan 20 09:19:42 2011  Aaron Patterson <aaron@tenderlovemaking.com>

	* ext/psych/lib/psych/visitors/json_tree.rb: Fix JSON emit for
	  DateTime and Time classes.

	* test/psych/test_json_tree.rb: test for JSON emit

Thu Jan 20 08:02:46 2011  Aaron Patterson <aaron@tenderlovemaking.com>

	* ext/psych/lib/psych/coder.rb (represent_object): arbitrary objects
	  may be passed to the Psych::Coder object.

	* ext/psych/lib/psych/visitors/yaml_tree.rb: support for visiting
	  arbitrary objects set on the coder.

	* test/psych/test_coder.rb: supporting test case.

Thu Jan 20 06:03:17 2011  Tanaka Akira  <akr@fsij.org>

	* method.h: parenthesize macro arguments.

Wed Jan 19 13:16:05 2011  Eric Hodel  <drbrain@segment7.net>

	* lib/rubygems/commands/sources_command.rb: Finish removing code,
	  (fixes sources command test).

Wed Jan 19 13:04:16 2011  KOSAKI Motohiro  <kosaki.motohiro@gmail.com>

	* proc.c (proc_call): Add gc guard to avoid segfault. The fix
	  is created by Tomoyuki Chikanaga. [Bug #4238][ruby-dev:42963]

Wed Jan 19 12:31:28 2011  Eric Hodel <drbrain@segment7.net>

	* lib/rubygems.rb: Since gem_prelude requires rubygems, enable
	  custom_require always.

Wed Jan 19 12:08:08 2011  Eric Hodel <drbrain@segment7.net>

	* lib/rubygems/commands/dependency_command.rb: Remove require of
	  deleted file.
	* lib/rubygems/commands/fetch_command.rb: ditto
	* lib/rubygems/commands/setup_command.rb: ditto
	* lib/rubygems/commands/sources_command.rb: ditto
	* lib/rubygems/commands/specification_command.rb: ditto

Wed Jan 19 08:13:59 2011  Ryan Davis  <ryand-ruby@zenspider.com>

	* lib/rubygems*: Import rubygems 1.5.0 (release candidate)
	* test/rubygems: Ditto

Tue Jan 18 23:31:01 2011  Yusuke Endoh  <mame@tsg.ne.jp>

	* parse.y: avoid NULL reference.  [ruby-dev:43067]

Wed Jan 19 02:54:04 2011  NARUSE, Yui  <naruse@ruby-lang.org>

	* vsnprintf.c (cvt): set first byte of buf to NUL for the case when
	  no bytes are written to the buf. [ruby-dev:43062]

Tue Jan 18 23:04:51 2011  Tanaka Akira  <akr@fsij.org>

	* gc.h: parenthesize macro arguments.

Tue Jan 18 18:31:14 2011  Keiju Ishitsuka  <keiju@ishitsuka.com>

	* lib/irb/completion.rb: Irb tab completion support for XX::method
	  forms.

Tue Jan 18 15:05:55 2011  NAKAMURA, Hiroshi  <nahi@ruby-lang.org>

	* lib/logger.rb: added RDoc document for logging message escape
	  by Hal Brodigan. See #3869

Tue Jan 18 07:53:52 2011  Tanaka Akira  <akr@fsij.org>

	* eval_intern.h: parenthesize macro arguments.

Tue Jan 18 04:42:44 2011  Aaron Patterson <aaron@tenderlovemaking.com>

	* ext/psych/lib/psych/parser.rb (Mark): Adding a class to wrap
	  marker information

	* ext/psych/parser.c (mark): Add a method to return the mark object
	  for the parser

	* test/psych/test_parser.rb: tests for the Mark class.

Tue Jan 18 02:46:55 2011  Aaron Patterson <aaron@tenderlovemaking.com>

	* ext/psych/lib/psych/visitors/json_tree.rb (visit_String): JSON
	  strings should be dumped with double quotes. [ruby-core:34186]

	* test/psych/test_json_tree.rb: test for double quotes

Mon Jan 17 23:36:33 2011  Tanaka Akira  <akr@fsij.org>

	* array.c (rb_ary_times): less MEMCPY calls.

Mon Jan 17 22:54:33 2011  Tanaka Akira  <akr@fsij.org>

	* debug.h: parenthesize macro arguments.

Mon Jan 17 21:40:25 2011  Nobuyoshi Nakada  <nobu@ruby-lang.org>

	* ruby.c (process_options): revert r30549.

Sun Jan 16 20:55:45 2011  Tanaka Akira  <akr@fsij.org>

	* vsnprintf.c: parenthesize macro arguments.

Sat Jan 15 11:57:30 2011  Nobuyoshi Nakada  <nobu@ruby-lang.org>

	* configure.in (warnflags): add -Werror=implicit-function-declaration
	  if available.

	* lib/mkmf.rb (init_mkmf): ignore warnings in mkmf tests.

	* test/mkmf/base.rb (setup, teardown): restore config values.

	* test/mkmf/test_flags.rb: split from test_find_executable.rb.

Sat Jan 15 10:04:14 2011  Nobuyoshi Nakada  <nobu@ruby-lang.org>

	* ruby.c (process_options): autoload rubygems.

	* tool/compile_prelude.rb (Prelude#initialize): ignore empty
	  preludes.

	* ruby.c (ruby_init_prelude): get rid of global namespace
	  pollution.

Sat Jan 15 09:42:12 2011  Nobuyoshi Nakada  <nobu@ruby-lang.org>

	* include/ruby/io.h: missing prototypes.

Fri Jan 14 23:25:55 2011  Tanaka Akira  <akr@fsij.org>

	* vm_method.c: parenthesize macro arguments.

Fri Jan 14 15:32:29 2011  Shugo Maeda  <shugo@ruby-lang.org>

	* test/net/imap/test_imap.rb: call neither logout nor disconnect
	  unless connected.  patch by Kazuhiro NISHIYAMA.  [ruby-dev:42860]

Fri Jan 14 14:56:57 2011  NARUSE, Yui  <naruse@ruby-lang.org>

	* lib/net/imap.rb: use bytesize for binary strings.
	  patched by Yoshimasa Niwa. [ruby-core:34222]

Fri Jan 14 14:01:12 2011  NARUSE, Yui  <naruse@ruby-lang.org>

	* pack.c (pack_unpack): the resulted string of unpack('M') must have
	  ASCII-8BIT encoding (and ENC_CODERANGE_VALID). [ruby-core:34482]

Fri Jan 14 13:38:58 2011  NARUSE, Yui  <naruse@ruby-lang.org>

	* ext/zlib/zlib.c (gzfile_check_footer): ISIZE (Input SIZE) in
	  gzip's header is the size of uncompressed input data modulo 2^32.
	  [ruby-core:34481] http://www.ietf.org/rfc/rfc1952.txt

Fri Jan 14 11:36:25 2011  NAKAMURA Usaku  <usa@ruby-lang.org>

	* configure.in, win32/Makefile.sub (RUNRUBY): require path should
	  include "." because rbconfig.rb is there.

Fri Jan 14 10:40:11 2011  Ryan Davis  <ryan@lust.local>

	* gem_prelude.rb: Just require rubygems. Fixes rubygems 1.4.
	* lib/rubygems.rb: removed all Gem::Quickloader code.
	* ruby.c: renamed ruby_init_gems to ruby_init_prelude. Set
	  $disable_rubygems since there is no fine grained mechanism to
	  skip parts of the prelude. Open to suggestions on how to do this
	  better.
	* test/*.rb: Load path isn't set up correctly, so add
	  --disable-gems as needed to failing tests that are explicitly
	  testing stderr w/ ==.

Fri Jan 14 07:30:47 2011  Nobuyoshi Nakada  <nobu@ruby-lang.org>

	* io.c (argf_next_argv): go advance when the next file cannot be
	  read.  [ruby-core:34446]

Thu Jan 13 20:49:19 2011  Tanaka Akira  <akr@fsij.org>

	* vm_insnhelper.c: parenthesize macro arguments.

Thu Jan 13 13:21:00 2011  Kenta Murata  <mrkn@mrkn.jp>

	* vm_dump.c: delete dashes to make lines 80 chars, Patched by
	  Shota Fukumori (sora_h).  [Bug #4275] [ruby-dev:43021]

Thu Jan 13 13:21:00 2011  Kenta Murata  <mrkn@mrkn.jp>

	* vm_dump.c: fix misspelling of CrashReporter, Patched by Shota
	  Fukumori (sora_h).  [Bug #4275] [ruby-dev:43021]

Thu Jan 13 06:27:29 2011  Ryan Davis  <ryand-ruby@zenspider.com>

	* error.c: Exception#to_s should actually call to_s.

Thu Jan 13 00:32:54 2011  NARUSE, Yui  <naruse@ruby-lang.org>

	* addr2line.c (get_nth_dirname): decrement the directory index
	  because the index specifies the index of given included_directories
	  which is separated by NUL and its index is begun from 1.
	  Note that 0 specifies the current directory of the compilation.
	  see also http://www.dwarfstd.org/doc/dwarf-2.0.0.pdf

Thu Jan 13 00:06:38 2011  KOSAKI Motohiro  <kosaki.motohiro@gmail.com>

	* io.c (rb_f_syscall): Add warning messages. [ruby-core:34062]

Thu Jan 13 00:00:07 2011  KOSAKI Motohiro  <kosaki.motohiro@gmail.com>

	* io.c (rb_f_syscall): Some syscall return unsigned or pointer value.
	  Therefore we should only check the result is -1 or not.
	  [ruby-core:34062]

Wed Jan 12 23:55:48 2011  KOSAKI Motohiro  <kosaki.motohiro@gmail.com>

	* io.c (rb_f_syscall): Add 64bit Linux support. Some syscall takes
	  long type arguments.

Wed Jan 12 19:37:10 2011  Tanaka Akira  <akr@fsij.org>

	* vm_dump.c: parenthesize macro arguments.

Wed Jan 12 19:28:23 2011  Tanaka Akira  <akr@fsij.org>

	* vm.c (thread_free): reset ruby_current_thread if it points the
	  thread to free.
	* gc.c (slot_sweep): don't call RUBY_VM_SET_FINALIZER_INTERRUPT if
	  there is no current thread.
	  [ruby-dev:43000]

Wed Jan 12 19:09:29 2011  Tanaka Akira  <akr@fsij.org>

	* enum.c (sort_by_i): reenter check more strictly.
	  (sort_by_cmp): ditto.
	  [ruby-dev:43003] reported by Usaku NAKAMURA.

Wed Jan 12 16:25:12 2011  Yuki Sonoda (Yugui)  <yugui@yugui.jp>

	* lib/net/http.rb (Net::HTTP#connect): makes it timeout during
	  SSL handshake too. [ruby-core:34203]
	  Patch by Marc Slemko.

	* test/net/http/test_http.rb (TestNetHTTP_v1_2#test_timeout_during_HTTP_session):
	  test for [ruby-core:34203]

	* test/net/http/test_https.rb (TestNetHTTPS#test_timeout_during_SSL_handshake):
	  ditto.

Wed Jan 12 16:24:53 2011  Yuki Sonoda (Yugui)  <yugui@yugui.jp>

	* ext/readline/extconf.rb: new checks for RL_PROMPT_START_IGNORE
	  and RL_PROMPT_END_IGNORE. [ruby-core:34331]

	* ext/readline/readline.c: enables USE_INSERT_IGNORE_ESCAPE only if
	  RL_PROMPT_{START,END}_IGNORE are available to get rid of compilation
	  error with libedit.

Wed Jan 12 15:53:49 2011  NAKAMURA Usaku  <usa@ruby-lang.org>

	* README.EXT.ja (rb_ensure): typo.

Wed Jan 12 11:33:46 2011  NARUSE, Yui  <naruse@ruby-lang.org>

	* addr2line.c: OpenBSD uses the elf_abi.h header file instead of the
	  elf.h header file. patched by Jeremy Evans [ruby-core:34384]

Wed Jan 12 03:59:36 2011  NARUSE, Yui  <naruse@ruby-lang.org>

	* test/webrick/test_cgi.rb: Removes usage of deprecated
	  :RequestHandler option.
	  patched by Peter Weldon [ruby-core:34010]

	* test/webrick/test_httpproxy.rb: ditto.

	* test/webrick/test_httpserver.rb: Add a test of the deprecation
	  behaviour.

Wed Jan 12 08:37:07 2011  Nobuyoshi Nakada  <nobu@ruby-lang.org>

	* hash.c (hash_i): return different values for inverse hash.
	  [ruby-core:34334]

Tue Jan 11 20:32:59 2011  Tanaka Akira  <akr@fsij.org>

	* variable.c: parenthesize macro arguments.

Tue Jan 11 13:06:38 2011  NAKAMURA Usaku  <usa@ruby-lang.org>

	* array.c (rb_ary_resize): should care of embeded array when extending
	  the array.

	* array.c (rb_ary_resize): need to set capa when changing the real
	  size of the array.
	  these are latent bugs.

Mon Jan 10 22:46:43 2011  Nobuyoshi Nakada  <nobu@ruby-lang.org>

	* include/ruby/defines.h (CASEFOLD_FILESYSTEM): HFS+ is case
	  insensitive.

	* load.c (loaded_feature_path, rb_feature_p, load_lock): on a
	  case-insensitive filesystem, loaded features search should
	  ignore case.  [ruby-core:34297]

Mon Jan 10 21:34:12 2011  Nobuyoshi Nakada  <nobu@ruby-lang.org>

	* common.mk (showflags): show LD commands.

Mon Jan 10 14:32:55 2011  Nobuyoshi Nakada  <nobu@ruby-lang.org>

	* test/ruby/test_method.rb (TestMethod#test_define_method): method
	  transplanting between class and module is impossible.

Mon Jan 10 13:51:17 2011  Nobuyoshi Nakada  <nobu@ruby-lang.org>

	* misc/rdoc-mode.el (rdoc-mode): show trailing whitespace.

Mon Jan 10 11:22:02 2011  Tanaka Akira  <akr@fsij.org>

	* util.c: parenthesize macro arguments.

Mon Jan 10 07:41:31 2011  Kazuhiro NISHIYAMA  <zn@mbf.nifty.com>

	* misc/README: mention rdoc-mode.el and ruby-style.el.

Sun Jan  9 20:37:21 2011  Tanaka Akira  <akr@fsij.org>

	* transcode.c: parenthesize macro arguments.

Sun Jan  9 16:31:53 2011  Yuki Sonoda (Yugui)  <yugui@yugui.jp>

	* io.c (Kernel.#syscall): implemented on LP64/LLP64 environments too.
	  also uses __syscall if available for *BSD on 64bit architecture.
	  [ruby-core:34062]

Sun Jan  9 16:31:34 2011  Yuki Sonoda (Yugui)  <yugui@yugui.jp>

	* lib/irb/locale.rb (IRB::Locale::LOCALE_NAME_RE):
	  some platform has a locale without territory but with
	  encoding.
	  (#each_sub_locale): ditto.

Sun Jan  9 14:47:50 2011  TAKAO Kouji  <kouji@takao7.net>

	* ext/readline/readline.c: apply a patch from Nobuyoshi Nakada.
	  fixed #3616 [ruby-core:31484] IRB + readline incorrectly counts
	  non-printing characters in prompt

Sat Jan  8 21:47:26 2011  Tanaka Akira  <akr@fsij.org>

	* enum.c (enum_sort_by): use rb_ary_resize.
	  (ary_cutoff): removed.

Sat Jan  8 21:24:17 2011  Tanaka Akira  <akr@fsij.org>

	* pack.c (swapf): compilation condition simplified.
	  (swapd): ditto.

Sat Jan  8 20:51:25 2011  Tanaka Akira  <akr@fsij.org>

	* pack.c (swapd): remove duplicated code.

Sat Jan  8 19:28:55 2011  Tanaka Akira  <akr@fsij.org>

	* thread.c: parenthesize macro arguments.

Fri Jan  7 23:07:40 2011  Nobuyoshi Nakada  <nobu@ruby-lang.org>

	* lib/mkmf.rb (configuration): backref needs to capture.

Fri Jan  7 21:57:22 2011  Nobuyoshi Nakada  <nobu@ruby-lang.org>

	* misc/ruby-mode.el (ruby-mode-variables), misc/ruby-style.el:
	  show trailing whitespace.

	* misc/ruby-mode.el (ruby-font-lock-syntactic-keywords): highlight
	  regexp after open bracket.  [ruby-core:34183]

Fri Jan  7 00:37:35 2011  Tanaka Akira  <akr@fsij.org>

	* string.c: parenthesize macro arguments.

Thu Jan  6 22:42:02 2011  Yukihiro Matsumoto  <matz@ruby-lang.org>

	* bignum.c (bigmul1_karatsuba): avoid overflow that make assertion
	  fail in certain case.  this patch is contributed from Ray Chason
	  <chasonr at gmail.com> in personal communication.

Thu Jan  6 20:55:49 2011  NAKAMURA Usaku  <usa@ruby-lang.org>

	* lib/mkmf.rb (create_makefile): ignore rest from first dot from
	  TARGET to generate init function name.
	  this is followup of r30464.

Thu Jan  6 11:27:01 2011  Aaron Patterson <aaron@tenderlovemaking.com>

	* ext/psych/lib/psych/json/tree_builder.rb (start_mapping): tags
	  should not be included in JSON mapping

Thu Jan  6 09:23:33 2011  Aaron Patterson <aaron@tenderlovemaking.com>

	* lib/net/protocol.rb (eof?): BufferedIO should proxy eof? to the
	  underlying IO object.

Thu Jan  6 09:12:31 2011  Aaron Patterson <aaron@tenderlovemaking.com>

	* lib/mkmf.rb (configuration): fixing gsub when multiple error flags
	  are passed to GCC.

Thu Jan  6 05:25:49 2011  Nobuyoshi Nakada  <nobu@ruby-lang.org>

	* array.c (rb_ary_modify): export.

Thu Jan  6 05:14:41 2011  Nobuyoshi Nakada  <nobu@ruby-lang.org>

	* ext/stringio/stringio.c (get_strio, strio_set_string)
	  (strio_reopen): check if frozen.  [ruby-core:33648]

Thu Jan  6 05:10:58 2011  Nobuyoshi Nakada  <nobu@ruby-lang.org>

	* array.c (rb_ary_resize): new utility function.  [ruby-dev:42912]

Thu Jan  6 05:03:26 2011  Nobuyoshi Nakada  <nobu@ruby-lang.org>

	* dln.c (init_funcname_len): ignore rest from first dot.
	  [ruby-dev:41774]

Thu Jan  6 02:55:48 2011  Aaron Patterson <aaron@tenderlovemaking.com>

	* ext/psych/lib/psych/visitors/yaml_tree.rb: use YAML 1.0 output
	  format for serializing nil values.  Thanks Eric Hodel!

	* test/psych/test_nil.rb: test for nil values

Wed Jan  5 14:21:34 2011  Mark Dodwell  <hi@mkdynamic.co.uk>

	* string.c: fix rdoc typo.
	  https://github.com/shyouhei/ruby/pull/3

Wed Jan  5 14:06:01 2011  NAKAMURA Usaku  <usa@ruby-lang.org>

	* test/rdoc/test_rdoc_options.rb (TestRDocOptions#test_check_files):
	  skip on Windows because chmod 0 doesn't mean unreadable by owner.

Wed Jan  5 13:56:54 2011  Akinori MUSHA  <knu@iDaemons.org>

	* lib/net/http.rb (Net::HTTP#get): A header hash given should not
	  be modified.

Wed Jan  5 12:10:08 2011  Aaron Patterson <aaron@tenderlovemaking.com>

	* ext/dl/{cfunc.c,dl.h,handle.c}, ext/fiddle/fiddle.{h,c}: Use _WIN32
	  rather than checking for windows.h.  Thanks Jon Forums!
	  [ruby-core:33977]

Sat Jan  1 17:02:50 2011  Yuki Sonoda (Yugui)  <yugui@yugui.jp>

	* lib/irb/locale.rb (IRB::Locale#search_file): make it possible
	  to load a localization from a gem.
	  (IRB::Locale#lc_path): obsoleted because of the change of #search_file
	  (IRB::Locale#each_localized_path): new private method, based on
	  lc_path
	  (IRB::Locale#find): follows the change of #search_file.
	  (IRB::Locale#load): removed duplicate with #find.

Sat Jan  1 11:44:42 2011  Tanaka Akira  <akr@fsij.org>

	* strftime.c: parenthesize macro arguments.

Sat Jan  1 11:10:29 2011  Nobuyoshi Nakada  <nobu@ruby-lang.org>

	* ext/zlib/zlib.c: take care of platforms where long is bigger
	  than int.

Sat Jan  1 11:03:58 2011  Nobuyoshi Nakada  <nobu@ruby-lang.org>

	* NEWS (optparse): shell completion support.

	* misc/README (rb_optparse.{bash,zsh}): for shell completion.

	* include/ruby/intern.h (VALUE rb_ary_print_on): I have never seen
	  this function anywhere.

Sat Jan  1 04:20:11 2011  NARUSE, Yui  <naruse@ruby-lang.org>

	* win32/win32.c (rb_w32_write_console): don't raise exception when
	  the conversion is for writing to console.
	  Patched by Heesob Park [ruby-core:33999]

Fri Dec 31 12:02:06 2010  Tanaka Akira  <akr@fsij.org>

	* enum.c (enum_sort_by): use less temporary objects.

Fri Dec 31 11:46:47 2010  Nobuyoshi Nakada  <nobu@ruby-lang.org>

	* configure.in (warnflags), lib/mkmf.rb (configuration): turn
	  warnings into errors only for bundled extensions.
	  [ruby-core:33815]

Fri Dec 31 11:15:57 2010  Nobuyoshi Nakada  <nobu@ruby-lang.org>

	* ext/zlib/zlib.c (sizeof): zlib.h mistakenly assumes the result
	  of sizeof to be int, not size_t.

Fri Dec 31 10:27:34 2010  Tanaka Akira  <akr@fsij.org>

	* st.c: parenthesize macro arguments.

Fri Dec 31 03:23:26 2010  NARUSE, Yui  <naruse@ruby-lang.org>

	* vsnprintf.c (BSD__uqtoa): Fix overflow when long != quad_t.
	  patched by Peter Weldon <peter.weldon AT null.net>
	  [ruby-core:33985]

Fri Dec 31 03:00:34 2010  Kazuhiro NISHIYAMA  <zn@mbf.nifty.com>

	* Makefile.in: remove unnecessary semicolons.

Thu Dec 30 23:09:47 2010  wanabe  <s.wanabe@gmail.com>

	* vm.c (vm_define_method): guard iseq from GC while method definition.
	  [ruby-dev:42832]

Thu Dec 30 20:18:32 2010  KOSAKI Motohiro  <kosaki.motohiro@gmail.com>

	* win32/Makefile.sub: ditto.

Thu Dec 30 20:57:09 2010  KOSAKI Motohiro  <kosaki.motohiro@gmail.com>

	* Makefile.in: Check V=1 argument if run "make clean" or similar.

Thu Dec 30 20:41:50 2010  KOSAKI Motohiro  <kosaki.motohiro@gmail.com>

	* Makefile.in: Kill ugly line continuation.

Thu Dec 30 11:49:40 2010  Tanaka Akira  <akr@fsij.org>

	* sprintf.c: parenthesize macro arguments.

Wed Dec 29 21:20:13 2010  Nobuyoshi Nakada  <nobu@ruby-lang.org>

	* io.c (maygvl_copy_stream_wait_readwrite): define if USE_SENDFILE

Wed Dec 29 20:37:43 2010  Nobuyoshi Nakada  <nobu@ruby-lang.org>

	* ext/extmk.rb: strip current directory prefix.

	* enc/depend (clean): remove name2ctype.h when out-of-place build.

	* win32/Makefile.sub (clean-enc): pass V to inferior make.

Wed Dec 29 18:23:46 2010  NAKAMURA Usaku  <usa@ruby-lang.org>

	* re.c (rb_reg_expr_str): need to escape if the coderange is invalid.

Wed Dec 29 10:06:51 2010  Tanaka Akira  <akr@fsij.org>

	* signal.c: parenthesize macro arguments.

Wed Dec 29 07:22:15 2010  Eric Hodel  <drbrain@segment7.net>

	* lib/rake/rdoctask.rb: Deprecate in favor of rdoc/task.

Wed Dec 29 07:07:06 2010  Eric Hodel  <drbrain@segment7.net>

	* lib/rdoc: Import RDoc 3.1

Tue Dec 28 18:36:38 2010  NAKAMURA Usaku  <usa@ruby-lang.org>

	* error.c, include/ruby/intern.h (rb_compile_error_with_enc): new
	  function to raise syntax error, with source encoding'ed message.

	* parse.y (compile_error): use above function.
	  [ruby-core:33951] (#4217)

Tue Dec 28 07:37:38 2010  Tanaka Akira  <akr@fsij.org>

	* ruby.c: parenthesize macro arguments.

Tue Dec 28 07:17:11 2010  Kazuhiro NISHIYAMA  <zn@mbf.nifty.com>

	* NEWS: add ARGF.write and so on.

Tue Dec 28 07:12:38 2010  Kazuhiro NISHIYAMA  <zn@mbf.nifty.com>

	* NEWS: add new magic-comment. (warn-indent) [ruby-core:25442]

Tue Dec 28 04:32:37 2010  Aaron Patterson <aaron@tenderlovemaking.com>

	* ext/fiddle/extconf.rb: check for windows.h while building fiddle.
	  Thanks Jon Forums! [ruby-core:33923]

Tue Dec 28 01:45:12 2010  Kazuhiro NISHIYAMA  <zn@mbf.nifty.com>

	* NEWS: Add Zlib.deflate and Zlib.inflate.
	  [ruby-dev:42833]

Mon Dec 27 21:22:33 2010  KOSAKI Motohiro  <kosaki.motohiro@gmail.com>

	* win32/configure.bat: Remove obsoleted coding rule. Now, we
	  don't support to build on Windows 95/98 and Me.

Mon Dec 27 18:27:13 2010  Tanaka Akira  <akr@fsij.org>

	* re.c: parenthesize macro arguments.

Mon Dec 27 15:22:23 2010  NAKAMURA Usaku  <usa@ruby-lang.org>

	* win32/README.win32: note to need NT based OS to build ruby.

Mon Dec 27 12:14:46 2010  NAKAMURA Usaku  <usa@ruby-lang.org>

	* common.mk (EXTMK_ARGS): specify to pass macro V, because nmake
	  doesn't pass it via MAKEFLAGS.

Mon Dec 27 10:33:43 2010  NARUSE, Yui  <naruse@ruby-lang.org>

	* ext/zlib/zlib.c (Init_zlib): Add Zlib.deflate and Zlib.inflate.
	  [ruby-dev:42833]

Mon Dec 27 07:38:07 2010  Kazuhiro NISHIYAMA  <zn@mbf.nifty.com>

	* misc/rb_optparse.zsh: add compdef for generator.

Mon Dec 27 07:32:07 2010  Kazuhiro NISHIYAMA  <zn@mbf.nifty.com>

	* lib/optparse.rb (OptionParser#compsys): escape brackets too.
	  [ruby-dev:42754]

Mon Dec 27 01:30:08 2010  Tanaka Akira  <akr@fsij.org>

	* ext/socket/mkconstants.rb: add IF_NAMESIZE.
	  add a default for INET6_ADDRSTRLEN.

Sun Dec 26 23:49:47 2010  KOSAKI Motohiro  <kosaki.motohiro@gmail.com>

	* win32/Makefile.sub: suppress a strange error message when RMALL
	  found no such file.
	* win32/rmall.bat: new.

Sun Dec 26 21:23:23 2010    <kosaki.motohiro@gmail.com>

	* win32/Makefile.sub: fix 'nmake clean-enc' breakage since r28322.

Sun Dec 26 22:25:07 2010  Nobuyoshi Nakada  <nobu@ruby-lang.org>

	* ext/ripper/depend (ripper.y): fix messages with nmake.
	  [ruby-dev:42896]

Sun Dec 26 22:24:14 2010  Nobuyoshi Nakada  <nobu@ruby-lang.org>

	* file.c (file_expand_path): get rid of warnings caused by
	  -Wdeclaration-after-statement on cygwin.

Sun Dec 26 20:28:34 2010  KOSAKI Motohiro  <kosaki.motohiro@gmail.com>

	* process.c (before_exec): add small comment.

Sun Dec 26 20:52:21 2010  Tanaka Akira  <akr@fsij.org>

	* ext/socket/mkconstants.rb: define INET_ADDRSTRLEN as 16 if not
	  available.  fix compilation error on mswin32-60.  reported by nobu.

Sun Dec 26 19:37:37 2010  Tanaka Akira  <akr@fsij.org>

	* ext/socket/option.c: define IFNAMSIZ if not available.
	  fix compilation error on mingw32.  reported by nobu.

Sun Dec 26 12:16:29 2010  Nobuyoshi Nakada  <nobu@ruby-lang.org>

	* lib/rdoc/ri/paths.rb (RDoc::RI::Paths::HOMEDIR): no exception if
	  HOME is not set.  [ruby-core:33867]

Sun Dec 26 11:39:11 2010  Nobuyoshi Nakada  <nobu@ruby-lang.org>

	* parse.y (stmt): missing ripper rule.  i.e., `a::B ||= c 1'.
	  http://twitter.com/#!/wannabe53/status/18797576396472321
	  http://twitter.com/#!/wannabe53/status/18798416150663168

Sun Dec 26 11:15:50 2010  Nobuyoshi Nakada  <nobu@ruby-lang.org>

	* test/with_different_ofs.rb (DifferentOFS): should not affect
	  original classes.

Sun Dec 26 09:35:07 2010  Tanaka Akira  <akr@fsij.org>

	* rational.c: parenthesize macro arguments.

Sun Dec 26 09:22:19 2010  Tanaka Akira  <akr@fsij.org>

	* ext/socket/option.c (rb_if_indextoname): new function to abstract
	  environments without if_indextoname.
	  (inspect_ipv6_multicast_if): new function to inspect
	  IPV6_MULTICAST_IF.
	  Socket::Option.new(:INET6, :IPV6, :MULTICAST_IF,
	  [2].pack("I!")).inspect is
	  "#<Socket::Option: INET6 IPV6 MULTICAST_IF eth0>".

Sun Dec 26 04:31:15 2010  Luis Lavena  <luislavena@gmail.com>

	* ext/dl/win32/registry.rb: Corrected RegCreateKeyExA signature.
	  Patch by Rafal Michalski [ruby-core:33874] [Ruby 1.9-Bug#4203]

Sun Dec 26 02:31:58 2010  KOSAKI Motohiro  <kosaki.motohiro@gmail.com>

	* io.c (advice_arg_check): Change argument check.
	  Now, an unsupported advice makes NotImplementedError.
	  [ruby-dev:42887] [Ruby 1.9-Feature#4204]

Sun Dec 26 03:00:53 2010  KOSAKI Motohiro  <kosaki.motohiro@gmail.com>

	* ext/socket/extconf.rb: Fix build error which was introduced r30372.

Sun Dec 26 01:37:10 2010  NAKAMURA Usaku  <usa@ruby-lang.org>

	* ext/socket/extconf.rb: check the existence of if_indextoname().

	* ext/socket/option.c: yesterday's akr's commits destroyed the build of
	  some unrelated platforms (such as Windows).

Sat Dec 25 23:29:11 2010  Tanaka Akira  <akr@fsij.org>

	* ext/socket/option.c (inspect_ipv4_add_drop_membership): new function
	  to inspect struct ip_mreq and struct ip_mreqn for
	  IP_ADD_MEMBERSHIP and IP_DROP_MEMBERSHIP.
	  Socket::Option.new(:INET, :IP, :ADD_MEMBERSHIP,
	  [239,255,99,81, 0,0,0,0].pack("CCCCCCCC")).inspect is now
	  "#<Socket::Option: INET IP ADD_MEMBERSHIP 239.255.99.81 0.0.0.0>".
	  (inspect_ipv4_multicast_if): new function to inspect struct in_addr
	  and struct ip_mreqn for IP_MULTICAST_IF.
	  Socket::Option.new(:INET, :IP, :MULTICAST_IF,
	  [192,168,0,7].pack("CCCC")).inspect is now
	  "#<Socket::Option: INET IP MULTICAST_IF 192.168.0.7>".

	* ext/socket/extconf.rb: check struct ip_mreq and struct ip_mreqn.

Sat Dec 25 22:49:10 2010  Nobuyoshi Nakada  <nobu@ruby-lang.org>

	* test/csv: DifferentOFS needs to be include in each classes.

	* test/digest/test_digest_extend.rb (TestDigestExtend#setup):
	  should not depend on the result of previous tests

	* test/with_different_ofs.rb (DifferentOFS::WithDifferentOFS): give
	  name.

	* test/with_different_ofs.rb (DifferentOFS): test suite for test
	  suites affected by $,.

	* test/digest/test_digest_extend.rb (TestDigestExtend): should not
	  assume $, invariant.

	* test/csv/test_data_converters.rb, test/csv/test_table.rb: don't
	  call setup within tests.

Sat Dec 25 20:01:40 2010  KOSAKI Motohiro  <kosaki.motohiro@gmail.com>

	* io.c (pipe_open): Added rb_thread_atfork(). We must reinitialize
	  GVL at new process creation.

Sat Dec 25 18:26:55 2010  Tanaka Akira  <akr@fsij.org>

	* ext/socket/option.c (inspect_ipv6_mreq): new function to inspect
	  struct ipv6_mreq for IPV6_JOIN_GROUP and IPV6_LEAVE_GROUP.
	  Socket::Option.new(:INET6, :IPV6, :JOIN_GROUP,
	  [0xff12,0,0,0,0,0,0,1, 2].pack("nnnnnnnnI!")).inspect is now
	  "#<Socket::Option: INET6 IPV6 JOIN_GROUP ff12::1 eth0>".

	* ext/socket/extconf.rb: check struct ipv6_mreq.

Sat Dec 25 18:04:30 2010  Nobuyoshi Nakada  <nobu@ruby-lang.org>

	* lib/csv.rb (CSV.foreach): 'rb' mode is defaulted in open.

	* lib/csv.rb (CSV#init_separators): cannonicalize encoding options
	  as Encoding objects.

Sat Dec 25 18:30:34 2010  KOSAKI Motohiro  <kosaki.motohiro@gmail.com>

	* thread.c (rb_thread_atfork): Add small comment why we need
	  reset random seed.

Sat Dec 25 17:33:55 2010  Nobuyoshi Nakada  <nobu@ruby-lang.org>

	* test/csv/base.rb (TestCSV.with_different_ofs): give name to
	  anonymous classes.

	* lib/csv.rb (CSV#init_separators): use IO#gets with length
	  parameter to get rid of wrong convertion.

	* lib/csv.rb (CSV::foreach, CSV#initialize): directly use encoding

	* lib/csv.rb, test/csv: should not assume $, invariant.

Sat Dec 25 16:08:06 2010  KOSAKI Motohiro  <kosaki.motohiro@gmail.com>

	* signal.c: change rb_atomic_t definition from uchar to uint.

Sat Dec 25 15:04:05 2010  Nobuyoshi Nakada  <nobu@ruby-lang.org>

	* test/csv/test_encodings.rb (TestEncodings#setup): fix evil test
	  suite writing to the source directory.

Sat Dec 25 15:08:08 2010  KOSAKI Motohiro  <kosaki.motohiro@gmail.com>

	* ext/pty/pty.c (chfunc): Added rb_thread_atfork_before_exec().
	  We must reinitialize GVL at new process creation. Otherwise
	  we may meet an insane deadlock. [Bug#4121][ruby-dev:42686]

Sat Dec 25 14:27:09 2010  Nobuyoshi Nakada  <nobu@ruby-lang.org>

	* io.c (rb_io_extract_encoding_option): accept Encoding object as
	  encoding: optional argument.  [ruby-dev:42884]

Sat Dec 25 13:37:55 2010  Ryan Davis  <ryand-ruby@zenspider.com>

	* lib/minitest/*.rb: Imported minitest 2.0.2 r6093.

Sat Dec 25 13:05:59 2010  Tanaka Akira  <akr@fsij.org>

	* random.c: parenthesize macro arguments.

Sat Dec 25 12:48:50 2010  Nobuyoshi Nakada  <nobu@ruby-lang.org>

	* load.c (rb_f_require_relative): don't omit return type.

Sat Dec 25 11:06:00 2010  Eric Hodel  <drbrain@segment7.net>

	* load.c (rb_f_require_relative): Add documentation.

Sat Dec 25 11:02:52 2010  Nobuyoshi Nakada  <nobu@ruby-lang.org>

	* ext/zlib/zlib.c (gzreader_gets): support optional length
	  parameter.

	* ext/zlib/zlib.c (gzfile_read, gzfile_readpartial): length should
	  be long.

Sat Dec 25 10:51:03 2010  Nobuyoshi Nakada  <nobu@ruby-lang.org>

	* ext/json/generator/generator.{c,h} (fbuffer_free_only_buffer):
	  unused.

	* ext/openssl/ossl_pkcs5.c (ossl_pkcs5_pbkdf2_hmac): add casts.

Fri Dec 24 08:46:04 2010  Tanaka Akira  <akr@fsij.org>

	* process.c: parenthesize macro arguments.

Thu Dec 23 19:17:14 2010  Yuki Sonoda (Yugui)  <yugui@yugui.jp>

	* test/net/imap/cacert.pem: updated because it has been expired.

	* test/net/imap/server.crt: signed again because CA cert was expired.

Thu Dec 23 11:16:52 2010  Tanaka Akira  <akr@fsij.org>

	* parse.y: parenthesize macro arguments.

Thu Dec 23 11:00:09 2010  Nobuyoshi Nakada  <nobu@ruby-lang.org>

	* error.c (rb_check_type): check for type from extensions for ruby
	  1.8.  see [ruby-core:33797].

Thu Dec 23 08:12:59 2010  Aaron Patterson <aaron@tenderlovemaking.com>

	* lib/net/smtp.rb: refactoring Net::SMTP#esmtp= to use an
	  attr_accessor

Thu Dec 23 06:35:41 2010  Aaron Patterson <aaron@tenderlovemaking.com>

	* lib/net/smtp.rb: Net::SMTP should close the SSL connection if the
	  connection verification fails.

Thu Dec 23 01:47:58 2010  Kazuhiro NISHIYAMA  <zn@mbf.nifty.com>

	* NEWS: remove #object_id. [ruby-dev:42840]

Wed Dec 22 08:56:39 2010  Kazuhiro NISHIYAMA  <zn@mbf.nifty.com>

	* NEWS: add Module#private_constant and Module#public_constant.
	  [ruby-dev:39685][ruby-core:32698]

Wed Dec 22 07:59:23 2010  Kazuhiro NISHIYAMA  <zn@mbf.nifty.com>

	* NEWS: add IO#advise. [ruby-core:33110] [Ruby 1.9-Feature#4038]

Tue Dec 21 23:45:31 2010  Yukihiro Matsumoto  <matz@ruby-lang.org>

	* gc.c (Init_GC): move back object_id to Kernel. [ruby-dev:42840]

Tue Dec 21 12:45:16 2010  Nobuyoshi Nakada  <nobu@ruby-lang.org>

	* configure.in (target_archs): remove temporary objects.

	* enc/Makefile.in, enc/depend (clean): remove work directories.

Tue Dec 21 07:39:12 2010  Tanaka Akira  <akr@fsij.org>

	* pack.c: parenthesize macro arguments.

Tue Dec 21 06:25:43 2010  Nobuyoshi Nakada  <nobu@ruby-lang.org>

	* test/rexml/test_contrib.rb (ContribTester#test_pos): should not
	  use fixed path name for tests.  [ruby-dev:42827]

	* test/rexml/test_sax.rb (SAX2Tester#test_socket): should not use
	  fixed port for tests.  [ruby-dev:42828]

Tue Dec 21 06:10:18 2010  Nobuyoshi Nakada  <nobu@ruby-lang.org>

	* compile.c (setup_args), vm.c (invoke_block_from_c),
	  vm_insnhelper.c (caller_setup_args): reverted r30241 and r30243
	  except for the test.

Tue Dec 21 01:41:42 2010  Masaya Tarui  <tarui@ruby-lnag.org>

	* io.c : add an extra byte to buffer for the specification of read
	  in Windows. see [ruby-core:33460] and r29980. and, we have to
	  discuss how to do this one byte.

Tue Dec 21 01:18:06 2010  KOSAKI Motohiro  <kosaki.motohiro@gmail.com>

	* error.c: Fix build error for win32. This regression was
	  introduced by r30271.

Tue Dec 21 00:59:40 2010  KOSAKI Motohiro  <kosaki.motohiro@gmail.com>

	* thread.c (thread_cleanup_func): Moved interrupted_lock
	  destroying code from native_thread_destroy() to
	  thread_cleanup_func() because it's platform independent logic.

	* thread_win32.c (native_thread_destroy): ditto.
	* thread_pthread.c (native_thread_destroy): ditto.

Tue Dec 21 00:46:20 2010  KOSAKI Motohiro  <kosaki.motohiro@gmail.com>

	* thread.c (thread_cleanup_func): Don't touch native threading
	  resource at fork. Sadly this is purely bandaid. We need to
	  implement proper fix later. [Bug #4169] [ruby-core:33767]

Tue Dec 21 00:22:44 2010  KOSAKI Motohiro  <kosaki.motohiro@gmail.com>

	* error.c (exit_success_p): Check status code more carefully.
	  status code may have garbage in upper bit.

Mon Dec 20 23:12:37 2010  Tanaka Akira  <akr@fsij.org>

	* node.c: parenthesize macro arguments.

Mon Dec 20 20:04:41 2010  Kazuhiro NISHIYAMA  <zn@mbf.nifty.com>

	* NEWS: add #__id__ and #object_id. [ruby-dev:42778]

Mon Dec 20 20:03:21 2010  KOSAKI Motohiro  <kosaki.motohiro@gmail.com>

	* thread_pthread.c (native_thread_destroy): Fixed gvl_cond leak.

Mon Dec 20 13:49:05 2010  Eric Hodel  <drbrain@segment7.net>

	* NEWS: Add item for RDoc 3.0.1

	* lib/rdoc: Import RDoc 3.0.1, remove require for perl parser.

Mon Dec 20 12:15:32 2010  Eric Hodel  <drbrain@segment7.net>

	* lib/rdoc: Import RDoc 3.0.

Mon Dec 20 01:55:03 2010  KOSAKI Motohiro  <kosaki.motohiro@gmail.com>

	* io.c (Init_IO): Added O_DIRECT. This feature was proposed by
	  Run Paint Run Run.
	  [Feature #4015] [ruby-core:33018]

Sun Dec 19 19:15:23 2010  Tanaka Akira  <akr@fsij.org>

	* marshal.c: parenthesize macro arguments.

Sat Dec 18 21:52:37 2010  Kazuhiro NISHIYAMA  <zn@mbf.nifty.com>

	* vsnprintf.c (BSD_vfprintf): suppress warning: "_WIN32" is not
	  defined.

Sat Dec 18 16:02:27 2010  Nobuyoshi Nakada  <nobu@ruby-lang.org>

	* compile.c (setup_args), vm.c (invoke_block_from_c),
	  vm_insnhelper.c (caller_setup_args): fix of r30241. lambda block
	  should check argument number.

Sat Dec 18 14:42:29 2010  Tanaka Akira  <akr@fsij.org>

	* load.c: parenthesize macro arguments.

Sat Dec 18 10:07:04 2010  Nobuyoshi Nakada  <nobu@ruby-lang.org>

	* compile.c (setup_args, iseq_compile_each): optimize AMPER LAMBDA
	  combination as block.

Fri Dec 17 22:07:16 2010  Yukihiro Matsumoto  <matz@ruby-lang.org>

	* gc.c (Init_GC): move #__id__ and #object_id to BasicObject.
	  [ruby-dev:42778]

Fri Dec 17 19:35:13 2010  Nobuyoshi Nakada  <nobu@ruby-lang.org>

	* test/mkmf/base.rb (TestMkmf::FakeLog): capture output from mkmf.

	* test/mkmf/test_find_executable.rb (test_find_executable):
	  suppress meaningless differences for chkbuild.

Fri Dec 17 13:26:54 2010  NAKAMURA Usaku  <usa@ruby-lang.org>

	* win32/setup.mak (BASERUBY): quit with an error when BASERUBY was not
	  able to set, just like configure.in does. [ruby-dev:42782]

Fri Dec 17 07:04:09 2010  Tanaka Akira  <akr@fsij.org>

	* iseq.c: parenthesize macro arguments.

Fri Dec 17 04:18:37 2010  Eric Hodel  <drbrain@segment7.net>

	* transcode.c (str_encode): Alter comment for better wording and ri
	  output.

Fri Dec 17 00:05:40 2010  KOSAKI Motohiro  <kosaki.motohiro@gmail.com>

	* io.c (rb_io_advise): New API. IO#advise() allows to tell the
	  ruby runtime how it expects to use a file handle. This feature
	  can be improved a performance some situations.
	  Note: This feature is mainly developed by Run Paint Run Run.
	  Thank you! [ruby-core:33110] [Ruby 1.9-Feature#4038]

	* io.c (do_io_advise): Helper function.
	* io.c (io_advise_sym_to_const): ditto.

Thu Dec 16 23:29:20 2010  Nobuyoshi Nakada  <nobu@ruby-lang.org>

	* tool/rbinstall.rb (bin-comm): use transformed name.
	  [ruby-dev:42777]

Thu Dec 16 21:52:07 2010  Tanaka Akira  <akr@fsij.org>

	* io.c: parenthesize macro arguments.

Thu Dec 16 21:46:39 2010  Nobuyoshi Nakada  <nobu@ruby-lang.org>

	* tool/mkconfig.rb (RbConfig): honor ARCHFLAGS and RC_ARCHS to
	  override embedded ARCH_FLAG value on universal-darwin.

Thu Dec 16 19:50:12 2010  NAKAMURA Usaku  <usa@ruby-lang.org>

	* win32/{configure.bat,setup.mak,Makefile.sub} (PROGRAM_PREFIX,
	  PROGRAM_SUFFIX): unite the differences of the names of macros of
	  prefix and suffix.
	  reported by HANEDA Norikatsu. [ruby-dev:42775]

Thu Dec 16 08:04:47 2010  Nobuyoshi Nakada  <nobu@ruby-lang.org>

	* node.h (RNode): match the type of flags to RBasic, and renamed
	  nd_file as nd_reserved.

	* iseq.c (set_relation), vm_insnhelper.c (vm_cref_push): nd_file
	  is always zero-cleared.

Thu Dec 16 07:22:30 2010  Ryan Davis  <ryand-ruby@zenspider.com>

	* lib/minitest/unit.rb: Imported minitest 2.0.1 r6079.

Wed Dec 15 20:45:02 2010  NAKAMURA Usaku  <usa@ruby-lang.org>

	* lib/test/unit.rb (process_args): need to setup @help to print options.

Wed Dec 15 11:19:33 2010  NAKAMURA Usaku  <usa@ruby-lang.org>

	* test/zlib/test_zlib.rb (test_to_io): forgotten to fix with r30201.

Wed Dec 15 11:07:34 2010  Nobuyoshi Nakada  <nobu@ruby-lang.org>

	* io.c (simple_sendfile): enable on Mac OS X.

	* io.c (nogvl_copy_stream_sendfile): moved precheck of copy length.

	* io.c (nogvl_copy_stream_sendfile): should wait for both of
	  read/write fds.

Wed Dec 15 07:11:55 2010  Tanaka Akira  <akr@fsij.org>

	* hash.c: parenthesize macro arguments.

Wed Dec 15 04:02:00 2010  KOSAKI Motohiro  <kosaki.motohiro@gmail.com>

	* ext/openssl/ossl_x509ext.c (ossl_x509extfactory_set_config):
	  fix compile error when !HAVE_X509V3_SET_NCONF. Thanks
	  Chikanaga-san. [ruby-dev:42761] [Ruby 1.9-Bug#4158]

Wed Dec 15 03:41:31 2010  KOSAKI Motohiro  <kosaki.motohiro@gmail.com>

	* test/ripper/test_parser_events.rb (TestRipper#test_block_variables):
	  Limit address space 100MB instead 100KB. Quite frankly, This
	  margin is too narrow to contain ruby. [ruby-dev:42763] [Bug#4159]

Tue Dec 14 23:53:52 2010  NARUSE, Yui  <naruse@ruby-lang.org>

	* io.c (simple_sendfile): improve linux compatibility on FreeBSD,
	  and now it works. But without cpuset -l 0, it still gets stuck.

Tue Dec 14 20:31:33 2010  Tanaka Akira  <akr@fsij.org>

	* gc.c: parenthesize macro arguments.

Tue Dec 14 18:31:48 2010  NAKAMURA Usaku  <usa@ruby-lang.org>

	* lib/test/unit.rb: help messages.

Tue Dec 14 18:19:03 2010  NAKAMURA Usaku  <usa@ruby-lang.org>

	* common.mk (help): there is no reason to use the abbreviation for here.

Tue Dec 14 15:03:46 2010  NAKAMURA Usaku  <usa@ruby-lang.org>

	* test/ruby/test_io.rb (test_reopen, test_reinitialize): should close
	  the temporary files.

Tue Dec 14 14:24:15 2010  NAKAMURA Usaku  <usa@ruby-lang.org>

	* test/ruby/test_io.rb (make_tempfile): change the prefix from 'foo'
	  to 'test_io' because the old one is meaningless and inconvenient.

	* test/ruby/test_io.rb (test_binmode_after_closed): the temporary file
	  maked by make_temfile is already closed.

Tue Dec 14 13:52:19 2010  NAKAMURA Usaku  <usa@ruby-lang.org>

	* test/ruby/test_io.rb (test_flush_in_finalizer[12]): should close
	  temporary file because it's only used for taking pathname and
	  unlinking the file after the end of the test (in GC phase).

Tue Dec 14 13:34:33 2010  NAKAMURA Usaku  <usa@ruby-lang.org>

	* ext/zlib/zlib.c (gzfile_s_open): should close the IO if some error
	  occurs in initializing.

Tue Dec 14 13:04:16 2010  NARUSE, Yui  <naruse@ruby-lang.org>

	* lib/net/http.rb (Net::HTTPRequest#send_request_body_data):
	  set binmode to tempfile.

Tue Dec 14 12:55:46 2010  NAKAMURA Usaku  <usa@ruby-lang.org>

	* test/zlib/test_zlib.rb (*): should close files associated with zlib.

Tue Dec 14 11:30:17 2010  NAKAMURA Usaku  <usa@ruby-lang.org>

	* test/ruby/test_argf.rb (test_inplace_rename_impossible): unlink
	  the renamed temporary file on no_safe_rename platforms.

	* test/ruby/test_argf.rb (test_readlines_limit_0,
	  test_each_line_limit_0): should close argf because the associated
	  Tempfile object cannot unlink the temporary file when it's gc'ed
	  on some platforms (Windows, etc.)

Tue Dec 14 11:27:07 2010  NARUSE, Yui  <naruse@ruby-lang.org>

	* lib/minitest/unit.rb (Minitest::Unit#_run_suite): split test
	  name and its time. Thiw allows to know test's name when you are
	  running tests and meet a test which spends long time at realtime.

Tue Dec 14 11:25:20 2010  NARUSE, Yui  <naruse@ruby-lang.org>

	* configure.in: Add -Werror=declaration-after-statement to default
	  warning flag. If you are using GCC, this flag is useful to
	  prevent breaking VC build.

Tue Dec 14 10:25:57 2010  NAKAMURA Usaku  <usa@ruby-lang.org>

	* ext/openssl/ossl_asn1.c (ossl_asn1_decode0): how many gcc-c99isms
	  must a man mend; before he can build with VC? r30178

Mon Dec 13 21:26:33 2010  NARUSE, Yui  <naruse@ruby-lang.org>

	* io.c (simple_sendfile): disable the use of sendfile(2) on
	  FreeBSD. It blocks on TestIO#test_copy_stream_socket.

Mon Dec 13 18:35:33 2010  NARUSE, Yui  <naruse@ruby-lang.org>

	* io.c: define USE_SENDFILE on FreeBSD or DragonFly BSD.
	  Remove Mac OS X because its argument is different from them.

Mon Dec 13 12:00:09 2010  Tanaka Akira  <akr@fsij.org>

	* file.c: parenthesize macro arguments.

Mon Dec 13 11:21:14 2010  NARUSE, Yui  <naruse@ruby-lang.org>

	* io.c (simple_sendfile): added for BSD version of sendfile(2).

Mon Dec 13 09:50:09 2010  NARUSE, Yui  <naruse@ruby-lang.org>

	* lib/net/http.rb (Net::HTTPRequest#set_form): Added to support
	  both application/x-www-form-urlencoded and multipart/form-data.
	  There is a similar API, Net::HTTPRequest#set_form_data, but
	  to keep its compatibility this is newly added. [ruby-dev:42729]

Sun Dec 12 23:45:27 2010  Nobuyoshi Nakada  <nobu@ruby-lang.org>

	* compile.c (iseq_compile_each): fix for __goto__ and __label__
	  where were totally broken.

Sun Dec 12 22:45:43 2010  Nobuyoshi Nakada  <nobu@ruby-lang.org>

	* common.mk (ID_H_INCLUDES): now id.h depends on vm_opts.h.

Sun Dec 12 20:42:47 2010  Kazuhiro NISHIYAMA  <zn@mbf.nifty.com>

	* template/id.h.tmpl: suppress all warning: "SUPPORT_JOKE" is not
	  defined.  [ruby-dev:42730]

Sun Dec 12 20:35:07 2010  Kazuhiro NISHIYAMA  <zn@mbf.nifty.com>

	* misc/rb_optparse.zsh: update how to install.

	* misc/rb_optparse.zsh: avoid error when setopt noclobber.

	* lib/optparse.rb: fix typo. pointed out at
	  <http://d.hatena.ne.jp/nagachika/20101207>.

Sun Dec 12 13:27:35 2010  Tanaka Akira  <akr@fsij.org>

	* eval_error.c: parenthesize macro arguments.

Sun Dec 12 11:53:24 2010  Tanaka Akira  <akr@fsij.org>

	* error.c: parenthesize macro arguments.

Sun Dec 12 04:01:58 2010  NARUSE, Yui  <naruse@ruby-lang.org>

	* string.c (rb_str_inspect): fix: extra back slash is added when
	  the string is dummy encoding and includes \x22 or \x5C.

Sun Dec 12 02:42:24 2010  Aaron Patterson <aaron@tenderlovemaking.com>

	* ext/openssl/ossl_asn1.c: indefinite length BER to DER encoding is
	  properly supported.  Thanks Martin Bosslet! [ruby-core:33082]

Sat Dec 11 17:43:34 2010  Kazuhiro NISHIYAMA  <zn@mbf.nifty.com>

	* ext/bigdecimal/bigdecimal.h: suppress "warning: 'VPrint' declared
	  'static' but never defined".

Sat Dec 11 09:24:57 2010  Tanaka Akira  <akr@fsij.org>

	* encoding.c: parenthesize macro arguments.

Sat Dec 11 08:12:48 2010  Eric Hodel  <drbrain@segment7.net>

	* ext/openssl/ossl.c, ext/openssl/ossl_pkey_rsa.c: Document RSA, RSA
	  encryption/decryption and PKCS #5 encryption/decryption.

Sat Dec 11 06:23:41 2010  Eric Hodel  <drbrain@segment7.net>

	* ext/openssl/ossl_x509name.c: include Comparable to provide #==.
	  Document OpenSSL::X509::Name#<=>.  [Ruby 1.9-Feature#4116]

Sat Dec 11 05:48:28 2010  Hidetoshi NAGAI  <nagai@ai.kyutech.ac.jp>

	* ext/tk/lib/multi-tk.rb: infinite loop on method_missing at loading.
	  [ruby-dev:42716] [Ruby 1.9-Bug#4129]

	* ext/tk/lib/multi-tk.rb: when no eventloop is running, ruby freezes at
	  exit.

Sat Dec 11 02:23:15 2010  Aaron Patterson <aaron@tenderlovemaking.com>

	* ext/openssl/extconf.rb: try pkgconfig first, then fall back to
	  normal have_library, etc.  Thanks Erik Hollensbe. [ruby-core:32406]

Fri Dec 10 22:33:39 2010  Tanaka Akira  <akr@fsij.org>

	* dln_find.c: parenthesize macro arguments.

Fri Dec 10 20:05:42 2010  Nobuyoshi Nakada  <nobu@ruby-lang.org>

	* template/id.h.tmpl (ruby_method_ids): suppress warnings.
	  [ruby-dev:42730]

Fri Dec 10 18:29:20 2010  Nobuyoshi Nakada  <nobu@ruby-lang.org>

	* ruby.c (ruby_init_loadpath_safe): relatively called non-shared
	  binary cannot be found in PATH, so use given pathname.

Fri Dec 10 18:28:40 2010  Nobuyoshi Nakada  <nobu@ruby-lang.org>

	* cygwin/GNUmakefile.in (SCRIPTPROGRAMS): ignore backup files and etc.

	* cygwin/GNUmakefile.in (scriptbin): set executable bit.

	* tool/rbinstall.rb (install_recursive): always skip default ignored
	  files.  if block is given, call it instead of calling install.

	* tool/rbinstall.rb (bin-comm): use install_recursive.

Fri Dec 10 18:12:31 2010  Nobuyoshi Nakada  <nobu@ruby-lang.org>

	* test/mkmf/base.rb (TestMkmf#config_value): extract macro value from
	  config.h.

	* test/mkmf/test_sizeof.rb (TestMkmf::TestSizeof#test_sizeof_builtin),
	  (TestMkmf::TestSizeof#test_sizeof_struct): more tests.

	* lib/mkmf.rb (check_signedness): should use the prelude code.
	  [ruby-dev:42731]

	* lib/mkmf.rb (Logging.log_close): separate from Logging.logfile.

	* test/mkmf/base.rb (TestMkmf::MKMFLOG): show mkmf.log at failures.

	* test/mkmf/base.rb (TestMkmf#teardown): close log file for each tests.

Fri Dec 10 11:36:43 2010  Kazuhiro NISHIYAMA  <zn@mbf.nifty.com>

	* compile.c (enum): remove a comma at end of enumerator list.

	* constant.h (rb_const_flag_t): ditto.

	* iseq.h (enum catch_type): ditto.

	* iseq.h (enum defined_type): ditto.

	* vm_core.h (enum iseq_type): ditto.

	* vm_core.h (enum vm_special_object_type): ditto.

Fri Dec 10 10:47:53 2010  NARUSE, Yui  <naruse@ruby-lang.org>

	* sprintf.c (_HAVE_SANE_QUAD_): Don't forget LP64, r30156.

Fri Dec 10 10:37:17 2010  NAKAMURA Usaku  <usa@ruby-lang.org>

	* sprintf.c (_HAVE_SANE_QUAD_): if a certain platform has LONG_LONG in
	  8 byte, it might be sane quad. [ruby-core:33634]

Fri Dec 10 10:07:59 2010  NARUSE, Yui  <naruse@ruby-lang.org>

	* lib/net/http.rb: remove version 1.1 features.

Fri Dec 10 02:18:02 2010  Aaron Patterson <aaron@tenderlovemaking.com>

	* ext/openssl/ossl_x509store.c (ossl_x509stctx_cleanup): removing C
	  implementation of `cleanup`.

	* ext/openssl/lib/openssl/x509.rb: adding ruby implementation of
	  `cleanup`.  OpenSSL::X509::StoreContext#cleanup is deprecated since
	  reusing the underlying struct doesn't make sense. [ruby-dev:42546]

Thu Dec  9 20:14:39 2010  Nobuyoshi Nakada  <nobu@ruby-lang.org>

	* parse.y (lvar_defined_gen, shadowing_lvar_gen, dvar_defined): no
	  warnings for unused method and block arguments.
	  [ruby-dev:42718] [ruby-dev:42724]

Thu Dec  9 19:25:49 2010  Tanaka Akira  <akr@fsij.org>

	* dln.c: parenthesize macro arguments.

Thu Dec  9 18:51:06 2010  Tanaka Akira  <akr@fsij.org>

	* lib/webrick/accesslog.rb (WEBrick::AccessLog#format): support
	  %{remote}p for logging remote (client) port number.
	  [ruby-dev:42670]

Thu Dec  9 11:00:30 2010  Yukihiro Matsumoto  <matz@ruby-lang.org>

	* array.c (rb_ary_dup): should copy contents only.  no instance
	  variable, no class would be copied.  it would affect methods
	  #sort, #reject, #transpose, #uniq, #compact, and #shuffle.
	  [ruby-core:33640]

	* array.c (rb_ary_reverse_m): ditto.

	* array.c (rb_ary_rotate_m): ditto.

Wed Dec  8 21:38:40 2010  NARUSE, Yui  <naruse@ruby-lang.org>

	* ext/dl/lib/dl/struct.rb: clean a warning: assigned but unused
	  variable. patched by Kouhei Yanagita. [ruby-dev:42722]

	* ext/dl/lib/dl/import.rb: ditto.

Wed Dec  8 21:36:16 2010  Nobuyoshi Nakada  <nobu@ruby-lang.org>

	* parse.y (shadowing_lvar_gen): fix line number.  [ruby-dev:42718]

Wed Dec  8 20:37:11 2010  Tanaka Akira  <akr@fsij.org>

	* dir.c: parenthesize macro arguments.

Tue Dec  7 22:37:15 2010  Masaya Tarui  <tarui@ruby-lnag.org>

	* io.c (io_read): duplicate string if shared. [ruby-dev:42719]

Tue Dec  7 22:31:08 2010  Nobuyoshi Nakada  <nobu@ruby-lang.org>

	* lib/optparse.rb (OptionParser::Officious): separate completion
	  options from --help.  [ruby-dev:42690]

	* lib/optparse.rb (OptionParser::Completion#candidate),
	  (OptionParser::Switch#compsys): remove unused variables.

Tue Dec  7 22:05:25 2010  Nobuyoshi Nakada  <nobu@ruby-lang.org>

	* transcode.c (transcode_loop): call default handler of the given
	  hash, method, proc or [] method as fallback.  [ruby-dev:42692]

Tue Dec  7 21:59:37 2010  Kouhei Sutou  <kou@cozmixng.org>

	* lib/rexml/light/node.rb: remove circular require.

Tue Dec  7 21:56:01 2010  Kouhei Sutou  <kou@cozmixng.org>

	* test/rexml/test_light.rb: really suppress a warning.

Tue Dec  7 21:51:57 2010  Kouhei Sutou  <kou@cozmixng.org>

	* test/rexml/test_light.rb: suppress a warning.

Tue Dec  7 21:14:03 2010  Tanaka Akira  <akr@fsij.org>

	* debug.c: parenthesize macro arguments.

Tue Dec  7 21:06:38 2010  Kouhei Sutou  <kou@cozmixng.org>

	* lib/rexml/doctype.rb, test/rexml/test_doctype.rb: suppress warnings.
	  [ruby-core:33305]
	  Reported by Aaron Patterson. Thanks!!!

Tue Dec  7 18:56:52 2010  NARUSE, Yui  <naruse@ruby-lang.org>

	* ext/nkf/lib/kconv.rb (String#kconv): fix typo and update rdoc.
	  patched by Kouhei Yanagita [ruby-dev:42696]

Tue Dec  7 20:32:11 2010  Kouhei Sutou  <kou@cozmixng.org>

	* test/rexml/test_doctype.rb: add Accessor to test case name.

Tue Dec  7 20:31:02 2010  Kouhei Sutou  <kou@clear-code.com>

	* test/rexml/test_doctype.rb: Doctype -> DocType.

Tue Dec  7 20:29:23 2010  Kouhei Sutou  <kou@clear-code.com>

	* test/rexml/test_doctype_mixin.rb: rename to ...
	* test/rexml/test_doctype.rb: ... this to remove needless name.

Tue Dec  7 17:03:16 2010  Shugo Maeda  <shugo@ruby-lang.org>

	* lib/net/imap.rb (xlist): supported the XLIST command, which is an
	  extension by Apple and Google.  patch by Geoff Youngs.
	  [ruby-core:33521]

Tue Dec  7 08:00:44 2010  Nobuyoshi Nakada  <nobu@ruby-lang.org>

	* configure.in, win32/Makefile.sub (WERRORFLAG): flag to treat
	  warnings as errors.

	* lib/mkmf.rb (Logging.postpone): yield log file object.

	* lib/mkmf.rb (xsystem): add options, :werror only right now.

	* lib/mkmf.rb (with_werror): check as if warnings are errors.

	* lib/mkmf.rb (convertible_int): make declaration conflict
	  warnings errors not to pass wrong type.  [ruby-dev:42684]

	* lib/mkmf.rb (COMMON_MACROS): get rid of conflicts.

	* win32/Makefile.sub (WARNFLAGS): make declaration conflict
	  warnings errors if possible.

Sun Dec  7 21:16:10 2010  Tanaka Akira  <akr@fsij.org>

	* cont.c: parenthesize macro arguments.

Tue Dec  7 00:27:14 2010  Masaya Tarui  <tarui@ruby-lnag.org>

	* win32/win32.c (rb_w32_read): fixed more for readline,
	  and so on. [ruby-core:33511]

Mon Dec  6 23:18:22 2010  Nobuyoshi Nakada  <nobu@ruby-lang.org>

	* test/mkmf/base.rb (TestMkmf#setup): run quietly.

	* test/mkmf/test_find_executable.rb (test_find_executable): use
	  configured results.

	* common.mk (test-build): test for build process.

Mon Dec  6 22:47:15 2010  Nobuyoshi Nakada  <nobu@ruby-lang.org>

	* lib/optparse.rb (OptionParser#candidate): skip separators.

	* sample/optparse/opttest.rb: should not override --help.
	  [ruby-dev:42690]

Mon Dec  6 19:00:48 2010  Kazuhiro NISHIYAMA  <zn@mbf.nifty.com>

	* misc/rb_optparse.zsh: fix typos.

Mon Dec  6 18:59:04 2010  Kazuhiro NISHIYAMA  <zn@mbf.nifty.com>

	* NEWS: add new encodings.

Mon Dec  6 18:56:42 2010  Kazuhiro NISHIYAMA  <zn@mbf.nifty.com>

	* test/ruby/test_string.rb (TestString#test_scan): add a test for
	  [ruby-core:33338] #4087.

Mon Dec  6 18:55:36 2010  Kazuhiro NISHIYAMA  <zn@mbf.nifty.com>

	* test/uri/test_common.rb (TestCommon#test_encode_www_form): add
	  tests for r30015.

Mon Dec  6 10:39:54 2010  NARUSE, Yui  <naruse@ruby-lang.org>

	* lib/uri/common.rb (URI::Parser#initialize_pattern):
	  refix for restrict the pattern.

Mon Dec  6 09:45:11 2010  Eric Hodel  <drbrain@segment7.net>

	* ext/openssl (OpenSSL): add toplevel documentation
	* ext/openssl/ossl_ssl.c (SSLContext, SSLSocket: add additional
	  documentation
	* ext/openssl: move "let rdoc know about mOSSL" comments so they don't
	  show up in output

Mon Dec  6 09:16:46 2010  NARUSE, Yui  <naruse@ruby-lang.org>

	* lib/uri/common.rb (URI::Parser#initialize_pattern):
	  workaround fix pattern of hostname for RFC 3986. [ruby-dev:42672]

Mon Dec  6 09:14:38 2010  NARUSE, Yui  <naruse@ruby-lang.org>

	* lib/mkmf.rb (check_signedness): rename unused variable prelude.

Sun Dec  5 17:56:36 2010  Nobuyoshi Nakada  <nobu@ruby-lang.org>

	* class.c (make_metaclass): fix probable typo.  builtin type flag
	  cannot be used with FL_TEST.

Sun Dec  5 12:09:27 2010  Nobuyoshi Nakada  <nobu@ruby-lang.org>

	* lib/irb/init.rb (IRB.parse_opts): fix typo. [ruby-core:33574]

Sun Dec  5 11:27:08 2010  Nobuyoshi Nakada  <nobu@ruby-lang.org>

	* ruby.c (load_file_internal): decrement for ungotten line.
	  [ruby-dev:42680]

Sun Dec  5 10:32:11 2010  Tanaka Akira  <akr@fsij.org>

	* complex.c: parenthesize macro arguments.

Sat Dec  4 11:39:17 2010  Eric Hodel  <drbrain@segment7.net>

	* ext/openssl/ossl_x509ext.c (initialize): add documentation.

Sat Dec  4 11:21:50 2010  Nobuyoshi Nakada  <nobu@ruby-lang.org>

	* hash.c (rb_hash_update_by): new API for Hash#update.

Sat Dec  4 11:18:10 2010  Tanaka Akira  <akr@fsij.org>

	* class.c: parenthesize macro arguments.

Sat Dec  4 11:07:57 2010  Nobuyoshi Nakada  <nobu@ruby-lang.org>

	* vm_core.h (rb_vm_inc_const_missing_count): missing prototype.

Sat Dec  4 08:50:10 2010  Nobuyoshi Nakada  <nobu@ruby-lang.org>

	* ext/iconv/iconv.c (Init_iconv): no warnings if $VERBOSE is nil.

Sat Dec  4 08:25:15 2010  Nobuyoshi Nakada  <nobu@ruby-lang.org>

	* vm_insnhelper.c (vm_call_method): revert r30064 and r30071,
	  because of [ruby-core:26761]. Bug#4106 rejected.

Sat Dec  4 07:46:48 2010  Nobuyoshi Nakada  <nobu@ruby-lang.org>

	* lib/mkmf.rb (String#tr_cpp): substitute * with P like as
	  autoconf.

Fri Dec  3 22:36:45 2010  Nobuyoshi Nakada  <nobu@ruby-lang.org>

	* vm_insnhelper.c (vm_call_method): protected methods should be
	  checked against the real class.

Fri Dec  3 20:23:31 2010  Nobuyoshi Nakada  <nobu@ruby-lang.org>

	* lib/mkmf.rb (convertible_int): define printf format prefix too.

	* lib/mkmf.rb (convertible_int): detect convertible integer type.
	  port RUBY_REPLACE_INT from configure.in.

	* lib/mkmf.rb (check_sizeof): should return integer always.

Fri Dec  3 12:54:48 2010  NAKAMURA Usaku  <usa@ruby-lang.org>

	* win32/Makefile.sub (RCFLAGS): VC10 and after only. fixed the problem
	  of r30015. [ruby-core:33530]

Fri Dec  3 12:41:52 2010  URABE Shyouhei  <shyouhei@ruby-lang.org>

	* gc.c (rb_objspace_free): With our "lazy-sweep" GC engine, it is
	  possible for an object to survive until its surrounding object
	  space is about to be freed.  Those objects, if any, remains
	  leaked for the rest of a process life.  This is problematic
	  because for instance a T_DATA object may have its own destructor
	  to terminate something.

	* vm.c (ruby_vm_destruct): ruby_current_vm termination should be
	  somewhere after rb_objspace_free for above reason.

Fri Dec  3 12:17:19 2010  Nobuyoshi Nakada  <nobu@ruby-lang.org>

	* vm_insnhelper.c (vm_call_method): protected singleton methods should
	  be visible from same real class methods.  [ruby-core:33506]

Fri Dec  3 07:08:42 2010  Nobuyoshi Nakada  <nobu@ruby-lang.org>

	* ext/stringio/stringio.c (strio_getline): round upto next char
	  boundary.  [ruby-dev:42674]

Fri Dec  3 06:52:46 2010  Tanaka Akira  <akr@fsij.org>

	* compile.c: parenthesize macro arguments.

Fri Dec  3 04:08:59 2010  NARUSE, Yui  <naruse@ruby-lang.org>

	* encoding.c (enc_alias_internal): use st_insert2 and change return
	  value to int.

	* encoding.c (enc_alias): follow enc_alias_internal.

Fri Dec  3 01:52:43 2010  NARUSE, Yui  <naruse@ruby-lang.org>

	* encoding.c (enc_alias_internal): use xfree instead of free.

Thu Dec  2 23:52:26 2010  URABE Shyouhei  <shyouhei@ruby-lang.org>

	* NEWS: entry for ruby_vm_at_exit().

	* eval.c (ruby_cleanup): bug fix around at_exit (1) timing was
	  wrong. (2) execution order was opposite.

Thu Dec  2 23:05:14 2010  NAKAMURA Usaku  <usa@ruby-lang.org>

	* win32/Makefile.sub (RCFLAGS): -nologo switch is only available in
	  newer versions of rc.exe. fixed the problem of r30012.

Thu Dec  2 21:28:07 2010  NARUSE, Yui  <naruse@ruby-lang.org>

	* ext/json/lib/json/add/rails.rb: removed.

Thu Dec  2 21:22:05 2010  NARUSE, Yui  <naruse@ruby-lang.org>

	* encoding.c (enc_alias_internal): free the copied key and
	  return NULL when given key is already registered.

	* encoding.c (enc_alias): call set_encoding_const only when the
	  alias is not registered yet.

Thu Dec  2 19:58:24 2010  URABE Shyouhei  <shyouhei@ruby-lang.org>

	* vm.c (ruby_vm_at_exit): new API.  This enables extension libs to
	  hook a VM termination.  Right now, because the VM we have is
	  process global, most extensions do not deallocate resources and
	  leave them to Operating System's reaping userland processes.  But
	  in a future we plan to have multiple VMs to run simultaneously in
	  a single process (MVM project).  At that stage we can no longer
	  rely on OSes and have to manage every resources to be reclaimed
	  properly.  So it is.  For a forward-compatibility reason this API
	  is introduced now, encouraging you to be as gentle as you can for
	  your resources; that is, tidy up your room.

	* include/ruby/vm.h: ditto.

	* vm_core.h (rb_vm_struct): new field.

	* vm.c (vm_init2): initialize above new field.

	* eval.c (ruby_cleanup): trigger those hooks.

Thu Dec  2 17:00:44 2010  Tanaka Akira  <akr@fsij.org>

	* bignum.c: parenthesize macro arguments.

Thu Dec  2 15:31:14 2010  NAKAMURA Usaku  <usa@ruby-lang.org>

	* win32/win32.c (rb_w32_read): more fix. [ruby-core:33513]

Thu Dec  2 13:41:43 2010  NAKAMURA Usaku  <usa@ruby-lang.org>

	* win32/win32.c (rb_w32_read): workaround for console reading troubles.
	  fixed [ruby-core:33511]

Thu Dec  2 13:10:42 2010  NARUSE, Yui  <naruse@ruby-lang.org>

	* lib/uri/common.rb (URI.encode_www_form):
	  split key-value when the value is Array like object.

Thu Dec  2 10:39:39 2010  NARUSE, Yui  <naruse@ruby-lang.org>

	* lib/net/http.rb (Net::HTTP#set_form_data):
	  use URI.encode_www_form for application/x-www-form-urlencoded.

Thu Dec  2 10:38:40 2010  NARUSE, Yui  <naruse@ruby-lang.org>

	* ext/extmk.rb: remove $makeflags.defined?, it should be $mflags.

Thu Dec  2 10:19:47 2010  NAKAMURA Usaku  <usa@ruby-lang.org>

	* win32/Makefile.sub (rc): suppress meaningless message.

Thu Dec  2 10:09:40 2010  NARUSE, Yui  <naruse@ruby-lang.org>

	* ext/json/generator/extconf.rb: remove the lines which set -O3
	  when -O option is not set.
	  Note that -O3 doesn't always exist.

	* ext/json/parser/extconf.rb: ditto.

Thu Dec  2 10:01:59 2010  NARUSE, Yui  <naruse@ruby-lang.org>

	* ext/extmk.rb: define $makeflags.defined? like $mflags.

Thu Dec  2 07:20:20 2010  Nobuyoshi Nakada  <nobu@ruby-lang.org>

	* lib/test/unit.rb (Test::Unit::GCStressOption): --gc-stress
	  option.

	* lib/test/unit.rb (Test::Unit::Mini#_run_suites): show the result
	  even when interrupted on the way.

Thu Dec  2 07:08:38 2010  Nobuyoshi Nakada  <nobu@ruby-lang.org>

	* ext/io/console/console.c (setattr): should retry on EINTR.
	  [ruby-dev:42666]

Thu Dec  2 02:30:50 2010  Eric Hodel  <drbrain@segment7.net>

	* lib/net/http.rb: fixed positional wording to match revised order.

Thu Dec  2 01:24:39 2010  NARUSE, Yui  <naruse@ruby-lang.org>

	* ext/json/lib/json/common.rb: don't use iconv on 1.9.
	  patched by Shota Fukumori [ruby-core:33164]

Thu Dec  2 01:02:03 2010  NARUSE, Yui  <naruse@ruby-lang.org>

	* ext/json: Update github/flori/json from 1.4.2+ to
	  e22b2f2bdfe6a9b0. this fixes some bugs.

Thu Dec  2 00:05:44 2010  NARUSE, Yui  <naruse@ruby-lang.org>

	* lib/net/http.rb: improve rdoc.
	  This change the order of chapter because such overview should
	  begin with simple examples.
	  patched by Eric Hodel [ruby-core:33469]

Wed Dec  1 22:01:49 2010  NAKAMURA Usaku  <usa@ruby-lang.org>

	* numeric.c (Init_Numeric): fixed a potential bug when using bccwin32
	  ruby with Microsoft's dll, though we already gave up of supporting
	  bccwin32. [ruby-core:33503]

Wed Dec  1 21:43:21 2010  Tanaka Akira  <akr@fsij.org>

	* array.c: parenthesize macro arguments.

Wed Dec  1 21:41:57 2010  Tanaka Akira  <akr@fsij.org>

	* test/socket/test_addrinfo.rb: extract Errno::EADDRINUSE as a method.

	* test/socket/test_socket.rb: ditto.

Wed Dec  1 15:08:32 2010  NAKAMURA Usaku  <usa@ruby-lang.org>

	* test/openssl/test_ssl.rb (test_not_started_session): non socket
	  argument of SSLSocket.new is not supported on Windows.

Wed Dec  1 14:36:36 2010  Nobuyoshi Nakada  <nobu@ruby-lang.org>

	* string.c (rb_memhash): zero-filled strings should return
	  different values.  [ruby-core:33500]

Wed Dec  1 14:27:49 2010  Ryan Davis  <ryand-ruby@zenspider.com>

	* lib/minitest/*.rb: Imported minitest 2.0.0 r5952.
	* test/minitest/*.rb: ditto.
	* lib/test/unit.rb: Compatibility fix for minitest changes.

Wed Dec  1 10:16:41 2010  NARUSE, Yui  <naruse@ruby-lang.org>

	* string.c (rb_str_inspect): fix typo (not 0xFD but 0xFE).

Wed Dec  1 09:28:27 2010  NARUSE, Yui  <naruse@ruby-lang.org>

	* addr2line.c: Follow .gnu_debuglink section.
	  A user of distribution provided ruby will see line
	  info if s/he has a debug package for ruby.
	  patched by Shinichiro Hamaji [ruby-dev:42655]

Wed Dec  1 01:29:15 2010  NARUSE, Yui  <naruse@ruby-lang.org>

	* string.c (rb_str_inspect): inspect as a dummy encoding string
	  when a UTF-16/32 (not BE/LE) string does not have a BOM.
	  Unicode and some RFCs say that a string labeled as UTF-16/32
	  doesn't have a BOM, it should be considered big endian.
	  But many Windows programs generates little endian UTF-16
	  strings without a BOM. So String#inspect treats a string
	  labeled UTF-16/32 without a BOM as a dummy encoding string.
	  patched by Martin Duerst. [ruby-core:33461]

Tue Nov 30 17:04:10 2010  NARUSE, Yui  <naruse@ruby-lang.org>

	* addr2line.c (parse_debug_line_cu): ignore DW_LNE_set_discriminator.
	  To ignore, it needs to read a single unsigned LEB128 integer.

Tue Nov 30 16:29:19 2010  NARUSE, Yui  <naruse@ruby-lang.org>

	* vm_dump.c: undef HAVE_BACKTRACE when the OS is FreeBSD (in other
	  words backtrace() is libexecinfo) and it is optimized.
	  This temporary hack may be also applied to other libexecinfo
	  environments.

Tue Nov 30 16:23:23 2010  NARUSE, Yui  <naruse@ruby-lang.org>

	* lib/net/http.rb: improve rdoc.
	  patched by Eric Hodel ref #4100

Tue Nov 30 12:23:52 2010  NAKAMURA Usaku  <usa@ruby-lang.org>

	* win32/win32.c (rb_w32_read): read only 1 byte at once on console.
	  workaround of Windows bug. see [ruby-core:33460].
	  this is not the final solution.

Tue Nov 30 11:39:13 2010  NARUSE, Yui  <naruse@ruby-lang.org>

	* lib/net/http.rb: improve rdoc.
	  patched by mathew murphy [ruby-core:33472] ref #4100

Tue Nov 30 05:03:44 2010  Eric Hodel  <drbrain@segment7.net>

	* lib/uri/common.rb (encode_www_form, encode_www_form_component):
	  Improve English in documentation.

	* ext/openssl/ossl_ssl.c (ssl_version=, ciphers=): Document
	  #ssl_version=, add documentation for #ciphers=.

Mon Nov 29 22:55:24 2010  Nobuyoshi Nakada  <nobu@ruby-lang.org>

	* lib/uri/common.rb (URI::WFKV_): get rid of backtrack explosion
	  by nested repeat operators.  [ruby-core:33464]

Mon Nov 29 22:53:13 2010  Nobuyoshi Nakada  <nobu@ruby-lang.org>

	* win32/Makefile.sub (scriptbin.mk): fix generated rules.

	* win32/win32.c (rb_w32_write_console): fix argument type.

Mon Nov 29 21:12:51 2010  Nobuyoshi Nakada  <nobu@ruby-lang.org>

	* misc/ruby-mode.el (ruby-forward-sexp): stop after literal hash
	  key labels.

	* misc/ruby-mode.el (ruby-font-lock-keywords): highlight literal
	  hash key labels as symbols.

Mon Nov 29 18:31:31 2010  Martin Duerst  <duerst@it.aoyama.ac.jp>

	* test/ruby/test_transcode.rb (test_unicode_public_review_issue_121):
	  - Removed commented-out options that are no longer under discussion.
	  - Added two more tests for forthcomming clarifications.

Mon Nov 29 14:31:17 2010  NAKAMURA Usaku  <usa@ruby-lang.org>

	* win32/win32.c (rb_w32_isatty): use GetConsoleMode() to determine the
	  fd is console or not, just like rb_w32_write_console(). [experimental]

Mon Nov 29 14:19:40 2010  NAKAMURA Usaku  <usa@ruby-lang.org>

	* include/ruby/win32.h (rb_w32_write_console): wrong prototype.

Mon Nov 29 14:10:55 2010  NAKAMURA Usaku  <usa@ruby-lang.org>

	* win32/win32.c (rb_w32_write_console): fixed indentation.

Sun Nov 28 22:13:39 2010  Koichi Sasada  <ko1@atdot.net>

	* thread_pthread.c (NATIVE_MUTEX_LOCK_DEBUG): move and use it.

	* ChangeLog: fix my timezone.

Mon Nov 28 21:58:58 2010  Koichi Sasada  <ko1@atdot.net>

	* thread_pthread.c: remove pthread_atfork().

Mon Nov 28 21:54:22 2010  Koichi Sasada  <ko1@atdot.net>

	* thread_pthread.c (native_cond_*): Check return code.
	  (Some OSes except Linux return error code).

Sun Nov 28 21:46:21 2010  Nobuyoshi Nakada  <nobu@ruby-lang.org>

	* thread_pthread.c (thread_start_func_1): initialize native thread
	  data immediately before starting.

Sun Nov 28 14:56:32 2010  Nobuyoshi Nakada  <nobu@ruby-lang.org>

	* io.c (struct argf): make lineno long, and reorder members.

Sun Nov 28 14:55:42 2010  Nobuyoshi Nakada  <nobu@ruby-lang.org>

	* thread_win32.c (gvl_release, gvl_init): suppress warnings.

Sun Nov 28 14:48:24 2010  Nobuyoshi Nakada  <nobu@ruby-lang.org>

	* thread_pthread.c (gvl_release, gvl_init): suppress warnings.

	* vm_core.h (rb_vm_gvl_destroy): add prototype.

Sun Nov 28 14:46:24 2010  Nobuyoshi Nakada  <nobu@ruby-lang.org>

	* thread_pthread.c (gvl_reinit): register atfork handler only in
	  the parent process, to get rid of dead lock.

Sun Nov 28 12:23:57 2010  Koichi Sasada  <ko1@atdot.net>

	* thread.c, vm_core.h: make gvl_acquire/release/init/destruct
	  APIs to modularize GVL implementation.

	* thread_pthread.c, thread_pthread.h: Two GVL implementations.
	  (1) Simple locking GVL which is same as existing GVL.
	  (2) Wake-up queued threads.  The wake-up order is simple FIFO.
	     (We can make several queues to support exact priorities, however
	      this causes some issues such as priority inversion and so on.)
	      This impl. prevents spin-loop (*1) caused on SMP environments.
	  *1: Only one Ruby thread acquires GVL again and again.
	      Bug #2359 [ruby-core:26694]

	* thread_win32.c, thread_win32.h: Using simple lock
	  not by CRITICAL_SECTION but by Mutex.
	  Bug #3890 [ruby-dev:42315]

	* vm.c (ruby_vm_destruct): ditto.

Sun Nov 28 04:40:00 2010  Luis Lavena  <luislavena@gmail.com>

	* io.c (io_fwrite): use rb_w32_write_console under Windows.

	* win32/win32.c (rb_w32_write_console): added to write to write
	  Unicode using WriteConsoleW for stdout/stderr. [ruby-core:33166]

Sun Nov 28 03:58:47 2010  NARUSE, Yui  <naruse@ruby-lang.org>

	* lib/net/http.rb: improve rdoc.
	  patched by Mike Perham [ruby-core:33433]

Sat Nov 27 19:12:10 2010  Tanaka Akira  <akr@fsij.org>

	* time.c: parenthesize macro arguments.

Sat Nov 27 18:08:18 2010  Nobuyoshi Nakada  <nobu@ruby-lang.org>

	* time.c (leap_year_v_p): fixed typo.  [ruby-dev:42631]

Sat Nov 27 17:57:08 2010  Tanaka Akira  <akr@fsij.org>

	* resolv.rb (Resolv::DNS): use the same DNS server when retry using
	  TCP.  reported by Julian Mehnle.  [ruby-core:32970]

Sat Nov 27 15:45:27 2010  Nobuyoshi Nakada  <nobu@ruby-lang.org>

	* vm_dump.c (rb_vm_bugreport): see CrashReport log on Mac OS X.

	* configure.in: link addr2line only for ELF.

Sat Nov 27 13:58:55 2010  Shugo Maeda  <shugo@ruby-lang.org>

	* lib/optparse.rb (OptionParser#candidate): : was missing.  Thanks,
	  Shota Fukumori.  [ruby-dev:42634]

Sat Nov 27 12:07:05 2010  Yukihiro Matsumoto  <matz@ruby-lang.org>

	* man/ruby.1: Ruby man page from Arthur Gunn in [ruby-core:33412]

Sat Nov 27 11:29:24 2010  Nobuyoshi Nakada  <nobu@ruby-lang.org>

	* lib/optparse.rb (OptionParser#candidate): get rid of 1.9 syntax
	  so that BASERUBY can be 1.8.

Sat Nov 27 08:16:21 2010  Nobuyoshi Nakada  <nobu@ruby-lang.org>

	* addr2line.c (rb_dump_backtrace_with_lines): should close fd on
	  edge case.

Fri Nov 26 13:33:24 2010  NARUSE, Yui  <naruse@ruby-lang.org>

	* addr2line.c: apply a patch from shinichiro.h.

Fri Nov 26 12:21:20 2010  NARUSE, Yui  <naruse@ruby-lang.org>

	* addr2line.c: added to show source filename and line number of
	  functions in backtrace. [ruby-dev:42625]
	  a patch from shinichiro.h <shinichiro.hamaji AT gmail.com>

	* addr2line.h: ditto.

	* common.mk: add addr2line.$(OBJEXT).

	* configure.in: check dl_iterate_phdr.

	* vm_dump.c (rb_vm_bugreport): use rb_dump_backtrace_with_lines in
	  addr2line.c when the binary is ELF.

Fri Nov 26 12:12:50 2010  NARUSE, Yui  <naruse@ruby-lang.org>

	* regcomp.c (setup_tree): restart setup_tree() for a node whose
	  AnchorNode's type is ANCHOR_PREC_BEHIND or ANCHOR_PREC_BEHIND_NOT
	  and divide_look_behind_alternatives() divided it to NT_ALT or
	  NT_LIST. [ruby-core:33370]

Fri Nov 26 11:40:11 2010  NAKAMURA Usaku  <usa@ruby-lang.org>

	* vm_dump.c (dump_thread): get only required rights of the target
	  thread because THREAD_ALL_ACCESS causes an access error on XP.
	  reported by Masaya TARUI via IRC.

Fri Nov 26 11:09:07 2010  NAKAMURA Usaku  <usa@ruby-lang.org>

	* vm_dump.c (dump_thread): show the displacement from the beginning
	  of the symbol.

Fri Nov 26 10:48:23 2010  NAKAMURA Usaku  <usa@ruby-lang.org>

	* vm_dump.c (dump_thread): follow the output of glibc.
	  see [ruby-dev:42627]

Fri Nov 26 09:48:45 2010  NAKAMURA Usaku  <usa@ruby-lang.org>

	* re.c (rb_reg_initialize_str): should succeed the taint status from
	  the origin. [ruby-core:33338]

Fri Nov 26 09:32:37 2010  NAKAMURA Usaku  <usa@ruby-lang.org>

	* vm_dump.c (dump_thread): seems to be necessary the 3rd argument of
	  SymGetLineFromAddr64(), even though MSDN says it can be zero.

Fri Nov 26 09:03:38 2010  NARUSE, Yui  <naruse@ruby-lang.org>

	* regcomp.c (onig_is_prelude): added to check whether ruby is still
	  in prelude (or other boot processes) or not.

	* regcomp.c (optimize_node_left): use onig_is_prelude for printing.

	* regcomp.c (set_optimize_info_from_tree): ditto.

	* regcomp.c (onig_compile): ditto.

	* regcomp.c (print_compiled_byte_code_list): print its address.

	* regcomp.c (print_indent_tree): print its contents tree of
	    ANCHOR_PREC_READ(_NOT) and ANCHOR_PREC_BEHIND(_NOT).

Thu Nov 25 23:10:49 2010  NARUSE, Yui  <naruse@ruby-lang.org>

	* regcomp.c (print_distance_range): use PRIuSIZE.

	* regcomp.c (print_optimize_info): use %ld because the type of
	  calculated value of integers is long.

	* regexec.c (onig_print_compiled_byte_code): add prototype.

	* regexec.c (match_at): add 2nd argument.

Thu Nov 25 10:29:55 2010  NAKAMURA Usaku  <usa@ruby-lang.org>

	* ext/dl/callback/mkcallback.rb (gencallback): shouldn't assume that
	  VALUE is the same size with long.

Thu Nov 25 10:03:14 2010  NAKAMURA Usaku  <usa@ruby-lang.org>

	* test/win32ole/test_err_in_callback.rb (teardown): remove tmp file
	  only when it exists.

Thu Nov 25 01:38:25 2010  NARUSE, Yui  <naruse@ruby-lang.org>

	* enc/trans/big5-hkscs-tbl.rb: Update table as HKSCS-2008.
	  patched by oCameLo oTnTh [ruby-core:33256]

	* enc/big5.c: add alias Big5-HKSCS:2008 to Big5-HKSCS.

Wed Nov 24 15:18:07 2010  NAKAMURA Usaku  <usa@ruby-lang.org>

	* vsnprintf (BSD_vfprintf): use QUADINT macro only when _HAVE_SANE_QUAD_
	  macro is defined.

Wed Nov 24 12:47:16 2010  NAKAMURA Usaku  <usa@ruby-lang.org>

	* vsnprintf (BSD_vfprintf): added VC++ compatible size specifications
	  (I, I32, I64).

Wed Nov 24 11:19:13 2010  NARUSE, Yui  <naruse@ruby-lang.org>

	* string.c (rb_str_inspect): treat UTF-16 and UTF-32 as BE or LE.

Wed Nov 24 06:35:32 2010  NARUSE, Yui  <naruse@ruby-lang.org>

	* enc/trans/utf_16_32.trans: add the UTF-32 converter.

Wed Nov 24 05:40:33 2010  NARUSE, Yui  <naruse@ruby-lang.org>

Wed Nov 24 06:13:32 2010  Nobuyoshi Nakada  <nobu@ruby-lang.org>

	* win32/win32.c (filecp, wstr_to_mbstr, mbstr_to_wstr):
	  refactored.

Wed Nov 24 05:40:33 2010  NARUSE, Yui  <naruse@ruby-lang.org>

	* enc/trans/utf_16_32.trans: add a converter from UTF-8 to UTF-16.

Wed Nov 24 03:21:35 2010  NARUSE, Yui  <naruse@ruby-lang.org>

	* enc/trans/utf_16_32.trans: raise error on unpaired upper
	  surrogates.

Wed Nov 24 01:40:23 2010  NARUSE, Yui  <naruse@ruby-lang.org>

	* enc/utf_16_32.h: add UTF-16 and UTF-32 as a dummy encoding.

	* enc/trans/utf_16_32.trans: add a converter from UTF-16 to UTF-8.

Tue Nov 23 21:59:47 2010  Nobuyoshi Nakada  <nobu@ruby-lang.org>

	* win32/win32.c (wlink, rb_w32_getppid): use typedef instead of
	  repeating complicated function prototypes.

Tue Nov 23 18:54:03 2010  Nobuyoshi Nakada  <nobu@ruby-lang.org>

	* vm.c (rb_thread_mark): should mark self in control
	  frames.  [ruby-core:33289]

Tue Nov 23 07:57:31 2010  Tadayoshi Funaba  <tadf@dotrb.org>

	* lib/date/delta/parser.{ry,rb}: fixed a bug of token scanner.

Tue Nov 23 07:29:24 2010  Tadayoshi Funaba  <tadf@dotrb.org>

	* complex.c, rational.c ({nucomp,nurat}_expt): added a check.

Tue Nov 23 07:27:27 2010  Tadayoshi Funaba  <tadf@dotrb.org>

	* lib/date.rb (daynum): should be private.

Tue Nov 23 07:22:54 2010  Nobuyoshi Nakada  <nobu@ruby-lang.org>

	* ChangeLog (change-log-indent-text): hanging indent.

Tue Nov 23 06:30:51 2010  Nobuyoshi Nakada  <nobu@ruby-lang.org>

	* configure.in (SITE_DIR, VENDOR_DIR),
	  version.c (ruby_initial_load_paths): exclude directories that
	  are configured without them from $LOAD_PATH. [ruby-core:33267]

	* configure.in (rubylibprefix): No ruby, No libprefix.

Tue Nov 23 01:05:27 2010  NARUSE, Yui  <naruse@ruby-lang.org>

	* vsnprintf.c (BSD_vfprintf): don't output floating point
	  when the precision is 0. [ruby-dev:42615]

Mon Nov 22 21:30:57 2010  Nobuyoshi Nakada  <nobu@ruby-lang.org>

	* string.c (rb_str_inspect): fix for ascii-compatible external
	  encoding and different encoding string.  [ruby-core:33283]

Mon Nov 22 18:45:44 2010  Nobuyoshi Nakada  <nobu@ruby-lang.org>

	* lib/mkmf.rb (create_makefile): should not duplicate rules.
	  bug fix of r29842.

Mon Nov 22 18:04:40 2010  NARUSE, Yui  <naruse@ruby-lang.org>

	* enc/big5.c: split CP950 from Big5.

	* enc/big5.c: split CP951 from Big5-HKSCS.

	* enc/trans/big5.trans: import conversion table of Big5, Big5-HKSCS,
	  CP950, and CP951 from ICU. they need fallback conversions.
	  ref [ruby-core:33256]
	  http://source.icu-project.org/repos/icu/data/trunk/charset/data/ucm/

	* tool/transcode-tblgen.rb (import_ucm): add to import ucm files.

Mon Nov 22 18:33:30 2010  Nobuyoshi Nakada  <nobu@ruby-lang.org>

	* string.c (rb_str_inspect): append for each chars instead of bulk
	  copy if encoding conversion is needed.  [ruby-core:33283]

Mon Nov 22 14:22:45 2010  NARUSE, Yui  <naruse@ruby-lang.org>

	* time.c (time_zone): use rb_locale_str_new_cstr to set encoding
	  as locale and convert its content to internal encoding.
	  [ruby-core:33278]

Mon Nov 22 11:58:11 2010  NARUSE, Yui  <naruse@ruby-lang.org>

	* string.c (rb_str_concat): set ENC_CODERANGE_VALID when the
	  receiver is 7BIT and the argument is non ASCII.

Mon Nov 22 01:48:58 2010  Tadayoshi Funaba  <tadf@dotrb.org>

	* lib/date.rb: some improvements for performance.

Sat Nov 20 07:45:50 2010  Aaron Patterson <aaron@tenderlovemaking.com>

	* lib/mkmf.rb: adding compilation support for ObjC/ObjC++ extensions.
	  Thanks Scott Gonyea! [ruby-core:33260]

Sat Nov 20 01:57:55 2010  Akio Tajima  <artonx@yahoo.co.jp>

	* common.mk: add dependency(insns.inc) to compile.obj

Fri Nov 19 23:05:48 2010  Nobuyoshi Nakada  <nobu@ruby-lang.org>

	* win32/Makefile.sub (insns_rules.mk): remove extra backslash.

	* cygwin/GNUmakefile.in, win32/Makefile.sub (clean): rc files are
	  made at compile time, so should be removed by clean.

Fri Nov 19 22:09:46 2010  Kouhei Sutou  <kou@cozmixng.org>

	* test/rexml/test_core.rb
	  (Tester#test_pretty_format_long_text_finite): skip a test that
	  uses long string on small memory system. [ruby-dev:42599]

Fri Nov 19 21:07:06 2010  Nobuyoshi Nakada  <nobu@ruby-lang.org>

	* lib/optparse.rb: shell completion support for zsh.  based on
	  <http://d.hatena.ne.jp/rubikitch/20071002/zshcomplete>

	* lib/optparse.rb: shell completion support for bash.

Fri Nov 19 00:00:00 2010  Nobuyoshi Nakada  <nobu@ruby-lang.org>

	* cygwin/GNUmakefile.in (SCRIPTPROGRAMS): no needs on cygwin.

	* win32/Makefile.sub (scriptbin): create script binaries.

Thu Nov 18 23:21:23 2010  Kouhei Sutou  <kou@cozmixng.org>

	* lib/rexml/formatters/pretty.rb (REXML::Formatters::Pretty#wrap):
	  REXML::Formatters::Pretty#wrap used a recursive method call to
	  format text.  This switches it to use an iterative approach.
	  [ruby-core:33245]
	  Patch by Jeremy Evans. Thanks!!!

	* test/rexml/test_core.rb: add a test for it.

Thu Nov 18 22:58:43 2010  Nobuyoshi Nakada  <nobu@ruby-lang.org>

	* include/ruby/io.h (rb_io_buffer_t): extract from rb_io_t.

Thu Nov 18 07:37:44 2010  Nobuyoshi Nakada  <nobu@ruby-lang.org>

	* Makefile.in (reconfig): force reconfigure with previous options.

	* common.mk (showconfig): show configure flags, like as
	  `config.status --config' generated by recent autoconf.

Thu Nov 18 07:16:49 2010  Nobuyoshi Nakada  <nobu@ruby-lang.org>

	* missing/langinfo.c (strncasecmp): get rid of redefinition.

Thu Nov 18 00:02:17 2010  James Edward Gray II  <jeg2@ruby-lang.org>

	* lib/csv.rb: Upgrading output encoding with ASCII content
	  as needed.  [ruby-core:33229]

Wed Nov 17 23:19:21 2010  Nobuyoshi Nakada  <nobu@ruby-lang.org>

	* win32/configure.bat: remove quotes from arguments to be quoted.

	* lib/mkmf.rb (create_makefile): use forward slashes in messages.

	* lib/mkmf.rb (create_makefile): make extension libraries messages
	  brief.

	* win32/Makefile.sub (MAKEDIRS): should not include silent flag.

	* common.mk (ext/ripper/ripper.c, ext/json/parser/parser.c): pass
	  Q and ECHO.  [ruby-core:33226]

Wed Nov 17 16:09:52 2010  Yuki Sonoda (Yugui)  <yugui@yugui.jp>

	* test/test_tracer.rb: new test case.
	  minimal regression test for r29280.

Wed Nov 17 16:04:23 2010  Yuki Sonoda (Yugui)  <yugui@yugui.jp>

	* test/ruby/envutil.rb (Test::Unit::Assersions#assert_warn):
	  new assertion to assert that a particular warning message is
	  displayed.
	  forward port from branches/ruby_1_9_2@29795.

Wed Nov 17 15:16:48 2010  NARUSE, Yui  <naruse@ruby-lang.org>

	* regint.h (OnigOpInfoType): constify name.

	* regcomp.c (op2name): constify return value.

	* regcomp.c (onig_print_compiled_byte_code): use PRIuPTR and
	  uintptr_t to clean warnings.

	* regcomp.c (print_indent_tree): use PRIxPTR and intptr_t.

	* regexec.c (match_at): use PRIdPTR and intptr_t.

Wed Nov 17 09:49:10 2010  NARUSE, Yui  <naruse@ruby-lang.org>

	* enc/shift_jis.c (property_name_to_ctype): fix memory leak.

	* enc/euc_jp.c (property_name_to_ctype): ditto.

Wed Nov 17 08:54:04 2010  James Edward Gray II  <jeg2@ruby-lang.org>

	* lib/csv.rb: Upgrading output encoding as needed.  [ruby-core:33135]

Tue Nov 16 22:30:39 2010  Yusuke Endoh  <mame@tsg.ne.jp>

	* vm_insnhelper.c (vm_throw): remove fear of undefined behavior :-)
	  Coverity Scan found this bug.

Tue Nov 16 09:33:00 2010  Kenta Murata <mrkn@mrkn.jp>

	* ext/bigdecimal/lib/bigdecimal/util.rb (to_digits): avoid unused
	  variables warning, reported by Aaron Patterson.

Tue Nov 16 06:39:31 2010  Nobuyoshi Nakada  <nobu@ruby-lang.org>

	* pack.c (PACK_ITEM_ADJUST): return nil not result array and yield
	  values if block is given.  [ruby-core:33193]

Tue Nov 16 00:21:20 2010  Yusuke Endoh  <mame@tsg.ne.jp>

	* regparse.c (and_cclass, or_cclass): fix memory leak.  Coverity Scan
	  found this bug.  [ruby-dev:42579]

Tue Nov 16 00:07:32 2010  Yusuke Endoh  <mame@tsg.ne.jp>

	* gc.c (assign_heap_slot): fix fear of memory leak and memory
	  violation.  Coverity Scan found this bug.

Mon Nov 15 23:54:45 2010  Yusuke Endoh  <mame@tsg.ne.jp>

	* eval_intern.h (CHECK_STACK_OVERFLOW): it was not intended to add
	  size_t to a pointer typed VALUE*.  Coverity Scan found this defect.

Mon Nov 15 23:41:21 2010  Yusuke Endoh  <mame@tsg.ne.jp>

	* compile.c (iseq_set_exception_local_table, iseq_set_local_table,
	  rb_iseq_build_from_ary): fix type inconsistency (which is benign
	  because sizeof(ID) == sizeof(ID*), though).  Coverity Scan found
	  these bugs.

Mon Nov 15 22:47:27 2010  Yusuke Endoh  <mame@tsg.ne.jp>

	* vm_eval.c (rb_funcall): ensure va_end after va_init_list.  Coverity
	  Scan found this bug.

Mon Nov 15 08:36:12 2010  Aaron Patterson <aaron@tenderlovemaking.com>

	* lib/racc/parser.rb (do_parse, yyparse): using class eval to define
	  method and avoid __send__.

Mon Nov 15 06:43:48 2010  Aaron Patterson <aaron@tenderlovemaking.com>

	* etc/openssl/ossl_ssl.c (ossl_ssl_get_cert): raise exception if
	  pointer is invalid.  Thanks Ippei Obayashi! [ruby-dev:42573]

Sun Nov 14 17:57:45 2010  Nobuyoshi Nakada  <nobu@ruby-lang.org>

	* enc/Makefile.in (distclean): should not remove sources which are
	  distributed in tarball.

Sun Nov 14 16:48:56 2010  Nobuyoshi Nakada  <nobu@ruby-lang.org>

	* parse.y (parser_set_token_info): turn on/off with directives.
	  [ruby-core:25442]

Sun Nov 14 12:05:24 2010  Nobuyoshi Nakada  <nobu@ruby-lang.org>

	* io.c (argf_readlines): forward to current_file for arguments
	  check.  http://twitter.com/nagachika/status/3634254856589312

Sun Nov 14 08:48:06 2010  Nobuyoshi Nakada  <nobu@ruby-lang.org>

	* win32/setup.mak (-basic-vars-, -runtime-): suppress trailing
	  space and compiler command line.

Sun Nov 14 04:22:32 2010  Alexander Zavorine  <alexandre.zavorine@nokia.com>

	* symbian/setup (config.h): Added HAVE_LABS and HAVE_LLABS to config.h.

	* symbian/configure.bat: Changed packaging version in line with API
	  style 3 versioning.

Sat Nov 13 16:37:56 2010  Nobuyoshi Nakada  <nobu@ruby-lang.org>

	* common.mk (showflags, help): emit messages at once.

	* win32/Makefile.sub (MSG, EOM): remove surrounding quotes by %~I.

Sat Nov 13 01:31:30 2010  Akio Tajima <artonx@yahoo.co.jp>

	* win32/Makefile.sub: reorder variable End Of Message (don't display it)

Fri Nov 12 20:52:34 2010  Nobuyoshi Nakada  <nobu@ruby-lang.org>

	* common.mk (showflags, help): use caret to quote leading spaces on
	  Windows.

	* Makefile.in, common.mk, cygwin/GNUmakefile.in, enc/depend,
	  ext/ripper/depend, lib/mkmf.rb, win32/Makefile.sub: caddle up.

Fri Nov 12 16:35:31 2010  NARUSE, Yui  <naruse@ruby-lang.org>

	* configure.in: support C level backtrace information on FreeBSD.
	  When devel/libexecinfo is installed on FreeBSD, now ruby
	  can show C level backtrace information.
	  http://www.freebsd.org/cgi/cvsweb.cgi/ports/devel/libexecinfo/

Fri Nov 12 09:58:30 2010  NAKAMURA Usaku  <usa@ruby-lang.org>

	* win32/setup.mak: use findstr.exe instead of find.exe, because all
	  target build platforms should have findstr.exe, and, find.exe often
	  means another command such as cygwin's.

Fri Nov 12 00:30:19 2010  Nobuyoshi Nakada  <nobu@ruby-lang.org>

	* win32/Makefile.sub (config.h): need PRI_LL_PREFIX.

Thu Nov 11 23:38:32 2010  Nobuyoshi Nakada  <nobu@ruby-lang.org>

	* configure.in: ANSI C-conforming const and volatile are mandatory

	* configure.in (AC_C_CONST, AC_C_INLINE, AC_C_VOLATILE): check
	  before used in other checks.

	* configure.in (RUBY_CHECK_PRINTF_PREFIX): should not break from
	  RUBY_WERROR_FLAG, so that ac_c_werror_flag gets restored.

Thu Nov 11 23:04:44 2010  Nobuyoshi Nakada  <nobu@ruby-lang.org>

	* ext/iconv/iconv.c (warn_deprecated): show caller position.

Thu Nov 11 23:03:12 2010  Nobuyoshi Nakada  <nobu@ruby-lang.org>

	* io.c (argf_close): untie tied io before closing.

	* io.c (argf_write): add ARGF.write and so on.

	* io.c (argf_read_nonblock): add ARGF.read_nonblock.

Thu Nov 11 21:49:06 2010  Nobuyoshi Nakada  <nobu@ruby-lang.org>

	* lib/rdoc/stats.rb (RDoc#print): get rid of NaN.

Thu Nov 11 21:47:12 2010  Nobuyoshi Nakada  <nobu@ruby-lang.org>

	* common.mk (SHOWFLAGS): show compile flags.

	* common.mk: hide long command lines by default.  verbose-mode is
	  turned on by V=1 as before.
	  http://jarp.does.notwork.org/diary/200605b.html#200605121

Thu Nov 11 21:32:09 2010  Nobuyoshi Nakada  <nobu@ruby-lang.org>

	* lib/mkmf.rb (try_func): accept variable address.

	* ext/win32ole/extconf.rb: libuuid is needed on cygwin.

Thu Nov 11 21:24:36 2010  Nobuyoshi Nakada  <nobu@ruby-lang.org>

	* file.c (file_expand_path): use cygwin_conv_path on cygwin 1.7 or
	  later.

	* ruby.c (push_include_cygwin): ditto.

Thu Nov 11 20:49:48 2010  Nobuyoshi Nakada  <nobu@ruby-lang.org>

	* include/ruby/ruby.h (PRI_LL_PREFIX): format type specifier for
	  LONG_LONG may vary on platforms.

Thu Nov 11 20:45:23 2010  Nobuyoshi Nakada  <nobu@ruby-lang.org>

	* configure.in (SYMBOL_PREFIX): separate from EXPORT_PREFIX.

	* win32/mkexports.rb (Exports#each_export): use SYMBOL_PREFIX.

Wed Nov 10 07:20:10 2010  Nobuyoshi Nakada  <nobu@ruby-lang.org>

	* cygwin/GNUmakefile.in (scriptbin): make executable file from
	  scripts with stub.

	* ruby.c (load_file_internal): assume xflag for exe file as well
	  as no-shebang file.

	* tool/rbinstall.rb: install script programs.

	* win32/mkexports.rb (Exports#initialize): alias ruby_sysinit for
	  stub.

	* win32/stub.c: stub for scripts.  [EXPERIMENTAL]

Tue Nov  9 21:57:45 2010  Nobuyoshi Nakada  <nobu@ruby-lang.org>

	* dln.c (init_funcname): allocate and build initialization
	  funciton name at once.

Tue Nov  9 21:14:54 2010  Nobuyoshi Nakada  <nobu@ruby-lang.org>

	* configure.in (AC_FUNC_GETPGRP, AC_FUNC_SETPGRP): no need when
	  not used.

	* configure.in (EXPORT_PREFIX): check generic prefix.

Tue Nov  9 13:24:33 2010  NARUSE, Yui  <naruse@ruby-lang.org>

	* regenc.c (onigenc_minimum_property_name_to_ctype):
	  \p{...} should be case insensitive. [ruby-core:33000]

	* regenc.c (onigenc_property_list_add_property):
	  ditto.

	* enc/euc_jp.c (init_property_list, property_name_to_ctype):
	  to lowercase property names.

	* enc/shift_jis.c (init_property_list, property_name_to_ctype):
	  ditto.

Tue Nov  9 13:29:36 2010  NAKAMURA Usaku  <usa@ruby-lang.org>

	* win32/win32.c (overlapped_socket_io): get rid of a warning of 64bit
	  mingw.

Tue Nov  9 10:44:19 2010  NARUSE, Yui  <naruse@ruby-lang.org>

	* util.c (ruby_strtod): this code uses FPU's rounding system.
	  But x86's FPU calculates double precision floating-point
	  numbers in 80bit precision, so it fails to round the value.
	  So ensure the value is assigned a variable. [ruby-dev:42551]
	  see also [ruby-math:00802]
	  http://www.shudo.net/java-grandprix99/strictfp/

Tue Nov  9 07:30:15 2010  Nobuyoshi Nakada  <nobu@ruby-lang.org>

	* error.c (rb_syserr_new): new function to make SystemCallError
	  instance without errno.  [EXPERIMENTAL]

	* error.c (rb_syserr_fail, rb_mod_syserr_fail): ditto.

Tue Nov  9 05:54:57 2010  Marc-Andre Lafortune  <ruby-core@marc-andre.ca>

	* lib/*.rb: Remove unused variable warnings.
	  Patch by Run Paint [ruby-core:30991]

	* lib/rubygems/*, lib/rdoc/*.rb, lib/rake/*.rb: ditto

Mon Nov  8 18:26:03 2010  NARUSE, Yui  <naruse@ruby-lang.org>

	* util.c (ruby_hdtoa): fix type cast and bufsize.

Mon Nov  8 15:40:56 2010  NARUSE, Yui  <naruse@ruby-lang.org>

	* vsnprintf.c (BSD_vfprintf): fix precision specifier doesn't
	  work well on %f. [ruby-dev:42552]

Mon Nov  8 14:41:40 2010  NAKAMURA Usaku  <usa@ruby-lang.org>

	* win32/win32.c (get_wsa_extension_function): typos.

Mon Nov  8 13:41:33 2010  NARUSE, Yui  <naruse@ruby-lang.org>

	* tool/enc-unicode.rb,
	  enc/unicode/name2ctype.h, enc/unicode/name2ctype.h.blt,
	  enc/unicode/name2ctype.kwd, enc/unicode/name2ctype.src:
	  Add Age property to regexp. [ruby-core:33019]
	  patched by Ammar Ali, tested by Run Paint Run Run

Mon Nov  8 12:16:39 2010  Ben Walton  <bwalton@artsci.utoronto.ca>

	* configure.in: support -h for solaris linker when gcc not used

Mon Nov  8 11:47:39 2010  NAKAMURA Usaku  <usa@ruby-lang.org>

	* win32/win32.c (finish_overlapped_socket): refactoring.

Mon Nov  8 11:02:21 2010  NAKAMURA Usaku  <usa@ruby-lang.org>

	* win32/win32.c (get_proc_address): refactoring.

	* win32/win32.c (get_wsa_exetinsion_function): refactoring.

Mon Nov  8 09:45:35 2010  NARUSE, Yui  <naruse@ruby-lang.org>

	* enc/trans/gbk-tbl.rb: Add euro sign. [ruby-core:33094]
	  CP936, which is de facto definition of GBK, has it.
	  http://msdn.microsoft.com/en-us/goglobal/cc305153.aspx

Mon Nov  8 07:26:20 2010  Nobuyoshi Nakada  <nobu@ruby-lang.org>

	* configure.in: check only the first symbol to get rid of
	  duplication.  [ruby-core:33084] #4031

Sun Nov  7 10:13:30 2010  Nobuyoshi Nakada  <nobu@ruby-lang.org>

	* configure.in (NM): check on all platforms.  #4031

Sun Nov  7 06:16:33 2010  Aaron Patterson <aaron@tenderlovemaking.com>

	* test/openssl/test_ocsp.rb: adding test for r29699.  Thanks Elise
	  Huard! [ruby-core:32460]

Sat Nov  6 07:33:08 2010  Nobuyoshi Nakada  <nobu@ruby-lang.org>

	* configure.in (rb_cv_export_prefix): check for prefixed
	  underscore of exported symbols

	* tool/rbinstall.rb (bin-comm): prepend prolog shell script if
	  necessary.

	* configure.in (LIBRUBY_RELATIVE): use rpath token expansion.

Sat Nov  6 07:24:01 2010  Nobuyoshi Nakada  <nobu@ruby-lang.org>

	* template/ruby.pc.in (arch, sitearch): reordered.

	* configure.in: keep failed file.

Sat Nov  6 07:03:49 2010  Nobuyoshi Nakada  <nobu@ruby-lang.org>

	* process.c (rb_fork_err): save errinfo before fdopen.

Sat Nov  6 00:43:58 2010  Aaron Patterson <aaron@tenderlovemaking.com>

	* ext/openssl/ossl_ocsp.c (ossl_ocspcid_initialize): an optional
	  parameter may be used to specify the OpenSSL::OCSP::CertificateId on
	  initialization.  Thanks Elise Huard! [ruby-core:32460]

Fri Nov  5 12:23:01 2010  Nobuyoshi Nakada  <nobu@ruby-lang.org>

	* test/ruby/test_{process,system}.rb (test_fallback_to_sh):
	  meaningless and wrong tests where /bin/sh does not exist.

	* process.c (proc_spawn_v): should spawn, not exec.

Fri Nov  5 01:21:31 2010  Nobuyoshi Nakada  <nobu@ruby-lang.org>

	* process.c (proc_exec_v, proc_spawn_v): try to execute with sh if
	  no shebang.  [ruby-core:32745] [EXPERIMENTAL]

Fri Nov  5 00:39:00 2010  Nobuyoshi Nakada  <nobu@ruby-lang.org>

	* io.c (rb_io_readlines, rb_io_each_line): limit must not be zero.
	  a patch from Tomoyuki Chikanaga at [ruby-dev:42538].  #4024

Fri Nov  5 00:14:15 2010  Aaron Patterson <aaron@tenderlovemaking.com>

	* ext/fiddle/extconf.rb: fixing ffi library location on windows.
	  Thanks Usa! [ruby-core:32930]

Thu Nov  4 20:04:44 2010  Koichi Sasada  <ko1@atdot.net>

	* gc.c (rb_newobj): force garbage_collect() if GC.stress == true.

Thu Nov  4 19:48:22 2010  Koichi Sasada  <ko1@atdot.net>

	* ChangeLog: missed to write a last ChangeLog.

	* gc.c (gc_finalize_deferred): removed.

	* gc.c (rb_gc_finalize_deferred): Do not invoke a free_unused_heaps().

Thu Nov  4 19:45:27 2010  Koichi Sasada  <ko1@atdot.net>

	* gc.c (run_final): do not need argument obj.

Thu Nov  4 19:26:10 2010  Koichi Sasada  <ko1@atdot.net>

	* gc.c (before_gc_sweep): fix commit miss.

Thu Nov  4 19:20:46 2010  Koichi Sasada  <ko1@atdot.net>

	* gc.c (after_gc_sweep, before_gc_sweep):
	  invoke rb_sweep_method_entry() as soon as possible.

Thu Nov  4 19:13:58 2010  Koichi Sasada  <ko1@atdot.net>

	* gc.c (after_gc_sweep, slot_sweep): finalizers should be invoked
	  as soon as possible.

Thu Nov  4 10:30:40 2010  URABE Shyouhei  <shyouhei@ruby-lang.org>

	* configure.in (--with-valgrind): Now this option is default on.
	  You can still explicitly disable this feature by specifying
	  --without-valgrind.

Thu Nov  4 02:06:16 2010  Yusuke Endoh  <mame@tsg.ne.jp>

	* cont.c (fiber_t_alloc): raise an error when fiber is going to be
	  initialized twice.  [ruby-dev:42524]

Thu Nov  4 02:04:25 2010  Yusuke Endoh  <mame@tsg.ne.jp>

	* cont.c (rb_fiber_resume): raise an "double resume" error when root
	  fiber is going to be resumed.  [ruby-dev:42523]

Wed Nov  3 14:17:18 2010  Nobuyoshi Nakada  <nobu@ruby-lang.org>

	* lib/ostruct.rb (OpenStruct#delete_field): also undefine
	  accessor methods.  [ruby-core:33010]

Wed Nov  3 14:13:46 2010  Nobuyoshi Nakada  <nobu@ruby-lang.org>

	* string.c (rb_enc_cr_str_buf_cat): concatenation of valid
	  encoding string and invalid encoding string should result
	  invalid encoding.  [ruby-core:33027]

Wed Nov  3 08:58:59 2010  Koichi Sasada  <ko1@atdot.net>

	* gc.c, vm.c, vm_core.h: remove USE_VALUE_CACHE option.

Wed Nov  3 07:47:25 2010  Yukihiro Matsumoto  <matz@ruby-lang.org>

	* lib/irb/ruby-lex.rb (RubyLex#identify_string): parse multiple
	  regex options.  a patch from Heesob Park in [ruby-core:32988].

Wed Nov  3 07:33:57 2010  Tanaka Akira  <akr@fsij.org>

	* vm_method.c (rb_clear_cache_by_class): just return if the class has
	  no method.  reported by Eric Wong.  [ruby-core:32689]

Tue Nov  2 22:50:25 2010  Aaron Patterson <aaron@tenderlovemaking.com>

	* ext/psych/lib/psych/visitors/visitor.rb (initialize): push accessor
	  methods to subclass that actually uses them.

Tue Nov  2 22:47:08 2010  Aaron Patterson <aaron@tenderlovemaking.com>

	* ext/psych/lib/psych/visitors/visitor.rb (accept): switch to
	  a dispatch cache rather than case / when statement.

Tue Nov  2 21:46:52 2010  Kouhei Sutou  <kou@cozmixng.org>

	* NEWS: fix a typo.

Tue Nov  2 20:10:32 2010  Tajima Akio <artonx@yahoo.co.jp>

	* test/rake/test_tasks.rb: clear env var which is used by the test.
	  [ruby-dev:42508]

Tue Nov  2 00:25:54 2010  NAKAMURA Usaku  <usa@ruby-lang.org>

	* ext/socket/extconf.rb: win64 is just same with win32 about socket.
	  notice: but wince is not same.

Mon Nov  1 21:25:57 2010  URABE Shyouhei  <shyouhei@ruby-lang.org>

	* main.c: <stdlib.h> is needed, to introduce the getenv(3)
	  prototype declaration.  Without it a C compiler shall infer
	  the getenv type as "int getenv(...);", but this is totally
	  wrong, especially when your machine's sizeof(int) and
	  sizeof(char*) differs.  On such environment a return value
	  of getenv(3), which is in fact a char*, might first casted
	  into a int (loses data here), and then casted back to char*
	  by automatic integral promotion to fit to the prototype of
	  ruby_set_debug_option().

Sun Oct 31 23:27:09 2010  Koichi Sasada  <ko1@atdot.net>

	* gc.c (finalizer_table, objspace->final.table):
	  Create finalizer_table at Init_heap().
	  Remove all null checks of finalizer_table.

	* gc.c (mark_tbl): skip if no table entries.

	* gc.c (slot_swee): remove useless need_call_final check.

Sun Oct 31 22:32:08 2010  Nobuyoshi Nakada  <nobu@ruby-lang.org>

	* gc.c (rb_objspace_free): finalizers should be called separately
	  from freeing objspace.  [ruby-dev:42479]

Sun Oct 31 22:24:14 2010  Nobuyoshi Nakada  <nobu@ruby-lang.org>

	* eval.c (ruby_cleanup): free current VM and its objspace even
	  when exiting by SystemExit.

Sun Oct 31 22:10:56 2010  Nobuyoshi Nakada  <nobu@ruby-lang.org>

	* compile.c (new_child_iseq): adjust argument types.

	* iseq.c (prepare_iseq_build, rb_iseq_new),
	  (rb_iseq_new_with_bopt_and_opt, rb_iseq_new_with_opt),
	  (rb_iseq_new_with_bopt): ditto.

	* compile.c (iseq_set_exception_table): suppress warnings.

	* insns.def (putspecialobject, defined): ditto.

	* iseq.c (iseq_load): ditto.

Sun Oct 31 09:30:51 2010  Koichi Sasada  <ko1@atdot.net>

	* vm_core.h: some refactoring.
	  - move decl. of rb_compile_option_struct to iseq.h.
	  - define enum iseq_type.
	  - define enum vm_special_object_type.

	* compile.c: some refactoring.
	  - apply above changes.
	  - (struct iseq_link_element): change value of type.
	  - remove unused decl.
	  - fix comment.
	  - rename iseq_build_body and iseq_build_exception to
	    iseq_build_from_ary_body and iseq_build_from_ary_exception.

	* iseq.h: define enum catch_type and enum defined_type.

	* insns.def: apply above changes.

	* iseq.c: define ISEQ_MAJOR_VERSION and ISEQ_MINOR_VERSION.

Sat Oct 30 23:38:59 2010  Kouhei Sutou  <kou@cozmixng.org>

	* lib/rexml/encoding.rb: untabify.

Sat Oct 30 21:06:37 2010  Kouhei Sutou  <kou@cozmixng.org>

	* lib/rexml/encoding.rb: use Ruby native encoding mechanism.
	  [ruby-dev:42464]
	* lib/rexml/encodings/: remove.

	* lib/rexml/document.rb, lib/rexml/formatters/default.rb,
	  lib/rexml/output.rb, lib/rexml/parseexception.rb,
	  lib/rexml/parsers/baseparser.rb, lib/rexml/source.rb,
	  lib/rexml/xmldecl.rb: use Ruby's native Encoding object.

	* test/rexml/, test/rss/: follow the above encoding changes.

	* NEWS: add REXML's incompatible change about encoding.

Sat Oct 30 17:23:19 2010  Nobuyoshi Nakada  <nobu@ruby-lang.org>

	* util.c (ruby_strtod): get rid of overflow/underflow as possible.

Sat Oct 30 14:37:39 2010  Nobuyoshi Nakada  <nobu@ruby-lang.org>

	* configure.in (ruby_pc): erase runtime-defined variables and
	  check if generated pc file is valid.

	* template/ruby.pc.in (DEFFILE): need for mingw.

	* template/ruby.pc.in (LIBRUBY): fix the order.

Sat Oct 30 11:33:54 2010  Nobuyoshi Nakada  <nobu@ruby-lang.org>

	* win32/Makefile.sub (ruby_pc): ignore missing variables.

	* template/ruby.pc.in: add missing variables for mswin.

Sat Oct 30 10:24:35 2010  Marc-Andre Lafortune  <ruby-core@marc-andre.ca>

	* object.c: Make BasicObject.new accept no parameter.
	  Revert of r26135 [ruby-core:27080], as per [ruby-core:32952].

Sat Oct 30 09:40:54 2010  Nobuyoshi Nakada  <nobu@ruby-lang.org>

	* enum.c: use constants in id.h.

Sat Oct 30 09:08:27 2010  Nobuyoshi Nakada  <nobu@ruby-lang.org>

	* ext/fiddle/closure.c (fiddle_closure): embed cif not reference
	  so that the content surely get initialized.  [ruby-dev:42480]

Sat Oct 30 07:01:53 2010  Tanaka Akira  <akr@fsij.org>

	* lib/resolv-replace.rb: suppress warning.

	* lib/open-uri.rb: ditto.

Sat Oct 30 06:32:52 2010  Tanaka Akira  <akr@fsij.org>

	* test/pathname/test_pathname.rb (TestPathname#test_grpowned?): the
	  group of the created file is inherited from the parent
	  directory on BSDs and MacOS X.  Linux also inherit the group if
	  the setgid bit of the directory is set.  It causes the test fail.
	  fixed by Shota Fukumori.  [ruby-dev:42458]

Sat Oct 30 05:58:54 2010  Tanaka Akira  <akr@fsij.org>

	* lib/resolv.rb: retry via TCP if UDP reply is truncated.
	  fixed by Julian Mehnle.  [ruby-core:32407]

Sat Oct 30 00:35:13 2010  Koichi Sasada  <ko1@atdot.net>

	* iseq.c (iseq_s_compile): fix optional argument.
	  a patch from Yutaka HARA [ruby-core:32953] [Ruby 1.9-Bug#4001]

Sat Oct 30 00:24:42 2010  Koichi Sasada  <ko1@atdot.net>

	* ext/objspace/objspace.c (memsize_of): take care of
	  T_CLASS/const_tbl.
	  a patch from nagachika <nagachika00@gmail.com> [ruby-dev:42490]

Fri Oct 29 23:32:36 2010  Koichi Sasada  <ko1@atdot.net>

	* test/profile_test_all.rb: added.
	  You can use test-all profiler with the following command:
	    RUBY_TEST_ALL_PROFILE=true make test-all
	  This command generates ./test_all_profile and you can analyze
	  which tests consume memories.

	* test/runner.rb: ditto.

Fri Oct 29 10:02:03 2010  NARUSE, Yui  <naruse@ruby-lang.org>

	* tool/enc-unicode.rb,
	  enc/unicode/name2ctype.h, enc/unicode/name2ctype.h.blt,
	  enc/unicode/name2ctype.kwd, enc/unicode/name2ctype.src:
	  Add 'Unknown' Script.
	  patched by Run Paint Run Run. [ruby-core:32937] #3998

Fri Oct 29 05:13:34 2010  Koichi Sasada  <ko1@atdot.net>

	* ext/objspace/objspace.c (ObjectSpace.memsize_of_all): rename
	  ObjectSpace.total_memsize_of_all_objects() to
	  ObjectSpace.memsize_of_all([klass]).
	  Accept Class object to filter the objects.

	* test/objspace/test_objspace.rb: fix test for above change.

Fri Oct 29 03:04:16 2010  Nobuyoshi Nakada  <nobu@ruby-lang.org>

	* string.c (rb_str_dump): fix expected length. [ruby-core:32935]

Thu Oct 28 23:31:39 2010  Koichi Sasada  <ko1@atdot.net>

	* gc.c (before_gc_sweep, run_final): fix decrement timing of final_num.

Thu Oct 28 20:11:30 2010  NARUSE, Yui  <naruse@ruby-lang.org>

	* tool/enc-unicode.rb,
	  enc/unicode/name2ctype.h, enc/unicode/name2ctype.h.blt,
	  enc/unicode/name2ctype.kwd, enc/unicode/name2ctype.src:
	  Update Oniguruma for Unicode 6.
	  patched by Run Paint Run Run. [ruby-core:32923] #3989

Thu Oct 28 20:06:25 2010  NARUSE, Yui  <naruse@ruby-lang.org>

	* include/ruby/oniguruma.h (ONIGENC_CTYPE_SPECIAL_MASK):
	  change mask from 128 to 256. [ruby-core:32931]

Thu Oct 28 12:06:54 2010  NARUSE, Yui  <naruse@ruby-lang.org>

	* lib/webrick/httprequest.rb (read_request_line): extend max
	  length to 2083. This is from Internet Explorer's max uri
	  length. http://support.microsoft.com/kb/208427 [ruby-core:32924]

Thu Oct 28 04:00:08 2010  Koichi Sasada  <ko1@atdot.net>

	* gc.c (GC.stat): added.  [ruby-dev:38607]

	* test/ruby/test_gc.rb: add a test for above.

Thu Oct 28 03:13:06 2010  Koichi Sasada  <ko1@atdot.net>

	* ext/objspace/objspace.c (memsize_of): fix rdoc.

	* ext/objspace/objspace.c (total_memsize_of_all_objects): added.

	* test/objspace/test_objspace.rb:
	  - add a test for ObjectSpace.total_memsize_of_all_objects.
	  - add two tests for ObjectSpace.memsize_of (for nil and Fixnum).

Wed Oct 27 23:55:27 2010  Nobuyoshi Nakada  <nobu@ruby-lang.org>

	* ext/iconv/iconv.c (Init_iconv): warn deprecated use.

Wed Oct 27 18:50:17 2010  NAKAMURA Usaku  <usa@ruby-lang.org>

	* bignum.c (rb_big2long, rb_big2ulong): rb2ulong() returns VALUE, but
	  its real range is ulong. So, if the size of VALUE is bigger than
	  ulong, upper bits are always zero even if the actual value is
	  negative.
	  fixed #3490

Wed Oct 27 18:27:17 2010  NAKAMURA Usaku  <usa@ruby-lang.org>

	* test/ruby/test_io.rb (TestIO#pipe): should close write end of pipe
	  before closing read end, to get rid of timing problem.

	* test/ruby/test_io_m17n.rb (TestIO_M17N#pipe): ditto.

Wed Oct 27 18:14:27 2010  NAKAMURA Usaku  <usa@ruby-lang.org>

	* win32/win32.c (rb_w32_getppid): support Win64.

Wed Oct 27 15:07:19 2010  NAKAMURA Usaku  <usa@ruby-lang.org>

	* thread_win32.c (w32_error): should get error no only once, because
	  the result of the second getting will indicate the error of the
	  first FormatMessage() call.

Wed Oct 27 13:51:25 2010  NAKAMURA Usaku  <usa@ruby-lang.org>

	* test/ruby/test_io.rb (TestIO#pipe): need to propagate exceptions
	  in read/write thread. fix r29541.

	* test/ruby/test_io_m17n.rb (TestIO_M17N#pipe): ditto.

Wed Oct 27 12:05:40 2010  NAKAMURA Usaku  <usa@ruby-lang.org>

	* class.c (clone_const): need to return value. fix r29602.

Wed Oct 27 11:58:58 2010  NAKAMURA Usaku  <usa@ruby-lang.org>

	* include/ruby/ruby.h (NUM2LONG_internal): add cast to get rid of a
	  non GCC compiler warning. this is intentional type conversion.

Wed Oct 27 09:25:46 2010  NARUSE, Yui  <naruse@ruby-lang.org>

	* cont.c: apply documentation patch by Run Paint Run Run.
	  [ruby-core:32915]

Wed Oct 27 02:12:10 2010  Yusuke Endoh  <mame@tsg.ne.jp>

	* object.c (Init_Object), constant.h, variable.c
	  (rb_mod_private_constant, rb_mod_public_constant,
	  set_const_visibility, rb_const_get_0): add Module#public_constant
	  and private_constant.  [ruby-dev:39685][ruby-core:32698]

	* test/ruby/test_module.rb: add tests for above.

Wed Oct 27 02:02:54 2010  Yusuke Endoh  <mame@tsg.ne.jp>

	* class.c, constant.h, gc.c, method.h, object.c, variable.c,
	  vm_insnhelper.c: use struct rb_constant_entry_t as entry of
	  RCLASS_CONST_TBL.  RCLASS_CONST_TBL has contained VALUE of constant
	  directly.  Now instead rb_const_entry_t is contained in
	  RCLASS_CONST_TBL,  rb_const_entry_t is managed by malloc, and
	  have not only the value itself but also visibility flag.
	  This is another preparation for private constant (see
	  [ruby-dev:39685][ruby-core:32698]).

Wed Oct 27 01:56:34 2010  Yusuke Endoh  <mame@tsg.ne.jp>

	* class.c, gc.c, object.c, variable.c, vm_insnhelper.c,
	  include/ruby/ruby.h: separate RCLASS_CONST_TBL from RCLASS_IV_TBL.
	  RCLASS_IV_TBL has contained not only instance variable table but
	  also constant table.  Now the two table are separated to
	  RCLASS_CONST_TBL and RCLASS_IV_TBL.  This is a preparation for
	  private constant (see [ruby-dev:39685][ruby-core:32698]).

Tue Oct 26 18:51:00 2010  NARUSE, Yui  <naruse@ruby-lang.org>

	* lib/scanf.rb (extract_float): allow 2.e+2 style.
	  [ruby-dev:42452] #3978

Tue Oct 26 18:09:36 2010  Nobuyoshi Nakada  <nobu@ruby-lang.org>

	* Makefile.in (ASFLAGS): needs INCFLAGS.

	* configure.in (rb_cv_dynamic_alloca): check if extra source for
	  dynamic size alloca.

	* missing/x86_64-chkstk.s (___chkstk): necessary for alloca of
	  amd64-mingw32msvc-gcc on Ubuntu.

	* thread_win32.c (ruby_alloca_chkstk): check stack overflow

Tue Oct 26 18:04:53 2010  Nobuyoshi Nakada  <nobu@ruby-lang.org>

	* template/ruby.pc.in (Libs): needs DLDFLAGS.

Tue Oct 26 12:47:10 2010  Nobuyoshi Nakada  <nobu@ruby-lang.org>

	* common.mk (pkgconfig-data): moved from Makefile.in.

	* tool/rbinstall.rb: install pc file only if non-empty.
	  [ruby-core:32901] #3983

	* win32/Makefile.sub (ruby_pc): create pc file.

Tue Oct 26 09:13:34 2010  Nobuyoshi Nakada  <nobu@ruby-lang.org>

	* configure.in (rb_cv_gcc_atomic_builtins): check for atomic
	  builtins, all are not available in Apple derivative gcc.

Tue Oct 26 00:29:26 2010  Nobuyoshi Nakada  <nobu@ruby-lang.org>

	* Makefile.in (pkgconfig-data): create pkg-config metadata file.

	* tool/rbinstall.rb: install pkg-config metadata file.

	* template/ruby.pc.in: template of pkg-config metadata file.

Mon Oct 25 16:38:07 2010  URABE Shyouhei  <shyouhei@ruby-lang.org>

	* signal.c  (rb_atomic_t): GCC (of  at least  recent versions)
	  has  ubiquitous  support  for  atomic operations.   On  that
	  compiler a C program can  issue a memory barrier using these
	  dedicated  instructions.  According to  the GCC  manual they
	  cargo culted  this feature form  the Itanium ABI  so chances
	  are that  other compilers  could also support  this feature.
	  But so far GCC is the  only compiler that I know to have it.
	  Also note that this works on non-Itanium machines.

Mon Oct 25 06:21:35 2010  Nobuyoshi Nakada  <nobu@ruby-lang.org>

	* vsnprintf.c (BSD_vfprintf): prec digits fractal part should be
	  appended to 0 if prec is given.  [ruby-dev:42453] #3979

Mon Oct 25 02:57:21 2010  Koichi Sasada  <ko1@atdot.net>

	* common.mk (run.gdb): Quit gdb on 'make gdb' when
	  no signals are received.

Mon Oct 25 00:25:23 2010  Tadayoshi Funaba  <tadf@dotrb.org>

	* lib/date.rb: some corrections of documentation.

Sun Oct 24 17:14:00 2010  Nobuyoshi Nakada  <nobu@ruby-lang.org>

	* array.c, gc.c, hash.c, object.c, string.c, struct.c,
	  transcode.c, variable.c, vm.c, vm_insnhelper.c, vm_method.c:
	  replace calls to rb_error_frozen() with rb_check_frozen().  a
	  patch from Run Paint Run Run at [ruby-core:32014]

	* include/ruby/intern.h (rb_check_frozen): optimize.
	  [ruby-core:32878]

Sun Oct 24 15:16:30 2010  Nobuyoshi Nakada  <nobu@ruby-lang.org>

	* lib/test/unit.rb (Test::Unit::Mini#run): abort if interrupted.

	* lib/test/unit.rb (Test::Unit::Mini#run_test_suites): show the
	  result even when interrupted on the way.

	* lib/test/unit.rb (Test::Unit::Mini#run_test_suites): ensure
	  output sync mode to be restored.

Sun Oct 24 14:11:16 2010  Nobuyoshi Nakada  <nobu@ruby-lang.org>

	* vm.c (vm_define_method): defined method is run with the default
	  public visibility regardless the visibility context of definition.
	  [ruby-core:30638]

Sun Oct 24 12:08:54 2010  Aaron Patterson <aaron@tenderlovemaking.com>

	* lib/test/unit.rb: make test/unit play nicely with the rake test
	  loader. [ruby-core:32864]

Sun Oct 24 00:25:13 2010  Nobuyoshi Nakada  <nobu@ruby-lang.org>

	* test/ruby/test_rubyoptions.rb (test_segv_test): follow up the
	  change at r29556.

Sat Oct 23 14:39:58 2010  Nobuyoshi Nakada  <nobu@ruby-lang.org>

	* lib/mkmf.rb: $extmk should be true for test/runner.

Sat Oct 23 10:55:37 2010  Koichi Sasada  <ko1@atdot.net>

	* vm_dump.c (rb_vm_bugreport): fix to add bug outputs.
	  - loaded script ($0)
	  - loaded features ($")
	  - process memory map on Linux (/proc/self/maps)

	* vm_dump.c (rb_vmdebug_stack_dump_raw): fix header message.

Fri Oct 22 14:50:13 2010  Nobuyoshi Nakada  <nobu@ruby-lang.org>

	* lib/test/unit/assertions.rb (Test::Unit::Assertions#assert):
	  assertion message must not be nil.

Fri Oct 22 13:59:50 2010  NARUSE, Yui  <naruse@ruby-lang.org>

	* lib/test/unit/assertions.rb (Test::Unit::Assertions#assert):
	  treat nil case. Please run test-all before commit such change.

Thu Oct 21 23:58:14 2010  Koichi Sasada  <ko1@atdot.net>

	* gc.c (gc_lazy_sweep): Variable declarations should be at
	  the head of block.

Thu Oct 21 23:56:54 2010  Nobuyoshi Nakada  <nobu@ruby-lang.org>

	* gc.c (objspace_each_objects, rb_objspace_each_objects): use
	  struct.

	* gc.c (objspace_each_objects): fix return with no value.

Thu Oct 21 23:47:12 2010  Nobuyoshi Nakada  <nobu@ruby-lang.org>

	* dir.c (dir_initialize): remove useless intermediate variable.

Thu Oct 21 16:07:20 2010  NARUSE, Yui  <naruse@ruby-lang.org>

	* io.c (rb_f_select): change rdoc.
	  patched by Eito Katagiri [ruby-core:31805]

Thu Oct 21 15:55:21 2010  NARUSE, Yui  <naruse@ruby-lang.org>

	* lib/webrick/httpauth/digestauth.rb
	  (WEBrick::HTTPAuth::ProxyDigestAuth#check_uri): privated.
	  [ruby-dev:42344]

Thu Oct 21 15:50:25 2010  NARUSE, Yui  <naruse@ruby-lang.org>

	* io.c (rb_f_select): add correct rdoc.
	  patched by Dave Thomas [ruby-core:32467]

Thu Oct 21 15:42:01 2010  NARUSE, Yui  <naruse@ruby-lang.org>

	* lib/net/telnet.rb (Net::Telnet#close): added.
	  patched by Erik Hollensbe [ruby-dev:42260] #3830

Thu Oct 21 13:08:00 2010  Narihiro Nakamura  <authornari@gmail.com>

	* gc.c (rb_objspace_each_objects): don't lazy sweep in
	  rb_objspace_each_objects. [Bug #3940] [ruby-dev:42369]

Thu Oct 21 00:05:45 2010  Nobuyoshi Nakada  <nobu@ruby-lang.org>

	* test/ruby/test_io.rb (TestIO#pipe): get rid of deadlock on pipe.
	  a patch from Tomoyuki Chikanaga at [ruby-dev:42435].  #3970

	* test/ruby/test_io_m17n.rb (TestIO_M17N#pipe): ditto.

Wed Oct 20 23:54:36 2010  Nobuyoshi Nakada  <nobu@ruby-lang.org>

	* ext/dbm/dbm.c: rdoc based on a patch by mathew meta AT
	  pobox.com, at [ruby-core:32853].

Wed Oct 20 10:47:21 2010  NARUSE, Yui  <naruse@ruby-lang.org>

	* util.c (ruby_strtod): reject 0x1.p+0. [ruby-dev:42432] #3966

Wed Oct 20 10:00:57 2010  NARUSE, Yui  <naruse@ruby-lang.org>

	* vsnprintf.c (BSD_vfprintf): print floating point on "%#a".
	  [ruby-dev:42431] Bug#3965

Tue Oct 19 19:30:11 2010  NARUSE, Yui  <naruse@ruby-lang.org>

	* vsnprintf.c (BSD_vfprintf): clear ALT flag for %a.
	  [ruby-core:32841] [ruby-core:32848]

Tue Oct 19 12:19:25 2010  Nobuyoshi Nakada  <nobu@ruby-lang.org>

	* vsnprintf.c (BSD_vfprintf): fix over-count of field size.

Tue Oct 19 03:08:52 2010  Nobuyoshi Nakada  <nobu@ruby-lang.org>

	* vsnprintf.c (BSD_vfprintf): use HEXPREFIX flag for prefix of %a.
	  [ruby-core:32841]

Mon Oct 18 13:18:01 2010  Akinori MUSHA  <knu@iDaemons.org>

	* ext/digest/digest.c (rb_digest_class_init): Define
	  Digest::Class.new(). [Feature #3954]

Mon Oct 18 12:58:40 2010  Tanaka Akira  <akr@fsij.org>

	* pack.c (pack_pack): refine the document.  [ruby-dev:42397]
	  (pack_unpack): ditto.

Mon Oct 18 10:19:00 2010  NARUSE, Yui  <naruse@ruby-lang.org>

	* lib/net/http.rb (transport_request): @socket may be nil.
	  patched by Egbert Eich [ruby-core:32829]

Mon Oct 18 09:57:28 2010  NARUSE, Yui  <naruse@ruby-lang.org>

	* sprintf.c (BSD_vfprintf): wrong padding around prefix and
	  floating point with %a. [ruby-dev:42403] Bug #3956

Sun Oct 17 22:36:33 2010  Tadayoshi Funaba  <tadf@dotrb.org>

	* lib/date/delta.rb: added an rdoc tag.

Sun Oct 17 10:47:12 2010  Nobuyoshi Nakada  <nobu@ruby-lang.org>

	* variable.c (rb_mod_remove_const): update rdoc.
	  [ruby-core:31957]

Sun Oct 17 10:40:17 2010  Nobuyoshi Nakada  <nobu@ruby-lang.org>

	* class.c (rb_define_{class,module}_id_under): register to be
	  marked, which probably are defined and used internally.

Sat Oct 16 11:10:55 2010  Masaki Suketa <masaki.suketa@nifty.ne.jp>

	* ext/win32ole/win32ole.c (ole_encoding2cp): set codepage 20936
	  according to GB2312. [Bug #3937] [ruby-core:32758]

Sat Oct 16 10:54:57 2010  Nobuyoshi Nakada  <nobu@ruby-lang.org>

	* Makefile.in (CPP): already used in .c.i rule.

	* cygwin/GNUmakefile.in (DLLWRAP, WINDRES): add --driver-name and
	  --preprocessor options explicitly.  [ruby-core:32776]

Sat Oct 16 10:06:08 2010  Nobuyoshi Nakada  <nobu@ruby-lang.org>

	* ext/sdbm/_sdbm.c (SEEDUPS, BADMESS): make settable using command
	  line options.

	* ext/sdbm/_sdbm.c (makroom): suppress unused result warning.

	* ext/sdbm/extconf.rb: disable BADMESS, a library should not emit
	  messages directly.

Sat Oct 16 08:39:03 2010  Nobuyoshi Nakada  <nobu@ruby-lang.org>

	* dln.c (dln_strerror): get English message first, instead of
	  system default. see [ruby-dev:42358].

Sat Oct 16 00:08:00 2010  Koichi Sasada  <ko1@atdot.net>

	* hash.c (rb_hash_aref): skip calling "default" method
	  if it is not needed, for speed-up.

Fri Oct 15 23:36:25 2010  Nobuyoshi Nakada  <nobu@ruby-lang.org>

	* file.c (NUM2DEVT, DEVT2NUM, PRI_DEVT_PREFIX): fallback to
	  unsigned int.

Fri Oct 15 22:54:46 2010  Masaki Suketa <masaki.suketa@nifty.ne.jp>

	* ext/win32ole/win32ole.c (ole_hresult2msg): get English message first,
	  instead of system default. [ruby-core:32765]

Fri Oct 15 22:47:31 2010  Nobuyoshi Nakada  <nobu@ruby-lang.org>

	* include/ruby/ruby.h (VALUE): prefer long over uintptr_t,
	  FIX2LONG expects VALUE to be long at least.

	* include/ruby/ruby.h (FIX2LONG): parenthesize the argument.

Fri Oct 15 20:30:30 2010  Nobuyoshi Nakada  <nobu@ruby-lang.org>

	* configure.in (dev_t): use RUBY_REPLACE_TYPE.

	* file.c (rb_stat_inspect): use PRI_DEVT_PREFIX.

Fri Oct 15 17:26:57 2010  NARUSE, Yui  <naruse@ruby-lang.org>

	* pack.c (pack_pack): simplify comparison of explicit_endian
	  as pointed by nobu.

	* pack.c (pack_unpack): ditto.

Fri Oct 15 16:40:37 2010  NARUSE, Yui  <naruse@ruby-lang.org>

	* pack.c (pack_pack): fix more than one modifiers appear in the
	  format string. [ruby-core:32793]

	* pack.c (pack_unpack): ditto.

Thu Oct 14 23:20:42 2010  Masaki Suketa <masaki.suketa@nifty.ne.jp>

	* test/win32ole/test_folderitem2_invokeverb.rb: refactoring.

Thu Oct 14 22:18:29 2010  Koichi Sasada  <ko1@atdot.net>

	* insns.def, iseq.c, vm_insnhelper.c: rename variable name
	  (ip -> iseq).

Thu Oct 14 20:41:27 2010  NARUSE, Yui  <naruse@ruby-lang.org>

	* pack.c (pack_pack): support endian modifiers: < and >.
	  [ruby-dev:42376] Feature #3491

	* pack.c (pack_unpack): ditto.

Thu Oct 14 20:50:51 2010  Masaki Suketa <masaki.suketa@nifty.ne.jp>

	* ext/win32ole/win32ole.c (reg_get_val): expand environment in
	  the pathname. [Bug #3907]

Thu Oct 14 07:35:07 2010  NARUSE, Yui  <naruse@ruby-lang.org>

	* file.c (DEVT2NUM): added. Size of dev_t is depend on the
	  environment even if POSIX defines dev_t as unsigned integer.
	  For example, OpenVMS, 64bit Solaris 9, and NetBSD 6 defines
	  dev_t as 64bit unsigned integer.

	* file.c (rb_stat_dev): use DEVT2NUM.

	* file.c (rb_stat_dev_major): dev_t is not long. major(3)'s return
	  value is int.

	* file.c (rb_stat_dev_minor): dev_t is not long. minor(3)'s return
	  value is int.

	* configure.in: check size of dev_t.

Thu Oct 14 07:22:12 2010  Nobuyoshi Nakada  <nobu@ruby-lang.org>

	* array.c (rb_ary_and, rb_ary_or), class.c (rb_mod_init_copy),
	  gc.c (undefine_final), time.c (time_mload): get rid of
	  type-punning casts.

Thu Oct 14 04:16:41 2010  NARUSE, Yui  <naruse@ruby-lang.org>

	* numeric.c (ruby_float_step): fix Numeric#step with infinity unit
	  doesn't works well. [ruby-core:32779]

Wed Oct 13 23:16:46 2010  Nobuyoshi Nakada  <nobu@ruby-lang.org>

	* tool/enc-unicode.rb: get rid of lots of warnings.

	* iseq.c (insn_operand_intern, rb_iseq_disasm): fix format specifiers.

	* vm.c (thread_free): ditto.

	* numeric.c (check_uint): get rid of overflow on LLP64 platforms.

	* insns.def (opt_case_dispatch): use st_data_t.

Wed Oct 13 22:32:34 2010  Takeyuki FUJIOKA  <xibbar@ruby-lang.org>

	* lib/cgi/util.rb (CGI::unescape): bugfix to unescape the multibyte
	  string. Thanks nobu and tDiary dev members. [Bug #3909]

Wed Oct 13 21:13:00 2010  NARUSE, Yui  <naruse@ruby-lang.org>

	* numeric.c (int_chr): raise error when the value is negative.

Wed Oct 13 19:24:08 2010  URABE Shyouhei  <shyouhei@ruby-lang.org>

	* vm.c (ruby_vm_destruct): This function type was wrong; correct to the prototype.

Wed Oct 13 14:58:09 2010  NARUSE, Yui  <naruse@ruby-lang.org>

	* numeric.c (rb_num_to_uint): fix 32bit logic.

Wed Oct 13 12:53:43 2010  NARUSE, Yui  <naruse@ruby-lang.org>

	* numeric.c (rb_num_to_uint): added to check the range of arguments.
	  Mainly for negative value with NUM2UINT on 32bit environment.

	* string.c (rb_str_concat): use rb_num_to_uint.

Wed Oct 13 12:10:02 2010  NAKAMURA Usaku  <usa@ruby-lang.org>

	* thread_win32.c (w32_error): get English message first, instead
	  of system default. see [ruby-core:32765].
	  [experimental]

Wed Oct 13 11:04:03 2010  Nobuyoshi Nakada  <nobu@ruby-lang.org>

	* debug.c (ruby_set_debug_option): define always for binary
	  compatibility with debug env enabled binary.

	* signal.c (ruby_enable_coredump): ditto.

Wed Oct 13 10:52:51 2010  Nobuyoshi Nakada  <nobu@ruby-lang.org>

	* include/ruby/ruby.h (ruby_executable_node): missing prototype.

Wed Oct 13 05:23:04 2010  NARUSE, Yui  <naruse@ruby-lang.org>

	* missing/strchr.c: add strlen's prototype.

	* missing/strstr.c: ditto.

Wed Oct 13 00:21:17 2010  Nobuyoshi Nakada  <nobu@ruby-lang.org>

	* ext/syck/rubyext.c (struct mktime_arg): constified.

	* ext/syck/rubyext.c (mktime_do, mktime_r, rb_syck_mktime): fix
	  function signatures.

Wed Oct 13 00:18:18 2010  Nobuyoshi Nakada  <nobu@ruby-lang.org>

	* st.c (MurmurMagic): get rid of literal overflow.

	* configure.in (RUBY_CHECK_PRINTF_PREFIX): check for printf format
	  specifier if possible.

Tue Oct 12 23:58:19 2010  Nobuyoshi Nakada  <nobu@ruby-lang.org>

	* win32/win32.c (rb_w32_open_osfhandle, rb_w32_wopen, rb_w32_pipe):
	  use uintptr_t instead of long for win64.

	* win32/win32.c (socketpair_internal): suppress warnings.

	* win32/win32.c (ftruncate): use HANDLE instead of long for win64.

	* vsnprintf.c (BSD_vfprintf): fix cast.

	* numeric.c (rb_num2fix): result of rb_num2long is SIGNED_VALUE.

	* compile.c (iseq_build_body), error.c (set_syserr, get_syserr),
	  (syserr_initialize), gc.c (define_final, rb_gc_copy_finalizer),
	  (run_final), hash.c (rb_hash_aref, rb_hash_lookup2),
	  (rb_hash_fetch_m, rb_hash_clear, rb_hash_aset, eql_i),
	  iseq.c (iseq_load, iseq_data_to_ary), marshal.c (r_symlink),
	  thread.c (rb_thread_local_aref),
	  variable.c (generic_ivar_remove, ivar_get, rb_const_get_0),
	  (rb_cvar_get), vm.c (rb_vm_check_redefinition_opt_method),
	  vm_insnhelper.c (vm_get_ev_const), vm_method.c (remove_method),
	  ext/iconv/iconv.c (map_charset): use st_data_t.

	* compile.c (iseq_build_body), insns.def (getglobal, setglobal),
	  iseq.c (iseq_load, iseq_data_to_ary), util.c (valid_filename):
	  use VALUE.

	* gc.c (obj_free, rb_objspace_call_finalizer): fix truncating
	  cast.

	* gc.c (mark_current_machine_context): suppress warnings.

	* compile.c (iseq_compile_each): fix truncating cast.

	* cont.c (fiber_setcontext): missing variable definition.

Tue Oct 12 19:25:13 2010  NARUSE, Yui  <naruse@ruby-lang.org>

	* error.c (exc_to_s): use OBJ_INFECT.

	* error.c (name_err_to_s): ditto.

	* error.c (name_err_mesg_to_str): ditto.

	* error.c (syserr_initialize): ditto.

Tue Oct 12 19:07:55 2010  NARUSE, Yui  <naruse@ruby-lang.org>

	* error.c (syserr_initialize): taint message if mesg is given
	  and it is tainted.

Tue Oct 12 18:25:43 2010  NARUSE, Yui  <naruse@ruby-lang.org>

	* io.c (rb_io_ungetc): always see Bignum. On 32bit valid value
	  may be a Bignum. On 64bit for errors. [ruby-dev:42366]

Tue Oct 12 18:25:04 2010  NARUSE, Yui  <naruse@ruby-lang.org>

	* string.c (rb_str_concat): use unsigned int for GB18030.

Tue Oct 12 17:53:49 2010  NARUSE, Yui  <naruse@ruby-lang.org>

	* numeric (check_uint): the mask must refer to VALUE.

Tue Oct 12 17:47:10 2010  NARUSE, Yui  <naruse@ruby-lang.org>

	* numeric (check_uint): set MSB for negative value.

	* numeric (rb_num2uint): return value's type of rb_num2ulong
	  is VALUE.

	* numeric (int_chr): variable i can't be negative.

Tue Oct 12 16:04:37 2010  NAKAMURA Usaku  <usa@ruby-lang.org>

	* win32/win32.c (rb_w32_strerror): get English message first, instead
	  of system default. see [ruby-dev:42358].
	  [experimental]

Tue Oct 12 15:52:35 2010  NAKAMURA Usaku  <usa@ruby-lang.org>

	* win32/win32.c (rb_w32_strerror): unmap some range of errno for
	  workaround of VC10's strerror() and sys_nerr problem.
	  based on a patch from Akio Tajima, [ruby-dev:42355].

Tue Oct 12 15:36:09 2010  NARUSE, Yui  <naruse@ruby-lang.org>

	* io.c (rb_io_ungetc): use unsigned int for GB18030.

Tue Oct 12 15:14:21 2010  NARUSE, Yui  <naruse@ruby-lang.org>

	* io.c (rb_io_putc): support multibyte characters.
	  [ruby-core:30697]

Tue Oct 12 15:10:31 2010  NARUSE, Yui  <naruse@ruby-lang.org>

	* numeric.c (rb_enc_uint_chr): split from int_chr.

	* numeric.c (int_chr): use rb_enc_uint_chr.

	* include/ruby/encoding.h (rb_enc_uint_chr): added.

Tue Oct 12 14:04:41 2010  NARUSE, Yui  <naruse@ruby-lang.org>

	* numeric.c (int_chr): a codepoint of Ruby M17N must be 32bit
	  unsigned int; GB18030 uses MSB. Also note that OnigCodePoint
	  is defined as unsigned int.

Tue Oct 12 12:20:54 2010  NAKAMURA Usaku  <usa@ruby-lang.org>

	* vm_dump.c (dump_thread): foolish mistake.

Tue Oct 12 10:39:08 2010  Nobuyoshi Nakada  <nobu@ruby-lang.org>

	* configure.in (RUBY_MINGW32): canonicalize only on mingw.

Mon Oct 11 20:20:23 2010  NARUSE, Yui  <naruse@ruby-lang.org>

	* lib/net/http.rb (HTTP.get): specify ASCII-8BIT as the result
	  encoding of Zlib::GzipReader.
	  http://hibari.2ch.net/test/read.cgi/tech/1281473294/271

Mon Oct 11 17:42:54 2010  NARUSE, Yui  <naruse@ruby-lang.org>

	* error.c (syserr_initialize): use mesg's encoding when locale
	  encoding is US-ASCII. If locale encoding is not US-ASCII,
	  assume err has non ASCII characters. [ruby-dev:42358]

Mon Oct 11 14:03:54 2010  NARUSE, Yui  <naruse@ruby-lang.org>

	* error.c (syserr_initialize): set the encoding of Errno::*#message
	  as locale. [ruby-dev:42358]

Mon Oct 11 06:38:27 2010  NARUSE, Yui  <naruse@ruby-lang.org>

	* ext/stringio/stringio.c (strio_set_encoding):
	  StringIO#set_encoding can get 2nd argument and optional hash
	  for API compatibility to IO. [ruby-dev:42356]

Mon Oct 11 06:11:30 2010  NARUSE, Yui  <naruse@ruby-lang.org>

	* io.c (rb_io_set_encoding): use rb_funcall2 when the io is not
	  a T_FILE. [ruby-dev:42356]

Sun Oct 10 18:42:23 2010  Akinori MUSHA  <knu@iDaemons.org>

	* lib/set.rb (Set#replace): Apply a bit of optimization.

Sun Oct 10 10:20:07 2010  Nobuyoshi Nakada  <nobu@ruby-lang.org>

	* configure.in (RUBY_MINGW32): canonicalize as like mswin version.

Sun Oct 10 05:33:14 2010  Nobuyoshi Nakada  <nobu@ruby-lang.org>

	* vm_core.h (rb_signal_buff_size, rb_signal_exec): moved
	  declarations from thread.c.

Sat Oct  9 16:54:28 2010  Nobuyoshi Nakada  <nobu@ruby-lang.org>

	* configure.in (RSHIFT): quote to get rid of argument expansion
	  for autoconf 2.68.

Sat Oct  9 11:00:06 2010  Nobuyoshi Nakada  <nobu@ruby-lang.org>

	* thread.c (thread_reset_event_flags, exec_event_hooks): ignore
	  hooks marked as removed.

	* thread.c (thread_exec_event_hooks): remove hooks to be removed.

	* thread.c (rb_threadptr_remove_event_hook, rb_remove_event_hook):
	  defer removing hooks if running the hooks.  [ruby-dev:42350]

Sat Oct  9 10:51:00 2010  Nobuyoshi Nakada  <nobu@ruby-lang.org>

	* thread.c (rb_threadptr_exec_event_hooks): suppress each event
	  hooks separately.

	* thread.c (thread_suppress_tracing): split from
	  ruby_suppress_tracing, accepting thread pointer and event mask.

Sat Oct  9 08:16:01 2010  Nobuyoshi Nakada  <nobu@ruby-lang.org>

	* thread.c (rb_threadptr_remove_event_hook): fix typo.

Fri Oct  8 10:52:25 2010  Nobuyoshi Nakada  <nobu@ruby-lang.org>

	* common.mk (RBCONFIG): depends on version.h due to
	  RUBY_PATCHLEVEL.  [ruby-core:32709]

Fri Oct  8 00:24:54 2010  James Edward Gray II  <jeg2@ruby-lang.org>

	* lib/csv.rb: Fixing documentation typos.  [ruby-core:32712]

Thu Oct  7 09:14:28 2010  NARUSE, Yui  <naruse@ruby-lang.org>

	* vm_exec.c (vm_exec_core):  Treat clang as non gcc on this
	  context: It has __asm__ but doesn't works well.

Wed Oct  6 12:28:22 2010  Tanaka Akira  <akr@fsij.org>

	* lib/uri/generic.rb (URI::Generic#hostname): new method.
	  (URI::Generic#hostname=): ditto.

	* lib/open-uri.rb: use URI#hostname

	* lib/net/http.rb: ditto.

	  reported by Adam Majer.  [ruby-core:32056]

Wed Oct  6 11:52:12 2010  Nobuyoshi Nakada  <nobu@ruby-lang.org>

	* io.c (fptr_finalize): write_mutex might have been destroyed
	  already in finalization phase, as the order of finalizers is not
	  guaranteed.  rb_mutex_t should be used in place of Mutex object
	  in the future.

Tue Oct  5 22:17:02 2010  wanabe  <s.wanabe@gmail.com>

	* win32/mkexports.rb: revert r29320 and r29402.

Mon Oct  4 12:43:47 2010  Nobuyoshi Nakada  <nobu@ruby-lang.org>

	* parse.y (regexp): dregexp has literal string only at the head
	  and successors are array.  [ruby-core:32682]

Mon Oct  4 10:22:21 2010  NARUSE, Yui  <naruse@ruby-lang.org>

	* random.c (rand_init): This checks the value is in 32bit or not,
	  so use int32_t, not int.

Mon Oct  4 09:47:39 2010  NARUSE, Yui  <naruse@ruby-lang.org>

	* random.c (rand_init): remove useless assignment.

	* re.c (update_char_offset): remove unused variable.

	* re.c (read_escaped_byte): ditto.

Mon Oct  4 09:30:42 2010  NARUSE, Yui  <naruse@ruby-lang.org>

	* ext/openssl/lib/openssl/bn.rb (Integer#to_bn): OpenSSL::BN.new
	  accepts only Strings, so call Integer#to_s(16).
	  16 is for an optimization. [ruby-dev:42336]

Mon Oct  4 07:57:51 2010  NARUSE, Yui  <naruse@ruby-lang.org>

	* cont.c (fiber_memsize): Return size.
	  Before this change, fiber_memsize always returns 0.

Mon Oct  4 07:16:55 2010  NARUSE, Yui  <naruse@ruby-lang.org>

	* enc/unicode.c (onigenc_unicode_property_name_to_ctype):
	  remove useless assignment.

	* vm.c (vm_make_proc_from_block): ditto.

	* variable.c (rb_ivar_count): ditto.

Mon Oct  4 06:40:24 2010  NARUSE, Yui  <naruse@ruby-lang.org>

	* Makefile.in (clean-rdoc): Don't use \ in variable expansion.
	  BSD make treats it as an escape character.

Mon Oct  4 00:01:53 2010  wanabe  <s.wanabe@gmail.com>

	* tool/config.sub: revert r29320, r29324, r29347, r29354, r29365
	  to automake-1.11.1. [ruby-core:32634]

	* win32/mkexports.rb: no longer use 'mingw64'. a patch from Luis Lavena
	  at [ruby-core:32678].

Sun Oct  3 20:36:37 2010  Akio Tajima (arton)  <artonx@yahoo.co.jp>

	* test/win32ole/test_folderitem2_invokeverb.rb: Change creating
	  shortcut verb to 'Link' [Bug #3339]

Sun Oct  3 19:44:23 2010  Nobuyoshi Nakada  <nobu@ruby-lang.org>

	* configure.in (Makefile): get rid of duplicated ruby target when
	  already there it was.

Sat Oct  2 22:59:32 2010  Masaki Suketa <masaki.suketa@nifty.ne.jp>

	* test/win32ole/test_thread.rb: add for win32ole with Thread.

Fri Oct  1 17:03:00 2010  URABE Shyouhei  <shyouhei@ruby-lang.org>

	* test/webrick/test_httpproxy.rb (TestWEBrickHTTPProxy::test_upstream_proxy):
	  My machine fails this test at this line, saying 503 service unavailable.

Thu Sep 30 16:11:08 2010  NAKAMURA Usaku  <usa@ruby-lang.org>

	* win32/win32.c (rb_w32_getenv): should return NULL if specified name
	  is empty. a patch from Heesob Park at [ruby-core:32650]

Thu Sep 30 15:18:23 2010  Yukihiro Matsumoto  <matz@ruby-lang.org>

	* parse.y (command_asgn): allow command_call to be right hand side
	  expression of chained assignment.  [ruby-dev:42313]

Thu Sep 30 10:55:38 2010  NAKAMURA Usaku  <usa@ruby-lang.org>

	* hash.c (ruby_setenv): workaround for old Windows. a patch from
	  Heesob Park. [ruby-core:32353]

Thu Sep 30 09:29:06 2010  NARUSE, Yui  <naruse@ruby-lang.org>

	* lib/uri/common.rb (URI.encode_www_form): change treatment of
	  undefined value in given array as latest internet draft for
	  application/www-form-urlencoded.
	  http://tools.ietf.org/html/draft-hoehrmann-urlencoded-01

Thu Sep 30 09:34:03 2010  NAKAMURA Usaku  <usa@ruby-lang.org>

	* vm_dump.c (dump_thread): fixed wrong type of return value of
	  SymGetModuleBase64(). [ruby-dev:42306]

Wed Sep 29 21:04:05 2010  URABE Shyouhei  <shyouhei@ruby-lang.org>

	* test/ruby/test_rubyoptions.rb (TestRubyOptions::test_script_from_stdin):
	  As usual, PTY is not always available.

Wed Sep 29 18:38:14 2010  Nobuyoshi Nakada  <nobu@ruby-lang.org>

	* tool/config.sub (x64): regularize only for pc vendor, and strip
	  useless 64 suffix.

Wed Sep 29 17:53:02 2010  Kenta Murata <mrkn@mrkn.jp>

	* ext/bigdecimal/bigdecimal.c (BIGDECIMAL_ENABLE_VPRINT):
	  VPrint is usually disabled.  It's only used in debugging.

Wed Sep 29 17:41:34 2010  Kenta Murata <mrkn@mrkn.jp>

	* ext/bigdecimal/bigdecimal.c (BigDecimal_save_limit):
	  return the result of a block.

	* test/bigdecimal/test_bigdecimal.rb (test_save_limit):
	  add a test for the above change.

Wed Sep 29 16:18:03 2010  NAKAMURA Usaku  <usa@ruby-lang.org>

	* vm_dump.c (dump_thread): remove unused optional arguments.

Wed Sep 29 13:26:30 2010  Kenta Murata <mrkn@mrkn.jp>

	* ext/bigdecimal/bigdecimal.c (BigDecimal_save_rounding_mode):
	  return the result of a block.

	* test/bigdecimal/test_bigdecimal.rb (test_save_rounding_mode):
	  add a test for the above change.

	* test/bigdecimal/test_bigdecimal.rb (test_save_exception_mode):
	  add a test for the return value of BigDecimal.save_exception_mode.

Wed Sep 29 12:45:30 2010  NAKAMURA Usaku  <usa@ruby-lang.org>

	* ext/bigdecimal/bigdecimal.c (BigDecimal_div2, BigDecimal_add2,
	  BigDecimal_sub2, BigDecimal_mult2, VpLimitRound): remove meaningless
	  casts to get rid of compiler warnings.

Wed Sep 29 12:35:13 2010  Nobuyoshi Nakada  <nobu@ruby-lang.org>

	* ext/bigdecimal/bigdecimal.c (VPrint, VpToString): fix format.

Wed Sep 29 12:31:12 2010  Nobuyoshi Nakada  <nobu@ruby-lang.org>

	* lib/rdoc/known_classes.rb (RDoc::KNOWN_CLASSES): add Encoding.

Tue Sep 28 20:50:23 2010  Nobuyoshi Nakada  <nobu@ruby-lang.org>

	* tool/config.sub (x64): regularize same as mswin.

Tue Sep 28 20:06:14 2010  NAKAMURA Usaku  <usa@ruby-lang.org>

	* vm_dump.c (rb_vm_bugreport): add windows support.
	  based on patches from Peter Weldon at [ruby-core:32551]

Mon Sep 27 23:30:34 2010  Koichi Sasada  <ko1@atdot.net>

	* insns.def (opt_case_dispatch), vm_insnhelper.c:
	  execute the procedures of "when" clauses by bytecode
	  instead of st_foreach() when the object does not hit
	  prepared hash.  [ruby-dev:42304]

Mon Sep 27 15:54:03 2010  URABE Shyouhei  <shyouhei@ruby-lang.org>

	* test/net/http/test_https.rb: As always, localhost is not
	  guaranteed to be resolved as 127.0.0.1.  But a SSL
	  certificate needs a socket to listen on a specific address
	  where a CN resolves to.  On situations where localhost is
	  not 127.0.0.1, these tests are not possible.

Mon Sep 27 15:25:05 2010  URABE Shyouhei  <shyouhei@ruby-lang.org>

	* test/net/imap/test_imap.rb: resurrection of r29259.
	  this change depends on minitest 1.7.1.

	* lib/test/unit/assertions.rb: ditto.

Sun Sep 26 22:59:45 2010  Nobuyoshi Nakada  <nobu@ruby-lang.org>

	* tool/config.sub (x86_64-pc-mingw64): regularize.

Sun Sep 26 22:21:07 2010  wanabe  <s.wanabe@gmail.com>

	* ext/openssl/ossl_hmac.c (ossl_hmac_hexdigest, ossl_hmac_s_hexdigest),
	  ext/openssl/ossl_pkey_ec.c (ossl_ec_group_set_seed),
	  ext/openssl/ossl_ssl_session.c (ossl_ssl_session_to_der),
	  ext/openssl/ossl_pkcs7.c (numberof): suppress warnings.
	  [ruby-core:31932]

Sun Sep 26 10:25:24 2010  Nobuyoshi Nakada  <nobu@ruby-lang.org>

	* tool/config.{guess,sub}: updated to automake-1.11.1.

Sat Sep 25 22:48:30 2010  Nobuyoshi Nakada  <nobu@ruby-lang.org>

	* configure.in (LIBRUBY_DLDFLAGS): fix quoting.

Sat Sep 25 10:30:37 2010  Nobuyoshi Nakada  <nobu@ruby-lang.org>

	* configure.in (LIBRUBY_DLDFLAGS): use -unexported_symbol only
	  when available.  http://trac.macports.org/ticket/26341

Sat Sep 25 10:05:49 2010  KOSAKI Motohiro  <kosaki.motohiro@gmail.com>

	* configure.in: Always add -mieee for Renesas SH4.
	  Thanks, Nobuhiro Iwamatsu. [Feature #3874] [ruby-core:32548]

Sat Sep 25 01:34:41 2010  Nobuyoshi Nakada  <nobu@ruby-lang.org>

	* Makefile.in (install-cross): target to install cross-compiling
	  stuff.

Fri Sep 24 23:44:59 2010  Nobuyoshi Nakada  <nobu@ruby-lang.org>

	* string.c (sym_call), vm.c (invoke_block_from_c),
	  vm_insnhelper.c (vm_yield_with_cfunc): pass given block.
	  [ruby-core:32075]

	* vm_eval.c (rb_funcall_passing_block): new function to call
	  method with passing given block.

Fri Sep 24 15:50:43 2010  NARUSE, Yui  <naruse@ruby-lang.org>

	* string.c (rb_str_to_i): fix rdoc: String#to_i raises an
	  exception when base is invalid. [ruby-core:31685]

Fri Sep 24 15:28:35 2010  NARUSE, Yui  <naruse@ruby-lang.org>

	* string.c (rb_str_rindex): use rb_enc_prev_char instead of repeated
	  str_nth.
	  patched by Michael Selig [ruby-core:32498]

Fri Sep 24 14:19:12 2010  URABE Shyouhei  <shyouhei@ruby-lang.org>

	* test/test_pty.rb: Same as 229281; existence of PTY class do not
	  guarantee a successful pty operation.

Fri Sep 24 06:25:55 2010  Ryan Davis  <ryand-ruby@zenspider.com>

	* lib/minitest/*.rb: Imported minitest 1.7.2 r5879.
	* test/minitest/*.rb: ditto.

Thu Sep 23 23:09:08 2010  Nobuyoshi Nakada  <nobu@ruby-lang.org>

	* vm_insnhelper.c (vm_get_cref0): cref is stacked only in normal
	  iseqs, so check if it is the case first.

Thu Sep 23 23:08:41 2010  Nobuyoshi Nakada  <nobu@ruby-lang.org>

	* tool/config.sub: mingw64 should use x86_64.  [ruby-core:32514]

Thu Sep 23 21:40:40 2010  wanabe  <s.wanabe@gmail.com>

	* ext/socket/raddrinfo.c (init_addrinfo, inspect_sockaddr): suppress
	  warnings.  see [ruby-core:31932].

Thu Sep 23 19:27:57 2010  wanabe  <s.wanabe@gmail.com>

	* thread_win32.c (w32_wait_events, w32_close_handle): suppress warnings.
	  see [ruby-core:31932].

Thu Sep 23 18:54:39 2010  wanabe  <s.wanabe@gmail.com>

	* tool/config.sub: add mingw64.

	* win32/mkexports.rb (Exports::Mingw64): added.

	* win32/mkexports.rb (Exports::Mingw32): renamed from Exports::Mingw.

Thu Sep 23 09:01:28 2010  Nobuyoshi Nakada  <nobu@ruby-lang.org>

	* vm_insnhelper.c (vm_cref_push): no outer cref is needed for proc
	  from method.  Bug #3786, Bug #3860, [ruby-core:32501]

Wed Sep 22 17:12:01 2010  Kazuhiro NISHIYAMA  <zn@mbf.nifty.com>

	* test/openssl/utils.rb (OpenSSL#silent): always restore $VERBOSE.
	  [ruby-dev:42285]

Wed Sep 22 16:59:40 2010  Yuki Sonoda (Yugui)  <yugui@yugui.jp>

	* test/test_prime.rb (TestPrime#test_new): the warning expected have
	  not been displayed when $VERBOSE == nil. Patch by Shota Fukumori
	  a.k.a. sora_h. [ruby-dev:42272]
	  Recovers $stderr even if StringIO.new fails. Reported by unak.

Wed Sep 22 01:55:48 2010  Koichi Sasada  <ko1@atdot.net>

	* bootstraptest/test_method.rb: fix last commit.

Wed Sep 22 01:49:52 2010  Koichi Sasada  <ko1@atdot.net>

	* bootstraptest/test_method.rb: add a test for [ruby-core:30534].

Wed Sep 22 00:52:44 2010  WATANABE Hirofumi  <eban@ruby-lang.org>

	* lib/rdoc/ri/store.rb (save_cache): remove duplicate entries.

Wed Sep 22 00:00:05 2010  Tanaka Akira  <akr@fsij.org>

	* ext/pathname/pathname.c (path_f_pathname): Pathname() translated
	  from pathname.rb.

Tue Sep 21 22:18:30 2010  NAKAMURA Usaku  <usa@ruby-lang.org>

	* tool/mkconfig.rb: fixed build problem on mswin64 introduced in r29278.

Tue Sep 21 02:42:35 2010  Kazuhiro NISHIYAMA  <zn@mbf.nifty.com>

	* test/pathname/test_pathname.rb (TestPathname#test_mkdir): fix typo.

Mon Sep 20 23:23:05 2010  Nobuyoshi Nakada  <nobu@ruby-lang.org>

	* dir.c (bracket): get rid of scanning at the end of the pattern
	  string, not to raise an exception while globbing command line.
	  [ruby-core:32478]

Mon Sep 20 11:25:49 2010  Tanaka Akira  <akr@fsij.org>

	* ext/pathname/pathname.c (Init_pathname): Pathname#=~ undefinition
	  translated from pathname.rb.

Mon Sep 20 02:34:11 2010  Kenta Murata  <mrkn@mrkn.jp>

	* ext/bigdecimal/bigdecimal.c (check_rounding_mode, BigDecimal_mode):
	  raise ArgumentError instead of TypeError passing invalid modes.

	* test/bigdecimal/test_bigdecimal.rb (test_mode, test_round):
	  change against the above modifications.

Sun Sep 19 22:08:39 2010  Yuki Sonoda (Yugui)  <yugui@yugui.jp>

	* lib/mkmf.rb (try_link): rdoc
	  (try_compile): ditto
	  (try_cpp): ditto
	  (try_func): ditto
	  (try_var): ditto
	  (try_run): ditto
	  (egrep_cpp): ditto

Sun Sep 19 20:43:33 2010  Yuki Sonoda (Yugui)  <yugui@yugui.jp>

	* configure.in (--disable-install-doc): disables capi too, in addition
	  to rdoc.
	  (--disable-install-rdoc): a new option for disabling only rdoc.
	  (--disable-install-capi): a new option for disabling only capi.

Sun Sep 19 20:37:45 2010  Yuki Sonoda (Yugui)  <yugui@yugui.jp>

	* common.mk (clean): removes all documents on cleaning.o
	  (CAPIOUT): new variable.
	  (clean-capi, distclean-capi, realclean-capi): new targets

	* Makefile.in (clean-capi, distclean-capi, realclean-capi): ditto.

	* win32/Makefile.sub (clean-capi, distclean-capi, realclean-capi):
	  ditto.

Sun Sep 19 13:44:24 2010  Nobuyoshi Nakada  <nobu@ruby-lang.org>

	* configure.in (LIBRUBY_SO): fix an oversight of replace
	  RUBY_INSTALL_NAME with RUBY_SO_NAME.  a patch from Jeremy Evans
	  at [ruby-core:32474].

Sun Sep 19 07:48:20 2010  Tanaka Akira  <akr@fsij.org>

	* ext/pathname/pathname.c (path_unlink): Pathname#unlink and
	  Pathname#delete translated from pathname.rb.

Sun Sep 19 06:06:07 2010  Kenta Murata  <mrkn@mrkn.jp>

	* ext/bigdecimal/bigdecimal.c (check_rounding_mode): added for
	  converting symbol to rounding mode number.

	* ext/bigdecimal/bigdecimal.c (BigDecimal_mode, BigDecimal_round):
	  support to specify rounding mode by symbol.

	* test/bigdecimal/test_bigdecimal.rb (test_mode, test_round):
	  add tests for above changes.

Sun Sep 19 05:14:35 2010  Kenta Murata  <mrkn@mrkn.jp>

	* ext/bigdecimal/bigdecimal.c: fix rounding algorithms for half-down
	  and half-even.  This change is based on the patch created by Matthew
	  Willson, the reporter of this bug.  [Bug #3803] [ruby-core:32136]

	* test/bigdecimal/test_bigdecimal.rb: add tests for above changes.

Sat Sep 18 20:09:51 2010  Tanaka Akira  <akr@fsij.org>

	* ext/pathname/pathname.c (path_each_entry): Pathname#each_entry
	  translated from pathname.rb.

Fri Sep 17 23:44:07 2010  Kouhei Sutou  <kou@cozmixng.org>

	* lib/rexml/xpath_parser.rb, test/rexml/test_xpath.rb:
	  add missing method availability check. [ruby-core:32447]
	  Reported by Wiebe Cazemier. Thanks!!!

Fri Sep 17 23:23:26 2010  Kouhei Sutou  <kou@cozmixng.org>

	* test/rexml/test_sax.rb: don't use thread and sleep to avoid slow test.

Fri Sep 17 23:10:44 2010  Kouhei Sutou  <kou@cozmixng.org>

	* test/rexml/test_core.rb: enable.

Fri Sep 17 22:46:02 2010  Kouhei Sutou  <kou@cozmixng.org>

	* test/rexml/: untabify.

Fri Sep 17 22:29:56 2010  Kouhei Sutou  <kou@cozmixng.org>

	* test/rexml/: fix fixture data path. All REXML tests are worked.

Fri Sep 17 22:15:15 2010  Kouhei Sutou  <kou@cozmixng.org>

	* test/rexml/test_listener.rb: remove needless codes.

Fri Sep 17 22:12:23 2010  Kouhei Sutou  <kou@cozmixng.org>

	* test/rexml/: import REXML tests from
	  http://www.germane-software.com/repos/rexml/trunk/test/.
	  Many tests are failed temporary. I'll fix them quickly. Sorry.

Fri Sep 17 16:48:49 2010  URABE Shyouhei  <shyouhei@ruby-lang.org>

	* test/io/console/test_io_console.rb (TestIO_Console::helper):
	  PTY.open is not guaranteed to work.  On my machine opening a
	  pty is prohibited via process control group.  On those cases
	  exceptions shall occur, and that doesn't mean our fault.
	  Skip those tests on such situations.

Fri Sep 17 08:30:27 2010  Nobuyoshi Nakada  <nobu@ruby-lang.org>

	* lib/tracer.rb: count only non-internal libraries in stack trace,
	  ignoring custom_require.  [ruby-core:31858]

Fri Sep 17 02:18:41 2010  Akinori MUSHA  <knu@iDaemons.org>

	* tool/mkconfig.rb: Fix build with m4 1.4.15 generating duplicate
	  lines in config.status.  According to nobu, the mswin32 port may
	  depend on the piece of code in question, so the behavior is left
	  unchanged on mswin32.

Thu Sep 16 23:47:59 2010  Tanaka Akira  <akr@fsij.org>

	* ext/pathname/pathname.c (path_opendir): Pathname#opendir translated
	  from pathname.rb.

Thu Sep 16 21:40:37 2010  Nobuyoshi Nakada  <nobu@ruby-lang.org>

	* lib/test/unit.rb (Test::Unit::GlobOption): merged RejectOption.

	* test/runner.rb: utilize GlobOption.

Thu Sep 16 21:31:24 2010  Nobuyoshi Nakada  <nobu@ruby-lang.org>

	* lib/rdoc/ri/driver.rb (RDoc::RI::Driver.setup_options)
	  (RDoc::RI::Driver.fixup_options): split from process_args.
	  libraries should not parse ARGV inside, since it's a task of
	  applications, not libraries.

Thu Sep 16 21:02:30 2010  Nobuyoshi Nakada  <nobu@ruby-lang.org>

	* lib/rdoc/ri/paths.rb (RDoc::RI::Paths.each): HOMEDIR can be nil
	  if $HOME is unset.

Thu Sep 16 14:50:42 2010  URABE Shyouhei  <shyouhei@ruby-lang.org>

	* test/ruby/test_file_exhaustive.rb (TestFileExhaustive::test_expand_path):
	  ENV["HOME"] might not be set.  On those cases without it an
	  exception raises here, which effectively disables later
	  tests on this method.

Thu Sep 16 08:30:28 2010  Nobuyoshi Nakada  <nobu@ruby-lang.org>

	* sprintf.c (rb_f_sprintf): fix rdoc.  pointed out by Tomoyuki
	  Chikanaga at [ruby-core:32395], and a patch from Daniel
	  Bovensiepen at [ruby-core:32403].

Thu Sep 16 08:27:36 2010  Nobuyoshi Nakada  <nobu@ruby-lang.org>

	* ext/etc/extconf.rb: use expanded sysconfdir with empty DESTDIR.
	  [ruby-core:32394]

Thu Sep 16 06:07:24 2010  Tanaka Akira  <akr@fsij.org>

	* ext/pathname/pathname.c (path_rmdir): Pathname#rmdir translated
	  from pathname.rb.

Thu Sep 16 00:36:25 2010  NARUSE, Yui  <naruse@ruby-lang.org>

	* ext/readline/extconf.rb: Remove Readline 6 check because
	  Ruby's license is now GPLv3 compatible. [ruby-core:28736]

Thu Sep 16 00:26:00 2010  NARUSE, Yui  <naruse@ruby-lang.org>

	* COPYING: change Ruby's License from a dual license with GPLv2
	  to a dual license with 2-clause BSDL.
	  [ruby-dev:42166] [ruby-core:31971]
	  [ruby-dev:39167] [ruby-core:25272]

	* COPYING.ja: ditto.

	* BSDL: added. this is from The FreeBSD License.

Wed Sep 15 21:07:06 2010  Tanaka Akira  <akr@fsij.org>

	* ext/pathname/pathname.c (path_mkdir): Pathname#mkdir translated
	  from pathname.rb.

Wed Sep 15 13:37:00 2010  URABE Shyouhei  <shyouhei@ruby-lang.org>

	* test/net/imap/test_imap.rb: "localhost" not guaranteed to
	  resolve to "127.0.0.1".  On my machine it is "::1" instead.
	  The problem is, you have to connect to the imaps server via
	  the canonical name written in a server certificate, and that
	  of the server.cert is "localhost".  So you have to listen to
	  the address of what "localhost" resolves to.  I think this
	  situation cannot be resolved in a handy manner because the
	  test "test_imaps_post_connection_check" is actually
	  expecting to connect to a server via an address other than
	  the CN.  On my machine several assertions won't pass because
	  the test cannot connect to the server.

Wed Sep 15 09:12:03 2010  Nobuyoshi Nakada  <nobu@ruby-lang.org>

	* io.c (rb_io_puts): fix for wide char encoding strings.
	  [ruby-dev:42212]

Wed Sep 15 07:27:52 2010  Nobuyoshi Nakada  <nobu@ruby-lang.org>

	* string.c (rb_str_format_m): mentioned about Hash argument.  a patch
	  from Daniel Bovensiepen at [ruby-core:32386].

	* sprintf.c (get_hash): ditto, and fix typo.

Wed Sep 15 07:22:20 2010  Tanaka Akira  <akr@fsij.org>

	* ext/pathname/pathname.c (path_entries): Pathname#entries translated
	  from pathname.rb.

Wed Sep 15 02:13:44 2010  Aaron Patterson <aaron@tenderlovemaking.com>

	* ext/fiddle/closure.c : Don't use FFI closure alloc on OpenBSD.
	  Thanks Jeremy Evans! [ruby-core:32384]

Tue Sep 14 20:17:48 2010  Tanaka Akira  <akr@fsij.org>

	* ext/pathname/pathname.c (path_s_getwd): Pathname.getwd and
	  Pathname.pwd translated from pathname.rb.

Tue Sep 14 05:13:04 2010  Tanaka Akira  <akr@fsij.org>

	* ext/pathname/pathname.c (path_s_glob): Pathname.glob translated
	  from pathname.rb.

Tue Sep 14 01:24:51 2010  Yutaka Kanemoto  <kanemoto@ruby-lang.org>

	* ext/socket/raddrinfo.c (ruby_getaddrinfo__aix): suppress a
	  warning.

Mon Sep 13 20:48:30 2010  Tanaka Akira  <akr@fsij.org>

	* ext/pathname/pathname.c (path_zero_p): Pathname#zero? translated
	  from pathname.rb.

Mon Sep 13 19:56:50 2010  Nobuyoshi Nakada  <nobu@ruby-lang.org>

	* ext/socket/rubysocket.h (__DARWIN_ALIGNBYTES): workaround of a
	  bug in system header of darwin 9.  [ruby-core:32341]

Mon Sep 13 18:11:55 2010  Nobuyoshi Nakada  <nobu@ruby-lang.org>

	* lib/mkmf.rb (try_do): fix typo.  a patch from Peter Weldon
	  at [ruby-core:32327].

Mon Sep 13 10:12:09 2010  NARUSE, Yui  <naruse@ruby-lang.org>

	* util.c (ruby_strtod): reject Float('0x0.').
	  [ruby-dev:42239] Bug #3820

Mon Sep 13 09:23:58 2010  NARUSE, Yui  <naruse@ruby-lang.org>

	* ext/openssl/ossl_bn.c (ossl_bn_is_prime): fix comparison
	  with rb_scan_args. Before this fix, OpenSSL::BN#prime?
	  is fully broken. [ruby-dev:42225]

Mon Sep 13 06:45:24 2010  Tanaka Akira  <akr@fsij.org>

	* ext/pathname/pathname.c (path_writable_real_p):
	  Pathname#writable_real? translated from pathname.rb.

Sun Sep 12 21:21:50 2010  Tadayoshi Funaba  <tadf@dotrb.org>

	* lib/date.rb: [ruby-core:32096]  Thanks Colin Bartlett.

Sun Sep 12 19:30:27 2010  Tanaka Akira  <akr@fsij.org>

	* ext/pathname/pathname.c (path_world_writable_p):
	  Pathname#world_writable? translated from pathname.rb.

Sun Sep 12 09:16:06 2010  Tanaka Akira  <akr@fsij.org>

	* ext/pathname/pathname.c (path_writable_p): Pathname#writable?
	  translated from pathname.rb.

Sun Sep 12 08:36:15 2010  Tanaka Akira  <akr@fsij.org>

	* process.c (rlimit_resource_name2int): support more limits:
	  RLIMIT_MSGQUEUE, RLIMIT_NICE, RLIMIT_RTPRIO, RLIMIT_RTTIME and
	  RLIMIT_SIGPENDING.
	  (Init_process): ditto.
	  patch by Run Paint Run Run.  [ruby-core:32262]

Sun Sep 12 04:27:13 2010  Tanaka Akira  <akr@fsij.org>

	* process.c (rlimit_resource_name2int): use STRCASECMP to avoid
	  ALLOCA_N.

Sat Sep 11 16:47:41 2010  Nobuyoshi Nakada  <nobu@ruby-lang.org>

	* hash.c (ruby_setenv): raise if putenv and SetEnvironmentVariable
	  failed, because of the restriction of the size on Windows.
	  based on a patch from Peter Weldon at [ruby-core:32304].  fix:
	  Bug#3812, [ruby-core:32250]

Sat Sep 11 15:19:57 2010  Eric Hodel  <drbrain@segment7.net>

	* lib/webrick/httpauth/digestauth.rb (WEBrick::Config::DigestAuth):
	  Add documentation

	* lib/webrick/config.rb (WEBrick::Config::DigestAuth): Add
	  documentation

Sat Sep 11 12:32:05 2010  Nobuyoshi Nakada  <nobu@ruby-lang.org>

	* include/ruby/intern.h (rb_set_kcode, rb_get_kcode): removed
	  zombie prototype declarations.  a patch from Eric Hodel
	  at [ruby-core:32305].

Sat Sep 11 06:53:12 2010  Tanaka Akira  <akr@fsij.org>

	* ext/pathname/pathname.c (path_symlink_p): Pathname#symlink?
	  translated from pathname.rb.

Fri Sep 10 23:03:43 2010  Tanaka Akira  <akr@fsij.org>

	* ext/pathname/pathname.c (path_sticky_p): Pathname#sticky? translated
	  from pathname.rb.

Fri Sep 10 19:11:13 2010  NAKAMURA, Hiroshi  <nahi@ruby-lang.org>

	* lib/webrick/httprequest.rb (WEBrick::HTTPRequest#continue): add
	  method for generating HTTP/1.1 100 continue response if the client
	  expects it, otherwise does nothing.  Patch by Brian Candler.
	  ref #855.

	* test/webrick/test_httprequest.rb: test added.

Fri Sep 10 17:49:34 2010  NAKAMURA, Hiroshi  <nahi@ruby-lang.org>

	* ext/openssl/lib/openssl/x509-internal.rb: removed unused local
	  variable.

	* test/openssl/*: less warnings while test running with -w.

Fri Sep 10 16:49:20 2010  Akinori MUSHA  <knu@iDaemons.org>

	* class.c (rb_scan_args): Add support for optional keyword
	  argument hash. [ruby-dev:42221] [ruby-dev:38048]

	* README.EXT, README.EXT.ja: Update documentation accordingly.

	* dir.c (dir_initialize): Make use of the new rb_scan_args()
	  feature.

	* io.c (rb_io_s_popen, rb_scan_open_args, rb_io_initialize)
	  (rb_io_s_pipe, open_key_args, io_s_foreach, io_s_readlines)
	  (rb_io_s_read, rb_io_set_encoding): Ditto.

	* transcode.c (str_transcode, econv_args)
	  (econv_primitive_convert): Ditto.

	* ext/zlib/zlib.c (rb_gzreader_initialize): Ditto.

Fri Sep 10 10:33:18 2010  NARUSE, Yui  <naruse@ruby-lang.org>

	* random.c (rb_genrand_ulong_limited): renamed from
	  rb_rand_internal and now this is public API.

	* include/ruby/ruby.h (rb_genrand_ulong_limited): added.

	* bignum.c (big_sparse_p): use rb_genrand_ulong_limited.

Fri Sep 10 13:07:22 2010  NAKAMURA, Hiroshi  <nahi@ruby-lang.org>

	* ext/digest/lib/digest.rb: removed unused exception variable
	  assignment to avoid a warning.

Fri Sep 10 07:29:14 2010  Nobuyoshi Nakada  <nobu@ruby-lang.org>

	* ext/etc/etc.c (etc_systmpdir): assume system default tmpdir
	  safe.  [ruby-dev:42089]

Fri Sep 10 07:03:23 2010  Tanaka Akira  <akr@fsij.org>

	* ext/pathname/pathname.c (path_size_p): Pathname#size? translated from
	  pathname.rb.

Fri Sep 10 02:15:29 2010  Tanaka Akira  <akr@fsij.org>

	* ext/socket/option.c (inspect_peercred): support OpenBSD-current.
	  patch by Jeremy Evans.  [ruby-core:32240]

Thu Sep  9 23:25:53 2010  Nobuyoshi Nakada  <nobu@ruby-lang.org>

	* vm.c (vm_backtrace_each): skip allocator frames which have no
	  name.  [ruby-core:32231]

Thu Sep  9 22:39:08 2010  Tanaka Akira  <akr@fsij.org>

	* ext/pathname/pathname.c (path_size): Pathname#size translated from
	  pathname.rb.

Thu Sep  9 22:34:48 2010  wanabe  <s.wanabe@gmail.com>

	* compile.c (case_when_optimizable_literal): When float value can be
	  treated as integer, add to table hash of case that way.
	  based on a patch from Ikuo KOBORI. [ruby-dev:42038]

	* insns.def (opt_case_dispatch): ditto.

	* test/ruby/test_case.rb: add tests.

Thu Sep  9 17:15:15 2010  NAKAMURA, Hiroshi  <nahi@ruby-lang.org>

	* test/net/http/test_https.rb (test_identity_verify_failure): follows
	  the SSL hostname check error message of openssl.

Thu Sep  9 10:44:46 2010  NARUSE, Yui  <naruse@ruby-lang.org>

	* test/ruby/test_env.rb (test_aset): OpenBSD acts like NetBSD in
	  that it ignores characters after = in ENV.
	  patched by Jeremy Evans [ruby-core:32184]

Thu Sep  9 09:02:01 2010  NARUSE, Yui  <naruse@ruby-lang.org>

	* tool/rbinstall.rb (install?): gemspec filename should include
	  its version. patched by Luis Lavena [ruby-core:32165]

Wed Sep  8 22:46:31 2010  NAKAMURA, Hiroshi  <nahi@ruby-lang.org>

	* ext/openssl/ossl_ssl.c (ssl_get_error): Thread context switch was
	  blocked on Windows while blocking call for SSLSocket.  Need to
	  convert errno for letting rb_io_wait_readable detect EWOULDBLOCK.
	  Patch by arton. ref #3794.

Wed Sep  8 20:56:57 2010  Tanaka Akira  <akr@fsij.org>

	* ext/pathname/pathname.c (path_setgid_p): Pathname#setgid? translated
	  from pathname.rb.

Wed Sep  8 06:25:41 2010  Tanaka Akira  <akr@fsij.org>

	* ext/pathname/pathname.c (path_setuid_p): Pathname#setuid? translated
	  from pathname.rb.

Tue Sep  7 21:03:35 2010  Tanaka Akira  <akr@fsij.org>

	* ext/pathname/pathname.c (path_readable_real_p):
	  Pathname#readable_real?  translated from pathname.rb.

Mon Sep  6 23:07:25 2010  Tanaka Akira  <akr@fsij.org>

	* ext/pathname/pathname.c (path_world_readable_p):
	  Pathname#world_readable?  translated from pathname.rb.

Mon Sep  6 11:03:13 2010  NAKAMURA, Hiroshi  <nahi@ruby-lang.org>

	* Fixed wrong check of missing functions. Patch by Adrian Quark.
	  ref #3400
	  The patch contains following comment:
	    This patch should avoid unnecessary incompatibility with future
	    versions of Openssl.  Changes suggested by bmaher_at_amazon.com.

Mon Sep  6 10:46:55 2010  NAKAMURA, Hiroshi  <nahi@ruby-lang.org>

	* Fixed exception message for SSL post connection check failure. Patch
	  by Paul Betteridge. ref [Bug #3704]

Mon Sep  6 10:31:59 2010  NARUSE, Yui  <naruse@ruby-lang.org>

	* ext/readline/readline.c (readline_s_get_line_buffer):
	  Readline.line_buffer should return locale string.
	  [ruby-dev:42184] #3791

Mon Sep  6 09:47:24 2010  NARUSE, Yui  <naruse@ruby-lang.org>

	* util.c (ruby_strtod): check there is at least 1 digit after
	  "0x" before ".". [ruby-dev:42183] #3790

Mon Sep  6 09:44:50 2010  NARUSE, Yui  <naruse@ruby-lang.org>

	* util.c (ruby_strtod): check integer overflow.
	  [ruby-dev:42180] #3789

Mon Sep  6 06:17:21 2010  Tanaka Akira  <akr@fsij.org>

	* ext/pathname/pathname.c (path_readable_p): Pathname#readable?
	  translated from pathname.rb.

Sun Sep  5 23:02:34 2010  Tanaka Akira  <akr@fsij.org>

	* ext/pathname/pathname.c (path_owned_p): Pathname#owned?
	  translated from pathname.rb.

Sat Sep  4 23:48:47 2010  Nobuyoshi Nakada  <nobu@ruby-lang.org>

	* file.c (rb_file_s_readlink): symlink target should be in
	  filesystem encoding.

Sat Sep  4 10:40:50 2010  Nobuyoshi Nakada  <nobu@ruby-lang.org>

	* load.c (ruby_init_ext): export for golfers.

	* vm_core.h (rb_iseq_eval, rb_iseq_compile_with_option): ditto.

Sun May 23 17:29:41 2010  Yuki Sonoda (Yugui)  <yugui@yugui.jp>

	* common.mk (capi): uses a timestamp file to get rid of
	  generating twice.

Fri Jun 18 01:33:21 2010  Yuki Sonoda (Yugui)  <yugui@yugui.jp>

	* enc/Makefile.in (realclean): has been missing. necessary
	  for make realclean-enc.

Fri Sep  3 23:51:26 2010  Tanaka Akira  <akr@fsij.org>

	* ext/pathname/pathname.c (path_socket_p): Pathname#socket?
	  translated from pathname.rb.

Fri Sep  3 06:40:44 2010  Nobuyoshi Nakada  <nobu@ruby-lang.org>

	* ext/pty/pty.c (chfunc): pass through exceptions.

	* io.c (rb_io_bufwrite, rb_io_bufread): added.

	* process.c (rb_fork_err): protect from exceptions.

Fri Sep  3 06:16:07 2010  Tanaka Akira  <akr@fsij.org>

	* ext/pathname/pathname.c (path_pipe_p): Pathname#pipe?
	  translated from pathname.rb.

Fri Sep  3 06:14:40 2010  Nobuyoshi Nakada  <nobu@ruby-lang.org>

	* ext/pty/pty.c (chfunc): restore errno from SystemCallError and
	  propagate proper exception to the parent.  [ruby-dev:41965]

Thu Sep  2 22:10:38 2010  Tanaka Akira  <akr@fsij.org>

	* ext/pathname/pathname.c (path_file_p): Pathname#file?
	  translated from pathname.rb.

Thu Sep  2 09:12:02 2010  NAKAMURA Usaku  <usa@ruby-lang.org>

	* win32/win32.c (rb_w32_spawn, rb_w32_aspawn): don't forget to free
	  memory.

Thu Sep  2 09:01:13 2010  NAKAMURA Usaku  <usa@ruby-lang.org>

	* win32/win32.c (CreateChild): unicodize.

	* win32/win32.c (rb_w32_spawn, rb_w32_aspawn): convert arguments of
	  CreateChild() from ACP to WideChar.

Thu Sep  2 06:53:43 2010  Tanaka Akira  <akr@fsij.org>

	* ext/pathname/pathname.c (path_directory_p): Pathname#directory?
	  translated from pathname.rb.

Wed Sep  1 22:03:41 2010  Tanaka Akira  <akr@fsij.org>

	* ext/pathname/pathname.c (path_grpowned_p): Pathname#grpowned?
	  translated from pathname.rb.

Wed Sep  1 17:39:02 2010  Ryan Davis  <ryand-ruby@zenspider.com>

	* lib/minitest/*.rb: Imported minitest 1.7.1 r5835.
	* test/minitest/*.rb: ditto.

Wed Sep  1 16:50:42 2010  NARUSE, Yui  <naruse@ruby-lang.org>

	* string.c (tr_setup_table): optimized. don't create hash objects
	  when given pattern is ASCII only.

	* string.c (tr_find): ditto.

Wed Sep  1 14:35:29 2010  NARUSE, Yui  <naruse@ruby-lang.org>

	* array.c (rb_ary_rotate_m): fix typo of rdoc.
	  patched by Andrei Kulakov [ruby-core:31975]

Wed Sep  1 14:33:36 2010  NARUSE, Yui  <naruse@ruby-lang.org>

	* enum.c (enum_zip): fix typo of rdoc.
	  patched by Andrei Kulakov [ruby-core:31974]

Wed Sep  1 12:56:36 2010  Nobuyoshi Nakada  <nobu@ruby-lang.org>

	* thread.c (ruby_suppress_tracing): restore the state and invoke
	  the func with normal state.  a patch from Satoshi Shiba <shiba
	  AT rvm.jp> at [ruby-dev:42162].  [ruby-core:31783]

Tue Aug 31 21:10:23 2010  Tanaka Akira  <akr@fsij.org>

	* ext/pathname/pathname.c (path_exist_p): Pathname#exist? translated
	  from pathname.rb.

Tue Aug 31 17:32:34 2010  Hidetoshi NAGAI  <nagai@ai.kyutech.ac.jp>

	* ext/tk/stubs.c: fix [Bug #3771] "VC++ can't make ext/tk with enabling
	  stubs". Thanks, Akio Tajima [ruby-dev:42159].

Tue Aug 31 03:42:14 2010  NARUSE, Yui  <naruse@ruby-lang.org>

	* string.c (tr_setup_table): fix bug in r29146.
	  Initialize table even if cflag is 0; tr_find see whether
	  del is empty or not.

	* string.c (tr_find): nodel can't be NULL; if NULL, it means
	  it is not specified.

Mon Aug 30 21:29:21 2010  Tanaka Akira  <akr@fsij.org>

	* ext/pathname/pathname.c (path_executable_real_p):
	  Pathname#executable_real? translated from pathname.rb.

Mon Aug 30 15:00:13 2010  NARUSE, Yui  <naruse@ruby-lang.org>

	* string.c (tr_setup_table): initialize negating table when
	  negating string is given. [ruby-core:31851]

	* string.c (tr_find): add a sentence for the time when
	  target characters include negating one.

	* string.c (rb_str_count): move definition.

Mon Aug 30 07:32:41 2010  Tanaka Akira  <akr@fsij.org>

	* ext/pathname/pathname.c (path_executable_p): Pathname#executable?
	  translated from pathname.rb.

Sun Aug 29 23:54:10 2010  Nobuyoshi Nakada  <nobu@ruby-lang.org>

	* lib/rdoc/parser/ruby.rb (RDoc#parse_call_parameters): don't
	  include assignment.  [Bug #3759], [ruby-dev:42154]

	* lib/rdoc/parser/ruby.rb (RDoc#parse_class): ignore non-constant
	  name singleton class.  [Bug #3759], [ruby-dev:42154]

Sun Aug 29 23:25:18 2010  Nobuyoshi Nakada  <nobu@ruby-lang.org>

	* file.c (rb_get_path_check): clarify error message for
	  ASCII-incompatible path name.

Sun Aug 29 16:02:54 2010  NARUSE, Yui  <naruse@ruby-lang.org>

	* common.mk (node_name.inc): remove command option -n and give
	  file as stdin, because IronRuby 1.1 still doesn't support it.
	  So now we can use ir.exe as BASERUBY.

	* tool/node_name.rb: read stdin with while gets.

Sun Aug 29 13:22:43 2010  Nobuyoshi Nakada  <nobu@ruby-lang.org>

	* vm.c (rb_thread_method_id_and_class): curried proc has no
	  method.  [ruby-core:31871]

Sun Aug 29 12:51:33 2010  Nobuyoshi Nakada  <nobu@ruby-lang.org>

	* load.c (rb_provide_feature): clarify error message for frozen
	  $LOADED_FEATURES.  based on a patch from Run Paint Run Run at
	  [ruby-core:31913].

Sun Aug 29 12:19:58 2010  Nobuyoshi Nakada  <nobu@ruby-lang.org>

	* load.c (load_failed): should honor encoding.  [ruby-core:31915]

Sun Aug 29 09:35:10 2010  NARUSE, Yui  <naruse@ruby-lang.org>

	* common.mk (clean): exclude *.inc. [ruby-dev:41931]

	* common.mk (distclean): include *.inc.

	* common.mk (help): change description about clean and distclean.

Sat Aug 29 06:34:52 2010  Tanaka Akira  <akr@fsij.org>

	* ext/pathname/pathname.c (path_chardev_p): Pathname#chardev?
	  translated from pathname.rb.

Sat Aug 28 17:39:33 2010  Kenta Murata  <mrkn@mrkn.jp>

	* ext/bigdecimal/bigdecimal.c (BigDecimal_save_exception_mode,
	  BigDecimal_save_rounding_mode, BigDecimal_save_limit): added.

	* test/bigdecimal/test_bigdecimal.rb: added tests for the above
	  features.

Sat Aug 28 08:11:05 2010  Tanaka Akira  <akr@fsij.org>

	* ext/pathname/pathname.c (path_blockdev_p): Pathname#blockdev?
	  translated from pathname.rb.

Fri Aug 27 16:20:01 2010  URABE Shyouhei  <shyouhei@ruby-lang.org>

	* string.c (rb_str_prepend): new method by Shota Fukumori (sora_h)
	  [Feature #3765]

Fri Aug 27 15:24:20 2010  NAKAMURA Usaku  <usa@ruby-lang.org>

	* math.c (math_atan2): you should know that M_PI is not the feature
	  of C90.
	  fixed build failure caused by r29115.

Fri Aug 27 15:26:33 2010  Nobuyoshi Nakada  <nobu@ruby-lang.org>

	* file.c (null_device): move from io.c.

Fri Aug 27 12:47:44 2010  Kenta Murata  <mrkn@mrkn.jp>

	* math.c (math_atan2): change the behavior when x and y are zero.
	  [ruby-dev:42090] [Bug #3736] [ruby-dev:42116]

	* test/ruby/test_math.rb (test_atan2): add tests for the above
	  changes.

Fri Aug 27 12:26:23 2010  NAKAMURA Usaku  <usa@ruby-lang.org>

	* object.c (rb_obj_class): remove mention of obsolete method.
	  a patch from Run Paint Run Run at [ruby-core:31842].

Fri Aug 27 12:25:03 2010  Nobuyoshi Nakada  <nobu@ruby-lang.org>

	* io.c (null_device): the name of null device.  [ruby-dev:41791]

Fri Aug 27 07:57:34 2010  Nobuyoshi Nakada  <nobu@ruby-lang.org>

	* array.c (rb_ary_shuffle_bang): bail out from modification during
	  shuffle.

	* array.c (rb_ary_sample): ditto.

Fri Aug 27 05:11:51 2010  Tanaka Akira  <akr@fsij.org>

	* ext/pathname/pathname.c (path_sysopen): Pathname#sysopen translated
	  from pathname.rb.

Thu Aug 26 22:53:56 2010  Nobuyoshi Nakada  <nobu@ruby-lang.org>

	* array.c (rb_ary_shuffle): rdoc fix.  argument name was missing.
	  a patch from Run Paint Run Run at [ruby-core:31848].

Thu Aug 26 21:49:46 2010  Tanaka Akira  <akr@fsij.org>

	* ext/pathname/pathname.c (path_readlines): Pathname#readlines
	  translated from pathname.rb.

Thu Aug 26 10:37:00 2010  NARUSE, Yui  <naruse@ruby-lang.org>

	* regint.h (OnigStackIndex): the type should be intptr_t.
	  Original Oniguruma assumes the size of long and that of void *
	  are equal, but it's not true on LLP64 platform: mswin64.
	  originally patched by shintaro kuwamoto [ruby-dev:42133]

Thu Aug 26 10:38:11 2010  Yutaka Kanemoto  <kanemoto@ruby-lang.org>

	* test/dl/test_base.rb: AIX does not have dynamically loadable lib[cm].

	* test/fiddle/helper.rb: AIX does not have dynamically loadable lib[cm].

Thu Aug 26 09:49:50 2010  Nobuyoshi Nakada  <nobu@ruby-lang.org>

	* array.c (rb_ary_shuffle_bang): check number of argument.

Tue Aug 26 09:11:40 2010  Kenta Murata  <mrkn@mrkn.jp>

	* ext/bigdecimal/bigdecimal.c (Init_bigdecimal,
	  rmpd_set_thread_local_exception_mode, VpGetException,
	  VpSetException): thread-local exception mode.

	* ext/bigdecimal/bigdecimal.c (Init_bigdecimal,
	  rmpd_set_thread_local_precision_limit, VpGetPrecLimit,
	  VpSetPrecLimit): thread-local precision limit.

	* ext/bigdecimal/bigdecimal.c (Init_bigdecimal,
	  rmpd_set_thread_local_rounding_mode, VpGetRoundMode,
	  VpSetRoundMode, VpException, VpInternalRound):
	  thread-local rounding mode.

	* ext/bigdecimal/bigdecimal.c (BigDecimal_mode, BigDecimal_round,
	  VpIsRoundMode, VpGetRoundMode, VpSetRoundMode, VpActiveRound,
	  VpMidRound, VpLeftRound), ext/bigdecimal/bigdecimal.h:
	  use unsigned short for rounding mode.

	* test/bigdecimal/test_bigdecimal.rb (test_mode): add test for
	  setting rounding mode.

	* test/bigdecimal/test_bigdecimal.rb (test_thread_local_mode):
	  add test for setting mode thread-locally.

Thu Aug 26 07:29:54 2010  Nobuyoshi Nakada  <nobu@ruby-lang.org>

	* array.c (rb_ary_{shuffle_bang,sample}): use Random class object.

	* random.c (try_get_rnd): use default_rand for Random as same as
	  singleton methods.

	* random.c (rb_random_real): check the range of result.

Wed Aug 25 22:11:11 2010  Tanaka Akira  <akr@fsij.org>

	* ext/pathname/pathname.c (path_binread): Pathname#binread translated
	  from pathname.rb.

Wed Aug 25 03:42:43 2010  NAKAMURA Usaku  <usa@ruby-lang.org>

	* ext/dl/cfunc.c (rb_dlcfunc_call): workaround for VC9 for x64.
	  reported by kuwamoto shintaro in [ruby-dev:42125].

Tue Aug 24 23:28:50 2010  Yusuke Endoh  <mame@tsg.ne.jp>

	* .gitignore: updated.

Tue Aug 24 22:07:28 2010  Tanaka Akira  <akr@fsij.org>

	* ext/pathname/pathname.c (path_read): Pathname#read translated from
	  pathname.rb.

Tue Aug 24 10:11:04 2010  Nobuyoshi Nakada  <nobu@ruby-lang.org>

	* configure.in: read API version from include/ruby/version.h.

	* {bcc,win}32/setup.mak (-version-): ditto.

	* version.h (RUBY_LIB_VERSION): use API version numbers.

Tue Aug 24 07:07:28 2010  Nobuyoshi Nakada  <nobu@ruby-lang.org>

	* array.c (rb_ary_shuffle_bang, rb_ary_sample): add optional
	  argument random.  [ruby-dev:41923] [EXPERIMENTAL]

	* random.c (rb_random_{int32,real,bytes}): fallback to normal
	  method invocation.

Tue Aug 24 06:08:10 2010  Nobuyoshi Nakada  <nobu@ruby-lang.org>

	* include/ruby/version.h (RUBY_API_VERSION_*): renamed and moved
	  from version.h.  [ruby-dev:42103]

Tue Aug 24 05:58:18 2010  Nobuyoshi Nakada  <nobu@ruby-lang.org>

	* ChangeLog: flushed.  [ruby-dev:42050]

For the changes before 1.9.3, see doc/ChangeLog-1.9.3
For the changes before 1.8.0, see doc/ChangeLog-1.8.0

Local variables:
coding: us-ascii
add-log-time-format: (lambda ()
  (let* ((time (current-time))
	 (system-time-locale "C")
	 (diff (+ (cadr time) 32400))
	 (lo (% diff 65536))
	 (hi (+ (car time) (/ diff 65536))))
  (format-time-string "%a %b %e %H:%M:%S %Y" (list hi lo) t)))
indent-tabs-mode: t
tab-width: 8
change-log-indent-text: 2
end:
vim: tabstop=8<|MERGE_RESOLUTION|>--- conflicted
+++ resolved
@@ -1,5 +1,3 @@
-<<<<<<< HEAD
-=======
 Fri May 27 08:47:26 2011  Hidetoshi NAGAI  <nagai@ai.kyutech.ac.jp>
 
 	* thread.c (ppoll): typo bug fix.
@@ -19,7 +17,6 @@
     * lib/csv.rb: Documentation improvements from Ysiad Ferreiras.
       [Ruby 1.9 - Bug #4785]
 
->>>>>>> e65e24bd
 Thu May 26 15:42:02 2011  Cezary Baginski <cezary.baginski@gmail.com>
 
 	* lib/xmlrpc/parser.rb (FaultException): fix to_s and inspect
