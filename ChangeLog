--- conflicted
+++ resolved
@@ -1,5 +1,3 @@
-<<<<<<< HEAD
-=======
 Thu May  5 23:08:32 2011  KOSAKI Motohiro  <kosaki.motohiro@gmail.com>
 
 	* test/ruby/test_io.rb (TestIO#test_O_CLOEXEC): fix false positive
@@ -938,7 +936,6 @@
 
 	* ext/sdbm/init.c: parenthesize macro arguments.
 
->>>>>>> 25d04078
 Fri Mar 25 19:39:40 2011  Ben Walton <bwalton@artsci.utoronto.ca>
 
 	* test/test_syslog.rb:
@@ -953,11 +950,7 @@
 
 	  Use LOG_PID instead of LOG_PERROR in Syslog.open test
 
-<<<<<<< HEAD
           LOG_PERROR isn't a POSIX option for syslog, so it fails on platforms
-=======
-	  LOG_PERROR isn't a POSIX option for syslog, so it fails on platforms
->>>>>>> 25d04078
 	  that don't define it.  Solaris 9 and 10 are examples of this.
 
 	  Use LOG_PID instead.
