--- conflicted
+++ resolved
@@ -123,15 +123,6 @@
 
     Socket.do_not_reverse_lookup = true
     tcps, port = choose_port(port0)
-<<<<<<< HEAD
-    begin
-      tcps = TCPServer.new("127.0.0.1", port)
-    rescue Errno::EADDRINUSE
-      port += 1
-      retry
-    end
-=======
->>>>>>> a62f73e0
 
     ssls = OpenSSL::SSL::SSLServer.new(tcps, ctx)
     ssls.start_immediately = start_immediately
