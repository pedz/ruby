begin
  require "openssl"
  require File.join(File.dirname(__FILE__), "utils.rb")
rescue LoadError
end
require "test/unit"

if defined?(OpenSSL)

class OpenSSL::TestX509Certificate < Test::Unit::TestCase
  def setup
    @rsa1024 = OpenSSL::TestUtils::TEST_KEY_RSA1024
    @rsa2048 = OpenSSL::TestUtils::TEST_KEY_RSA2048
    @dsa256  = OpenSSL::TestUtils::TEST_KEY_DSA256
    @dsa512  = OpenSSL::TestUtils::TEST_KEY_DSA512
    @ca = OpenSSL::X509::Name.parse("/DC=org/DC=ruby-lang/CN=CA")
    @ee1 = OpenSSL::X509::Name.parse("/DC=org/DC=ruby-lang/CN=EE1")
    @ee2 = OpenSSL::X509::Name.parse("/DC=org/DC=ruby-lang/CN=EE2")
  end

  def teardown
  end

  def issue_cert(*args)
    OpenSSL::TestUtils.issue_cert(*args)
  end

  def test_serial
    [1, 2**32, 2**100].each{|s|
      cert = issue_cert(@ca, @rsa2048, s, Time.now, Time.now+3600, [],
                        nil, nil, OpenSSL::Digest::SHA1.new)
      assert_equal(s, cert.serial)
      cert = OpenSSL::X509::Certificate.new(cert.to_der)
      assert_equal(s, cert.serial)
    }
  end

  def test_public_key
    exts = [
      ["basicConstraints","CA:TRUE",true],
      ["subjectKeyIdentifier","hash",false],
      ["authorityKeyIdentifier","keyid:always",false],
    ]

    sha1 = OpenSSL::Digest::SHA1.new
    dss1 = OpenSSL::Digest::DSS1.new
    [
      [@rsa1024, sha1], [@rsa2048, sha1], [@dsa256, dss1], [@dsa512, dss1],
    ].each{|pk, digest|
      cert = issue_cert(@ca, pk, 1, Time.now, Time.now+3600, exts,
                        nil, nil, digest)
      assert_equal(cert.extensions[1].value,
                   OpenSSL::TestUtils.get_subject_key_id(cert))
      cert = OpenSSL::X509::Certificate.new(cert.to_der)
      assert_equal(cert.extensions[1].value,
                   OpenSSL::TestUtils.get_subject_key_id(cert))
    }
  end

  def test_validity
    now = Time.now until now && now.usec != 0
    cert = issue_cert(@ca, @rsa2048, 1, now, now+3600, [],
                      nil, nil, OpenSSL::Digest::SHA1.new)
    assert_not_equal(now, cert.not_before)
    assert_not_equal(now+3600, cert.not_after)

    now = Time.at(now.to_i)
    cert = issue_cert(@ca, @rsa2048, 1, now, now+3600, [],
                      nil, nil, OpenSSL::Digest::SHA1.new)
    assert_equal(now.getutc, cert.not_before)
    assert_equal((now+3600).getutc, cert.not_after)

    now = Time.at(0)
    cert = issue_cert(@ca, @rsa2048, 1, now, now, [],
                      nil, nil, OpenSSL::Digest::SHA1.new)
    assert_equal(now.getutc, cert.not_before)
    assert_equal(now.getutc, cert.not_after)

    now = Time.at(0x7fffffff)
    cert = issue_cert(@ca, @rsa2048, 1, now, now, [],
                      nil, nil, OpenSSL::Digest::SHA1.new)
    assert_equal(now.getutc, cert.not_before)
    assert_equal(now.getutc, cert.not_after)
  end

  def test_extension
    ca_exts = [
      ["basicConstraints","CA:TRUE",true],
      ["keyUsage","keyCertSign, cRLSign",true],
      ["subjectKeyIdentifier","hash",false],
      ["authorityKeyIdentifier","keyid:always",false],
    ]
    ca_cert = issue_cert(@ca, @rsa2048, 1, Time.now, Time.now+3600, ca_exts,
                         nil, nil, OpenSSL::Digest::SHA1.new)
    ca_cert.extensions.each_with_index{|ext, i|
      assert_equal(ca_exts[i].first, ext.oid)
      assert_equal(ca_exts[i].last, ext.critical?)
    }

    ee1_exts = [
      ["keyUsage","Non Repudiation, Digital Signature, Key Encipherment",true],
      ["subjectKeyIdentifier","hash",false],
      ["authorityKeyIdentifier","keyid:always",false],
      ["extendedKeyUsage","clientAuth, emailProtection, codeSigning",false],
      ["subjectAltName","email:ee1@ruby-lang.org",false],
    ]
    ee1_cert = issue_cert(@ee1, @rsa1024, 2, Time.now, Time.now+1800, ee1_exts,
                          ca_cert, @rsa2048, OpenSSL::Digest::SHA1.new)
    assert_equal(ca_cert.subject.to_der, ee1_cert.issuer.to_der)
    ee1_cert.extensions.each_with_index{|ext, i|
      assert_equal(ee1_exts[i].first, ext.oid)
      assert_equal(ee1_exts[i].last, ext.critical?)
    }

    ee2_exts = [
      ["keyUsage","Non Repudiation, Digital Signature, Key Encipherment",true],
      ["subjectKeyIdentifier","hash",false],
      ["authorityKeyIdentifier","issuer:always",false],
      ["extendedKeyUsage","clientAuth, emailProtection, codeSigning",false],
      ["subjectAltName","email:ee2@ruby-lang.org",false],
    ]
    ee2_cert = issue_cert(@ee2, @rsa1024, 3, Time.now, Time.now+1800, ee2_exts,
                          ca_cert, @rsa2048, OpenSSL::Digest::MD5.new)
    assert_equal(ca_cert.subject.to_der, ee2_cert.issuer.to_der)
    ee2_cert.extensions.each_with_index{|ext, i|
      assert_equal(ee2_exts[i].first, ext.oid)
      assert_equal(ee2_exts[i].last, ext.critical?)
    }

  end

  def test_sign_and_verify_wrong_key_type
    cert_rsa = issue_cert(@ca, @rsa2048, 1, Time.now, Time.now+3600, [],
                      nil, nil, OpenSSL::Digest::SHA1.new)
    cert_dsa = issue_cert(@ca, @dsa512, 1, Time.now, Time.now+3600, [],
                      nil, nil, OpenSSL::Digest::DSS1.new)
    begin
      assert_equal(false, cert_rsa.verify(@dsa256))
    rescue OpenSSL::X509::CertificateError => e
      # OpenSSL 1.0.0 added checks for pkey OID
      assert_equal('wrong public key type', e.message)
    end

    begin
      assert_equal(false, cert_dsa.verify(@rsa1024))
    rescue OpenSSL::X509::CertificateError => e
      # OpenSSL 1.0.0 added checks for pkey OID
      assert_equal('wrong public key type', e.message)
    end
  end

  def test_sign_and_verify
    cert = issue_cert(@ca, @rsa2048, 1, Time.now, Time.now+3600, [],
                      nil, nil, OpenSSL::Digest::SHA1.new)
<<<<<<< HEAD
=======
    assert_equal("sha1WithRSAEncryption", cert.signature_algorithm)
>>>>>>> a62f73e0
    assert_equal(false, cert.verify(@rsa1024))
    assert_equal(true,  cert.verify(@rsa2048))
    cert.serial = 2
    assert_equal(false, cert.verify(@rsa2048))

    cert = issue_cert(@ca, @rsa2048, 1, Time.now, Time.now+3600, [],
                      nil, nil, OpenSSL::Digest::MD5.new)
<<<<<<< HEAD
=======
    assert_equal("md5WithRSAEncryption", cert.signature_algorithm)
>>>>>>> a62f73e0
    assert_equal(false, cert.verify(@rsa1024))
    assert_equal(true,  cert.verify(@rsa2048))
    cert.subject = @ee1
    assert_equal(false, cert.verify(@rsa2048))

    cert = issue_cert(@ca, @dsa512, 1, Time.now, Time.now+3600, [],
                      nil, nil, OpenSSL::Digest::DSS1.new)
<<<<<<< HEAD
=======
    assert_equal("dsaWithSHA1", cert.signature_algorithm)
>>>>>>> a62f73e0
    assert_equal(false, cert.verify(@dsa256))
    assert_equal(true,  cert.verify(@dsa512))
    cert.not_after = Time.now
    assert_equal(false, cert.verify(@dsa512))
  end

<<<<<<< HEAD
  def test_dsig_algorithm_mismatch
    assert_raise(OpenSSL::X509::CertificateError) do
      cert = issue_cert(@ca, @rsa2048, 1, Time.now, Time.now+3600, [],
                        nil, nil, OpenSSL::Digest::DSS1.new)
=======
    assert_raise(OpenSSL::X509::CertificateError){
      cert = issue_cert(@ca, @rsa2048, 1, Time.now, Time.now+3600, [],
                        nil, nil, OpenSSL::Digest::DSS1.new)
    }
    assert_raise(OpenSSL::X509::CertificateError){
      cert = issue_cert(@ca, @dsa512, 1, Time.now, Time.now+3600, [],
                        nil, nil, OpenSSL::Digest::MD5.new)
    }
  end

  def test_dsig_algorithm_mismatch
    assert_raise(OpenSSL::X509::CertificateError) do
      cert = issue_cert(@ca, @rsa2048, 1, Time.now, Time.now+3600, [],
                        nil, nil, OpenSSL::Digest::DSS1.new)
>>>>>>> a62f73e0
    end
    assert_raise(OpenSSL::X509::CertificateError) do
      cert = issue_cert(@ca, @dsa512, 1, Time.now, Time.now+3600, [],
                        nil, nil, OpenSSL::Digest::MD5.new)
    end
  end

  def test_dsa_with_sha2
    begin
      cert = issue_cert(@ca, @dsa256, 1, Time.now, Time.now+3600, [],
                        nil, nil, OpenSSL::Digest::SHA256.new)
      assert_equal("dsa_with_SHA256", cert.signature_algorithm)
    rescue OpenSSL::X509::CertificateError
      # dsa_with_sha2 not supported. skip following test.
      return
    end
    # TODO: need more tests for dsa + sha2

    # SHA1 is allowed from OpenSSL 1.0.0 (0.9.8 requireds DSS1)
    cert = issue_cert(@ca, @dsa256, 1, Time.now, Time.now+3600, [],
                      nil, nil, OpenSSL::Digest::SHA1.new)
    assert_equal("dsaWithSHA1", cert.signature_algorithm)
  end

  def test_check_private_key
    cert = issue_cert(@ca, @rsa2048, 1, Time.now, Time.now+3600, [],
                      nil, nil, OpenSSL::Digest::SHA1.new)
    assert_equal(true, cert.check_private_key(@rsa2048))
  end

  def test_to_text
    cert_pem = <<END
-----BEGIN CERTIFICATE-----
MIIC8zCCAdugAwIBAgIBATANBgkqhkiG9w0BAQQFADA9MRMwEQYKCZImiZPyLGQB
GRYDb3JnMRkwFwYKCZImiZPyLGQBGRYJcnVieS1sYW5nMQswCQYDVQQDDAJDQTAe
Fw0wOTA1MjMxNTAzNDNaFw0wOTA1MjMxNjAzNDNaMD0xEzARBgoJkiaJk/IsZAEZ
FgNvcmcxGTAXBgoJkiaJk/IsZAEZFglydWJ5LWxhbmcxCzAJBgNVBAMMAkNBMIIB
IjANBgkqhkiG9w0BAQEFAAOCAQ8AMIIBCgKCAQEAuV9ht9J7k4NBs38jOXvvTKY9
gW8nLICSno5EETR1cuF7i4pNs9I1QJGAFAX0BEO4KbzXmuOvfCpD3CU+Slp1enen
fzq/t/e/1IRW0wkJUJUFQign4CtrkJL+P07yx18UjyPlBXb81ApEmAB5mrJVSrWm
qbjs07JbuS4QQGGXLc+Su96DkYKmSNVjBiLxVVSpyZfAY3hD37d60uG+X8xdW5v6
8JkRFIhdGlb6JL8fllf/A/blNwdJOhVr9mESHhwGjwfSeTDPfd8ZLE027E5lyAVX
9KZYcU00mOX+fdxOSnGqS/8JDRh0EPHDL15RcJjV2J6vZjPb0rOYGDoMcH+94wID
AQABMA0GCSqGSIb3DQEBBAUAA4IBAQB8UTw1agA9wdXxHMUACduYu6oNL7pdF0dr
w7a4QPJyj62h4+Umxvp13q0PBw0E+mSjhXMcqUhDLjrmMcvvNGhuh5Sdjbe3GI/M
3lCC9OwYYIzzul7omvGC3JEIGfzzdNnPPCPKEWp5X9f0MKLMR79qOf+sjHTjN2BY
SY3YGsEFxyTXDdqrlaYaOtTAdi/C+g1WxR8fkPLefymVwIFwvyc9/bnp7iBn7Hcw
mbxtLPbtQ9mURT0GHewZRTGJ1aiTq9Ag3xXME2FPF04eFRd3mclOQZNXKQ+LDxYf
k0X5FeZvsWf4srFxoVxlcDdJtHh91ZRpDDJYGQlsUm9CPTnO+e4E
-----END CERTIFICATE-----
END

    cert = OpenSSL::X509::Certificate.new(cert_pem)

    cert_text = <<END
  [0]         Version: 3
         SerialNumber: 1
             IssuerDN: DC=org,DC=ruby-lang,CN=CA
           Start Date: Sat May 23 17:03:43 CEST 2009
           Final Date: Sat May 23 18:03:43 CEST 2009
            SubjectDN: DC=org,DC=ruby-lang,CN=CA
           Public Key: RSA Public Key
            modulus: b95f61b7d27b938341b37f23397bef4ca63d816f272c80929e8e4411347572e17b8b8a4db3d2354091801405f40443b829bcd79ae3af7c2a43dc253e4a5a757a77a77f3abfb7f7bfd48456d30909509505422827e02b6b9092fe3f4ef2c75f148f23e50576fcd40a449800799ab2554ab5a6a9b8ecd3b25bb92e104061972dcf92bbde839182a648d5630622f15554a9c997c0637843dfb77ad2e1be5fcc5d5b9bfaf0991114885d1a56fa24bf1f9657ff03f6e53707493a156bf661121e1c068f07d27930cf7ddf192c4d36ec4e65c80557f4a658714d3498e5fe7ddc4e4a71aa4bff090d187410f1c32f5e517098d5d89eaf6633dbd2b398183a0c707fbde3
    public exponent: 10001

  Signature Algorithm: MD5withRSA
            Signature: 7c513c356a003dc1d5f11cc50009db98bbaa0d2f
                       ba5d17476bc3b6b840f2728fada1e3e526c6fa75
                       dead0f070d04fa64a385731ca948432e3ae631cb
                       ef34686e87949d8db7b7188fccde5082f4ec1860
                       8cf3ba5ee89af182dc910819fcf374d9cf3c23ca
                       116a795fd7f430a2cc47bf6a39ffac8c74e33760
                       58498dd81ac105c724d70ddaab95a61a3ad4c076
                       2fc2fa0d56c51f1f90f2de7f2995c08170bf273d
                       fdb9e9ee2067ec773099bc6d2cf6ed43d994453d
                       061dec19453189d5a893abd020df15cc13614f17
                       4e1e15177799c94e419357290f8b0f161f9345f9
                       15e66fb167f8b2b171a15c65703749b4787dd594
                       690c325819096c526f423d39cef9ee04
END
    assert_not_nil(cert.to_text)
    # This is commented out because it doesn't take timezone into consideration; FIXME
    #assert_equal(cert_text, cert.to_text)
  end
end

end<|MERGE_RESOLUTION|>--- conflicted
+++ resolved
@@ -152,10 +152,7 @@
   def test_sign_and_verify
     cert = issue_cert(@ca, @rsa2048, 1, Time.now, Time.now+3600, [],
                       nil, nil, OpenSSL::Digest::SHA1.new)
-<<<<<<< HEAD
-=======
     assert_equal("sha1WithRSAEncryption", cert.signature_algorithm)
->>>>>>> a62f73e0
     assert_equal(false, cert.verify(@rsa1024))
     assert_equal(true,  cert.verify(@rsa2048))
     cert.serial = 2
@@ -163,10 +160,7 @@
 
     cert = issue_cert(@ca, @rsa2048, 1, Time.now, Time.now+3600, [],
                       nil, nil, OpenSSL::Digest::MD5.new)
-<<<<<<< HEAD
-=======
     assert_equal("md5WithRSAEncryption", cert.signature_algorithm)
->>>>>>> a62f73e0
     assert_equal(false, cert.verify(@rsa1024))
     assert_equal(true,  cert.verify(@rsa2048))
     cert.subject = @ee1
@@ -174,37 +168,27 @@
 
     cert = issue_cert(@ca, @dsa512, 1, Time.now, Time.now+3600, [],
                       nil, nil, OpenSSL::Digest::DSS1.new)
-<<<<<<< HEAD
-=======
     assert_equal("dsaWithSHA1", cert.signature_algorithm)
->>>>>>> a62f73e0
     assert_equal(false, cert.verify(@dsa256))
     assert_equal(true,  cert.verify(@dsa512))
     cert.not_after = Time.now
     assert_equal(false, cert.verify(@dsa512))
   end
 
-<<<<<<< HEAD
+    assert_raise(OpenSSL::X509::CertificateError){
+      cert = issue_cert(@ca, @rsa2048, 1, Time.now, Time.now+3600, [],
+                        nil, nil, OpenSSL::Digest::DSS1.new)
+    }
+    assert_raise(OpenSSL::X509::CertificateError){
+      cert = issue_cert(@ca, @dsa512, 1, Time.now, Time.now+3600, [],
+                        nil, nil, OpenSSL::Digest::MD5.new)
+    }
+  end
+
   def test_dsig_algorithm_mismatch
     assert_raise(OpenSSL::X509::CertificateError) do
       cert = issue_cert(@ca, @rsa2048, 1, Time.now, Time.now+3600, [],
                         nil, nil, OpenSSL::Digest::DSS1.new)
-=======
-    assert_raise(OpenSSL::X509::CertificateError){
-      cert = issue_cert(@ca, @rsa2048, 1, Time.now, Time.now+3600, [],
-                        nil, nil, OpenSSL::Digest::DSS1.new)
-    }
-    assert_raise(OpenSSL::X509::CertificateError){
-      cert = issue_cert(@ca, @dsa512, 1, Time.now, Time.now+3600, [],
-                        nil, nil, OpenSSL::Digest::MD5.new)
-    }
-  end
-
-  def test_dsig_algorithm_mismatch
-    assert_raise(OpenSSL::X509::CertificateError) do
-      cert = issue_cert(@ca, @rsa2048, 1, Time.now, Time.now+3600, [],
-                        nil, nil, OpenSSL::Digest::DSS1.new)
->>>>>>> a62f73e0
     end
     assert_raise(OpenSSL::X509::CertificateError) do
       cert = issue_cert(@ca, @dsa512, 1, Time.now, Time.now+3600, [],
