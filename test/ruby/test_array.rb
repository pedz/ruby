require 'test/unit'
require_relative 'envutil'

class TestArray < Test::Unit::TestCase
  def setup
    @verbose = $VERBOSE
    $VERBOSE = nil
    @cls = Array
  end

  def teardown
    $VERBOSE = @verbose
  end

  def test_0_literal
    assert_equal([1, 2, 3, 4], [1, 2] + [3, 4])
    assert_equal([1, 2, 1, 2], [1, 2] * 2)
    assert_equal("1:2", [1, 2] * ":")

    assert_equal([1, 2].hash, [1, 2].hash)

    assert_equal([2,3], [1,2,3] & [2,3,4])
    assert_equal([1,2,3,4], [1,2,3] | [2,3,4])
    assert_equal([1,2,3] - [2,3], [1])

    x = [0, 1, 2, 3, 4, 5]
    assert_equal(2, x[2])
    assert_equal([1, 2, 3], x[1..3])
    assert_equal([1, 2, 3], x[1,3])

    x[0, 2] = 10
    assert(x[0] == 10 && x[1] == 2)

    x[0, 0] = -1
    assert(x[0] == -1 && x[1] == 10)

    x[-1, 1] = 20
    assert(x[-1] == 20 && x.pop == 20)
  end

  def test_array_andor_0
    assert_equal([2], ([1,2,3]&[2,4,6]))
    assert_equal([1,2,3,4,6], ([1,2,3]|[2,4,6]))
  end

  def test_compact_0
    a = [nil, 1, nil, nil, 5, nil, nil]
    assert_equal [1, 5], a.compact
    assert_equal [nil, 1, nil, nil, 5, nil, nil], a
    a.compact!
    assert_equal [1, 5], a
  end

  def test_uniq_0
    x = [1, 1, 4, 2, 5, 4, 5, 1, 2]
    x.uniq!
    assert_equal([1, 4, 2, 5], x)
  end

  def test_empty_0
    assert_equal true, [].empty?
    assert_equal false, [1].empty?
    assert_equal false, [1, 1, 4, 2, 5, 4, 5, 1, 2].empty?
  end

  def test_sort_0
    x = ["it", "came", "to", "pass", "that", "..."]
    x = x.sort.join(" ")
    assert_equal("... came it pass that to", x)
    x = [2,5,3,1,7]
    x.sort!{|a,b| a<=>b}		# sort with condition
    assert_equal([1,2,3,5,7], x)
    x.sort!{|a,b| b-a}		# reverse sort
    assert_equal([7,5,3,2,1], x)
  end

  def test_split_0
    x = "The Book of Mormon"
    assert_equal(x.reverse, x.split(//).reverse!.join)
    assert_equal(x.reverse, x.reverse!)
    assert_equal("g:n:i:r:t:s: :e:t:y:b: :1", "1 byte string".split(//).reverse.join(":"))
    x = "a b c  d"
    assert_equal(['a', 'b', 'c', 'd'], x.split)
    assert_equal(['a', 'b', 'c', 'd'], x.split(' '))
  end

  def test_misc_0
    assert(defined? "a".chomp)
    assert_equal(["a", "b", "c"], "abc".scan(/./))
    assert_equal([["1a"], ["2b"], ["3c"]], "1a2b3c".scan(/(\d.)/))
    # non-greedy match
    assert_equal([["a", "12"], ["b", "22"]], "a=12;b=22".scan(/(.*?)=(\d*);?/))

    x = [1]
    assert_equal('1:1:1:1:1', (x * 5).join(":"))
    assert_equal('1', (x * 1).join(":"))
    assert_equal('', (x * 0).join(":"))

    *x = *(1..7).to_a
    assert_equal(7, x.size)
    assert_equal([1, 2, 3, 4, 5, 6, 7], x)

    x = [1,2,3]
    x[1,0] = x
    assert_equal([1,1,2,3,2,3], x)

    x = [1,2,3]
    x[-1,0] = x
    assert_equal([1,2,1,2,3,3], x)

    x = [1,2,3]
    x.concat(x)
    assert_equal([1,2,3,1,2,3], x)

    x = [1,2,3]
    x.clear
    assert_equal([], x)

    x = [1,2,3]
    y = x.dup
    x << 4
    y << 5
    assert_equal([1,2,3,4], x)
    assert_equal([1,2,3,5], y)
  end

  def test_beg_end_0
    x = [1, 2, 3, 4, 5]

    assert_equal(1, x.first)
    assert_equal([1], x.first(1))
    assert_equal([1, 2, 3], x.first(3))

    assert_equal(5, x.last)
    assert_equal([5], x.last(1))
    assert_equal([3, 4, 5], x.last(3))

    assert_equal(1, x.shift)
    assert_equal([2, 3, 4], x.shift(3))
    assert_equal([5], x)

    assert_equal([2, 3, 4, 5], x.unshift(2, 3, 4))
    assert_equal([1, 2, 3, 4, 5], x.unshift(1))
    assert_equal([1, 2, 3, 4, 5], x)

    assert_equal(5, x.pop)
    assert_equal([3, 4], x.pop(2))
    assert_equal([1, 2], x)

    assert_equal([1, 2, 3, 4], x.push(3, 4))
    assert_equal([1, 2, 3, 4, 5], x.push(5))
    assert_equal([1, 2, 3, 4, 5], x)
  end

  def test_find_all_0
    assert_respond_to([], :find_all)
    assert_respond_to([], :select)       # Alias
    assert_equal([], [].find_all{ |obj| obj == "foo"})

    x = ["foo", "bar", "baz", "baz", 1, 2, 3, 3, 4]
    assert_equal(["baz","baz"], x.find_all{ |obj| obj == "baz" })
    assert_equal([3,3], x.find_all{ |obj| obj == 3 })
  end

  def test_fill_0
    assert_equal([-1, -1, -1, -1, -1, -1], [0, 1, 2, 3, 4, 5].fill(-1))
    assert_equal([0, 1, 2, -1, -1, -1], [0, 1, 2, 3, 4, 5].fill(-1, 3))
    assert_equal([0, 1, 2, -1, -1, 5], [0, 1, 2, 3, 4, 5].fill(-1, 3, 2))
    assert_equal([0, 1, 2, -1, -1, -1, -1, -1], [0, 1, 2, 3, 4, 5].fill(-1, 3, 5))
    assert_equal([0, 1, -1, -1, 4, 5], [0, 1, 2, 3, 4, 5].fill(-1, 2, 2))
    assert_equal([0, 1, -1, -1, -1, -1, -1], [0, 1, 2, 3, 4, 5].fill(-1, 2, 5))
    assert_equal([0, 1, 2, 3, -1, 5], [0, 1, 2, 3, 4, 5].fill(-1, -2, 1))
    assert_equal([0, 1, 2, 3, -1, -1, -1], [0, 1, 2, 3, 4, 5].fill(-1, -2, 3))
    assert_equal([0, 1, 2, -1, -1, 5], [0, 1, 2, 3, 4, 5].fill(-1, 3..4))
    assert_equal([0, 1, 2, -1, 4, 5], [0, 1, 2, 3, 4, 5].fill(-1, 3...4))
    assert_equal([0, 1, -1, -1, -1, 5], [0, 1, 2, 3, 4, 5].fill(-1, 2..-2))
    assert_equal([0, 1, -1, -1, 4, 5], [0, 1, 2, 3, 4, 5].fill(-1, 2...-2))
    assert_equal([10, 11, 12, 13, 14, 15], [0, 1, 2, 3, 4, 5].fill{|i| i+10})
    assert_equal([0, 1, 2, 13, 14, 15], [0, 1, 2, 3, 4, 5].fill(3){|i| i+10})
    assert_equal([0, 1, 2, 13, 14, 5], [0, 1, 2, 3, 4, 5].fill(3, 2){|i| i+10})
    assert_equal([0, 1, 2, 13, 14, 15, 16, 17], [0, 1, 2, 3, 4, 5].fill(3, 5){|i| i+10})
    assert_equal([0, 1, 2, 13, 14, 5], [0, 1, 2, 3, 4, 5].fill(3..4){|i| i+10})
    assert_equal([0, 1, 2, 13, 4, 5], [0, 1, 2, 3, 4, 5].fill(3...4){|i| i+10})
    assert_equal([0, 1, 12, 13, 14, 5], [0, 1, 2, 3, 4, 5].fill(2..-2){|i| i+10})
    assert_equal([0, 1, 12, 13, 4, 5], [0, 1, 2, 3, 4, 5].fill(2...-2){|i| i+10})
  end

  # From rubicon

  def test_00_new
    a = @cls.new()
    assert_instance_of(@cls, a)
    assert_equal(0, a.length)
    assert_nil(a[0])
  end

  def test_01_square_brackets
    a = @cls[ 5, 4, 3, 2, 1 ]
    assert_instance_of(@cls, a)
    assert_equal(5, a.length)
    5.times { |i| assert_equal(5-i, a[i]) }
    assert_nil(a[6])
  end

  def test_AND # '&'
    assert_equal(@cls[1, 3], @cls[ 1, 1, 3, 5 ] & @cls[ 1, 2, 3 ])
    assert_equal(@cls[],     @cls[ 1, 1, 3, 5 ] & @cls[ ])
    assert_equal(@cls[],     @cls[  ]           & @cls[ 1, 2, 3 ])
    assert_equal(@cls[],     @cls[ 1, 2, 3 ]    & @cls[ 4, 5, 6 ])
  end

  def test_MUL # '*'
    assert_equal(@cls[], @cls[]*3)
    assert_equal(@cls[1, 1, 1], @cls[1]*3)
    assert_equal(@cls[1, 2, 1, 2, 1, 2], @cls[1, 2]*3)
    assert_equal(@cls[], @cls[1, 2, 3] * 0)
    assert_raise(ArgumentError) { @cls[1, 2]*(-3) }

    assert_equal('1-2-3-4-5', @cls[1, 2, 3, 4, 5] * '-')
    assert_equal('12345',     @cls[1, 2, 3, 4, 5] * '')

  end

  def test_PLUS # '+'
    assert_equal(@cls[],     @cls[]  + @cls[])
    assert_equal(@cls[1],    @cls[1] + @cls[])
    assert_equal(@cls[1],    @cls[]  + @cls[1])
    assert_equal(@cls[1, 1], @cls[1] + @cls[1])
    assert_equal(@cls['cat', 'dog', 1, 2, 3], %w(cat dog) + (1..3).to_a)
  end

  def test_MINUS # '-'
    assert_equal(@cls[],  @cls[1] - @cls[1])
    assert_equal(@cls[1], @cls[1, 2, 3, 4, 5] - @cls[2, 3, 4, 5])
    # Ruby 1.8 feature change
    #assert_equal(@cls[1], @cls[1, 2, 1, 3, 1, 4, 1, 5] - @cls[2, 3, 4, 5])
    assert_equal(@cls[1, 1, 1, 1], @cls[1, 2, 1, 3, 1, 4, 1, 5] - @cls[2, 3, 4, 5])
    a = @cls[]
    1000.times { a << 1 }
    assert_equal(1000, a.length)
    #assert_equal(@cls[1], a - @cls[2])
    assert_equal(@cls[1] * 1000, a - @cls[2])
    #assert_equal(@cls[1],  @cls[1, 2, 1] - @cls[2])
    assert_equal(@cls[1, 1],  @cls[1, 2, 1] - @cls[2])
    assert_equal(@cls[1, 2, 3], @cls[1, 2, 3] - @cls[4, 5, 6])
  end

  def test_LSHIFT # '<<'
    a = @cls[]
    a << 1
    assert_equal(@cls[1], a)
    a << 2 << 3
    assert_equal(@cls[1, 2, 3], a)
    a << nil << 'cat'
    assert_equal(@cls[1, 2, 3, nil, 'cat'], a)
    a << a
    assert_equal(@cls[1, 2, 3, nil, 'cat', a], a)
  end

  def test_CMP # '<=>'
    assert_equal(0,  @cls[] <=> @cls[])
    assert_equal(0,  @cls[1] <=> @cls[1])
    assert_equal(0,  @cls[1, 2, 3, 'cat'] <=> @cls[1, 2, 3, 'cat'])
    assert_equal(-1, @cls[] <=> @cls[1])
    assert_equal(1,  @cls[1] <=> @cls[])
    assert_equal(-1, @cls[1, 2, 3] <=> @cls[1, 2, 3, 'cat'])
    assert_equal(1,  @cls[1, 2, 3, 'cat'] <=> @cls[1, 2, 3])
    assert_equal(-1, @cls[1, 2, 3, 'cat'] <=> @cls[1, 2, 3, 'dog'])
    assert_equal(1,  @cls[1, 2, 3, 'dog'] <=> @cls[1, 2, 3, 'cat'])
  end

  def test_EQUAL # '=='
    assert(@cls[] == @cls[])
    assert(@cls[1] == @cls[1])
    assert(@cls[1, 1, 2, 2] == @cls[1, 1, 2, 2])
    assert(@cls[1.0, 1.0, 2.0, 2.0] == @cls[1, 1, 2, 2])
  end

  def test_VERY_EQUAL # '==='
    assert(@cls[] === @cls[])
    assert(@cls[1] === @cls[1])
    assert(@cls[1, 1, 2, 2] === @cls[1, 1, 2, 2])
    assert(@cls[1.0, 1.0, 2.0, 2.0] === @cls[1, 1, 2, 2])
  end

  def test_AREF # '[]'
    a = @cls[*(1..100).to_a]

    assert_equal(1, a[0])
    assert_equal(100, a[99])
    assert_nil(a[100])
    assert_equal(100, a[-1])
    assert_equal(99,  a[-2])
    assert_equal(1,   a[-100])
    assert_nil(a[-101])
    assert_nil(a[-101,0])
    assert_nil(a[-101,1])
    assert_nil(a[-101,-1])
    assert_nil(a[10,-1])

    assert_equal(@cls[1],   a[0,1])
    assert_equal(@cls[100], a[99,1])
    assert_equal(@cls[],    a[100,1])
    assert_equal(@cls[100], a[99,100])
    assert_equal(@cls[100], a[-1,1])
    assert_equal(@cls[99],  a[-2,1])
    assert_equal(@cls[],    a[-100,0])
    assert_equal(@cls[1],   a[-100,1])

    assert_equal(@cls[10, 11, 12], a[9, 3])
    assert_equal(@cls[10, 11, 12], a[-91, 3])

    assert_equal(@cls[1],   a[0..0])
    assert_equal(@cls[100], a[99..99])
    assert_equal(@cls[],    a[100..100])
    assert_equal(@cls[100], a[99..200])
    assert_equal(@cls[100], a[-1..-1])
    assert_equal(@cls[99],  a[-2..-2])

    assert_equal(@cls[10, 11, 12], a[9..11])
    assert_equal(@cls[10, 11, 12], a[-91..-89])

    assert_nil(a[10, -3])
    # Ruby 1.8 feature change:
    # Array#[size..x] returns [] instead of nil.
    #assert_nil(a[10..7])
    assert_equal [], a[10..7]

    assert_raise(TypeError) {a['cat']}
  end

  def test_ASET # '[]='
    a = @cls[*(0..99).to_a]
    assert_equal(0, a[0] = 0)
    assert_equal(@cls[0] + @cls[*(1..99).to_a], a)

    a = @cls[*(0..99).to_a]
    assert_equal(0, a[10,10] = 0)
    assert_equal(@cls[*(0..9).to_a] + @cls[0] + @cls[*(20..99).to_a], a)

    a = @cls[*(0..99).to_a]
    assert_equal(0, a[-1] = 0)
    assert_equal(@cls[*(0..98).to_a] + @cls[0], a)

    a = @cls[*(0..99).to_a]
    assert_equal(0, a[-10, 10] = 0)
    assert_equal(@cls[*(0..89).to_a] + @cls[0], a)

    a = @cls[*(0..99).to_a]
    assert_equal(0, a[0,1000] = 0)
    assert_equal(@cls[0] , a)

    a = @cls[*(0..99).to_a]
    assert_equal(0, a[10..19] = 0)
    assert_equal(@cls[*(0..9).to_a] + @cls[0] + @cls[*(20..99).to_a], a)

    b = @cls[*%w( a b c )]
    a = @cls[*(0..99).to_a]
    assert_equal(b, a[0,1] = b)
    assert_equal(b + @cls[*(1..99).to_a], a)

    a = @cls[*(0..99).to_a]
    assert_equal(b, a[10,10] = b)
    assert_equal(@cls[*(0..9).to_a] + b + @cls[*(20..99).to_a], a)

    a = @cls[*(0..99).to_a]
    assert_equal(b, a[-1, 1] = b)
    assert_equal(@cls[*(0..98).to_a] + b, a)

    a = @cls[*(0..99).to_a]
    assert_equal(b, a[-10, 10] = b)
    assert_equal(@cls[*(0..89).to_a] + b, a)

    a = @cls[*(0..99).to_a]
    assert_equal(b, a[0,1000] = b)
    assert_equal(b , a)

    a = @cls[*(0..99).to_a]
    assert_equal(b, a[10..19] = b)
    assert_equal(@cls[*(0..9).to_a] + b + @cls[*(20..99).to_a], a)

    # Ruby 1.8 feature change:
    # assigning nil does not remove elements.
=begin
    a = @cls[*(0..99).to_a]
    assert_equal(nil, a[0,1] = nil)
    assert_equal(@cls[*(1..99).to_a], a)

    a = @cls[*(0..99).to_a]
    assert_equal(nil, a[10,10] = nil)
    assert_equal(@cls[*(0..9).to_a] + @cls[*(20..99).to_a], a)

    a = @cls[*(0..99).to_a]
    assert_equal(nil, a[-1, 1] = nil)
    assert_equal(@cls[*(0..98).to_a], a)

    a = @cls[*(0..99).to_a]
    assert_equal(nil, a[-10, 10] = nil)
    assert_equal(@cls[*(0..89).to_a], a)

    a = @cls[*(0..99).to_a]
    assert_equal(nil, a[0,1000] = nil)
    assert_equal(@cls[] , a)

    a = @cls[*(0..99).to_a]
    assert_equal(nil, a[10..19] = nil)
    assert_equal(@cls[*(0..9).to_a] + @cls[*(20..99).to_a], a)
=end

    a = @cls[1, 2, 3]
    a[1, 0] = a
    assert_equal([1, 1, 2, 3, 2, 3], a)

    a = @cls[1, 2, 3]
    a[-1, 0] = a
    assert_equal([1, 2, 1, 2, 3, 3], a)
  end

  def test_assoc
    a1 = @cls[*%w( cat feline )]
    a2 = @cls[*%w( dog canine )]
    a3 = @cls[*%w( mule asinine )]

    a = @cls[ a1, a2, a3 ]

    assert_equal(a1, a.assoc('cat'))
    assert_equal(a3, a.assoc('mule'))
    assert_equal(nil, a.assoc('asinine'))
    assert_equal(nil, a.assoc('wombat'))
    assert_equal(nil, a.assoc(1..2))
  end

  def test_at
    a = @cls[*(0..99).to_a]
    assert_equal(0,   a.at(0))
    assert_equal(10,  a.at(10))
    assert_equal(99,  a.at(99))
    assert_equal(nil, a.at(100))
    assert_equal(99,  a.at(-1))
    assert_equal(0,  a.at(-100))
    assert_equal(nil, a.at(-101))
    assert_raise(TypeError) { a.at('cat') }
  end

  def test_clear
    a = @cls[1, 2, 3]
    b = a.clear
    assert_equal(@cls[], a)
    assert_equal(@cls[], b)
    assert_equal(a.__id__, b.__id__)
  end

  def test_clone
    for taint in [ false, true ]
      for untrust in [ false, true ]
        for frozen in [ false, true ]
          a = @cls[*(0..99).to_a]
          a.taint  if taint
          a.untrust  if untrust
          a.freeze if frozen
          b = a.clone

          assert_equal(a, b)
          assert(a.__id__ != b.__id__)
          assert_equal(a.frozen?, b.frozen?)
          assert_equal(a.untrusted?, b.untrusted?)
          assert_equal(a.tainted?, b.tainted?)
        end
      end
    end
  end

  def test_collect
    a = @cls[ 1, 'cat', 1..1 ]
    assert_equal([ Fixnum, String, Range], a.collect {|e| e.class} )
    assert_equal([ 99, 99, 99], a.collect { 99 } )

    assert_equal([], @cls[].collect { 99 })

    # Ruby 1.9 feature change:
    # Enumerable#collect without block returns an Enumerator.
    #assert_equal([1, 2, 3], @cls[1, 2, 3].collect)
    assert_kind_of Enumerator, @cls[1, 2, 3].collect
  end

  # also update map!
  def test_collect!
    a = @cls[ 1, 'cat', 1..1 ]
    assert_equal([ Fixnum, String, Range], a.collect! {|e| e.class} )
    assert_equal([ Fixnum, String, Range], a)

    a = @cls[ 1, 'cat', 1..1 ]
    assert_equal([ 99, 99, 99], a.collect! { 99 } )
    assert_equal([ 99, 99, 99], a)

    a = @cls[ ]
    assert_equal([], a.collect! { 99 })
    assert_equal([], a)
  end

  def test_compact
    a = @cls[ 1, nil, nil, 2, 3, nil, 4 ]
    assert_equal(@cls[1, 2, 3, 4], a.compact)

    a = @cls[ nil, 1, nil, 2, 3, nil, 4 ]
    assert_equal(@cls[1, 2, 3, 4], a.compact)

    a = @cls[ 1, nil, nil, 2, 3, nil, 4, nil ]
    assert_equal(@cls[1, 2, 3, 4], a.compact)

    a = @cls[ 1, 2, 3, 4 ]
    assert_equal(@cls[1, 2, 3, 4], a.compact)
  end

  def test_compact!
    a = @cls[ 1, nil, nil, 2, 3, nil, 4 ]
    assert_equal(@cls[1, 2, 3, 4], a.compact!)
    assert_equal(@cls[1, 2, 3, 4], a)

    a = @cls[ nil, 1, nil, 2, 3, nil, 4 ]
    assert_equal(@cls[1, 2, 3, 4], a.compact!)
    assert_equal(@cls[1, 2, 3, 4], a)

    a = @cls[ 1, nil, nil, 2, 3, nil, 4, nil ]
    assert_equal(@cls[1, 2, 3, 4], a.compact!)
    assert_equal(@cls[1, 2, 3, 4], a)

    a = @cls[ 1, 2, 3, 4 ]
    assert_equal(nil, a.compact!)
    assert_equal(@cls[1, 2, 3, 4], a)
  end

  def test_concat
    assert_equal(@cls[1, 2, 3, 4],     @cls[1, 2].concat(@cls[3, 4]))
    assert_equal(@cls[1, 2, 3, 4],     @cls[].concat(@cls[1, 2, 3, 4]))
    assert_equal(@cls[1, 2, 3, 4],     @cls[1, 2, 3, 4].concat(@cls[]))
    assert_equal(@cls[],               @cls[].concat(@cls[]))
    assert_equal(@cls[@cls[1, 2], @cls[3, 4]], @cls[@cls[1, 2]].concat(@cls[@cls[3, 4]]))

    a = @cls[1, 2, 3]
    a.concat(a)
    assert_equal([1, 2, 3, 1, 2, 3], a)

    assert_raise(TypeError) { [0].concat(:foo) }
    assert_raise(RuntimeError) { [0].freeze.concat(:foo) }
  end

  def test_count
    a = @cls[1, 2, 3, 1, 2]
    assert_equal(5, a.count)
    assert_equal(2, a.count(1))
    assert_equal(3, a.count {|x| x % 2 == 1 })
    assert_equal(2, a.count(1) {|x| x % 2 == 1 })
    assert_raise(ArgumentError) { a.count(0, 1) }
  end

  def test_delete
    a = @cls[*('cab'..'cat').to_a]
    assert_equal('cap', a.delete('cap'))
    assert_equal(@cls[*('cab'..'cao').to_a] + @cls[*('caq'..'cat').to_a], a)

    a = @cls[*('cab'..'cat').to_a]
    assert_equal('cab', a.delete('cab'))
    assert_equal(@cls[*('cac'..'cat').to_a], a)

    a = @cls[*('cab'..'cat').to_a]
    assert_equal('cat', a.delete('cat'))
    assert_equal(@cls[*('cab'..'cas').to_a], a)

    a = @cls[*('cab'..'cat').to_a]
    assert_equal(nil, a.delete('cup'))
    assert_equal(@cls[*('cab'..'cat').to_a], a)

    a = @cls[*('cab'..'cat').to_a]
    assert_equal(99, a.delete('cup') { 99 } )
    assert_equal(@cls[*('cab'..'cat').to_a], a)
  end

  def test_delete_at
    a = @cls[*(1..5).to_a]
    assert_equal(3, a.delete_at(2))
    assert_equal(@cls[1, 2, 4, 5], a)

    a = @cls[*(1..5).to_a]
    assert_equal(4, a.delete_at(-2))
    assert_equal(@cls[1, 2, 3, 5], a)

    a = @cls[*(1..5).to_a]
    assert_equal(nil, a.delete_at(5))
    assert_equal(@cls[1, 2, 3, 4, 5], a)

    a = @cls[*(1..5).to_a]
    assert_equal(nil, a.delete_at(-6))
    assert_equal(@cls[1, 2, 3, 4, 5], a)
  end

  # also reject!
  def test_delete_if
    a = @cls[ 1, 2, 3, 4, 5 ]
    assert_equal(a, a.delete_if { false })
    assert_equal(@cls[1, 2, 3, 4, 5], a)

    a = @cls[ 1, 2, 3, 4, 5 ]
    assert_equal(a, a.delete_if { true })
    assert_equal(@cls[], a)

    a = @cls[ 1, 2, 3, 4, 5 ]
    assert_equal(a, a.delete_if { |i| i > 3 })
    assert_equal(@cls[1, 2, 3], a)
  end

  def test_dup
    for taint in [ false, true ]
      for frozen in [ false, true ]
        a = @cls[*(0..99).to_a]
        a.taint  if taint
        a.freeze if frozen
        b = a.dup

        assert_equal(a, b)
        assert(a.__id__ != b.__id__)
        assert_equal(false, b.frozen?)
        assert_equal(a.tainted?, b.tainted?)
      end
    end
  end

  def test_each
    a = @cls[*%w( ant bat cat dog )]
    i = 0
    a.each { |e|
      assert_equal(a[i], e)
      i += 1
    }
    assert_equal(4, i)

    a = @cls[]
    i = 0
    a.each { |e|
      assert_equal(a[i], e)
      i += 1
    }
    assert_equal(0, i)

    assert_equal(a, a.each {})
  end

  def test_each_index
    a = @cls[*%w( ant bat cat dog )]
    i = 0
    a.each_index { |ind|
      assert_equal(i, ind)
      i += 1
    }
    assert_equal(4, i)

    a = @cls[]
    i = 0
    a.each_index { |ind|
      assert_equal(i, ind)
      i += 1
    }
    assert_equal(0, i)

    assert_equal(a, a.each_index {})
  end

  def test_empty?
    assert(@cls[].empty?)
    assert(!@cls[1].empty?)
  end

  def test_eql?
    assert(@cls[].eql?(@cls[]))
    assert(@cls[1].eql?(@cls[1]))
    assert(@cls[1, 1, 2, 2].eql?(@cls[1, 1, 2, 2]))
    assert(!@cls[1.0, 1.0, 2.0, 2.0].eql?(@cls[1, 1, 2, 2]))
  end

  def test_fill
    assert_equal(@cls[],   @cls[].fill(99))
    assert_equal(@cls[],   @cls[].fill(99, 0))
    assert_equal(@cls[99], @cls[].fill(99, 0, 1))
    assert_equal(@cls[99], @cls[].fill(99, 0..0))

    assert_equal(@cls[99],   @cls[1].fill(99))
    assert_equal(@cls[99],   @cls[1].fill(99, 0))
    assert_equal(@cls[99],   @cls[1].fill(99, 0, 1))
    assert_equal(@cls[99],   @cls[1].fill(99, 0..0))

    assert_equal(@cls[99, 99], @cls[1, 2].fill(99))
    assert_equal(@cls[99, 99], @cls[1, 2].fill(99, 0))
    assert_equal(@cls[99, 99], @cls[1, 2].fill(99, nil))
    assert_equal(@cls[1,  99], @cls[1, 2].fill(99, 1, nil))
    assert_equal(@cls[99,  2], @cls[1, 2].fill(99, 0, 1))
    assert_equal(@cls[99,  2], @cls[1, 2].fill(99, 0..0))
  end

  def test_first
    assert_equal(3,   @cls[3, 4, 5].first)
    assert_equal(nil, @cls[].first)
  end

  def test_flatten
    a1 = @cls[ 1, 2, 3]
    a2 = @cls[ 5, 6 ]
    a3 = @cls[ 4, a2 ]
    a4 = @cls[ a1, a3 ]
    assert_equal(@cls[1, 2, 3, 4, 5, 6], a4.flatten)
    assert_equal(@cls[ a1, a3], a4)

    a5 = @cls[ a1, @cls[], a3 ]
    assert_equal(@cls[1, 2, 3, 4, 5, 6], a5.flatten)
    assert_equal(@cls[], @cls[].flatten)
    assert_equal(@cls[],
                 @cls[@cls[@cls[@cls[],@cls[]],@cls[@cls[]],@cls[]],@cls[@cls[@cls[]]]].flatten)

    assert_raise(TypeError, "[ruby-dev:31197]") { [[]].flatten("") }

    a6 = @cls[[1, 2], 3]
    a6.taint
    a6.untrust
    a7 = a6.flatten
    assert_equal(true, a7.tainted?)
    assert_equal(true, a7.untrusted?)

    a8 = @cls[[1, 2], 3]
    a9 = a8.flatten(0)
    assert_equal(a8, a9)
    assert_not_same(a8, a9)
  end

  def test_flatten!
    a1 = @cls[ 1, 2, 3]
    a2 = @cls[ 5, 6 ]
    a3 = @cls[ 4, a2 ]
    a4 = @cls[ a1, a3 ]
    assert_equal(@cls[1, 2, 3, 4, 5, 6], a4.flatten!)
    assert_equal(@cls[1, 2, 3, 4, 5, 6], a4)

    a5 = @cls[ a1, @cls[], a3 ]
    assert_equal(@cls[1, 2, 3, 4, 5, 6], a5.flatten!)
    assert_nil(a5.flatten!(0), '[ruby-core:23382]')
    assert_equal(@cls[1, 2, 3, 4, 5, 6], a5)

    assert_equal(@cls[], @cls[].flatten)
    assert_equal(@cls[],
                 @cls[@cls[@cls[@cls[],@cls[]],@cls[@cls[]],@cls[]],@cls[@cls[@cls[]]]].flatten)

    assert_nil(@cls[].flatten!(0), '[ruby-core:23382]')
  end

  def test_flatten_with_callcc
    respond_to?(:callcc, true) or require 'continuation'
    o = Object.new
    def o.to_ary() callcc {|k| @cont = k; [1,2,3]} end
    begin
      assert_equal([10, 20, 1, 2, 3, 30, 1, 2, 3, 40], [10, 20, o, 30, o, 40].flatten)
    rescue => e
    else
      o.instance_eval {@cont}.call
    end
    assert_instance_of(RuntimeError, e, '[ruby-dev:34798]')
    assert_match(/reentered/, e.message, '[ruby-dev:34798]')
  end

  def test_permutation_with_callcc
    respond_to?(:callcc, true) or require 'continuation'
    n = 1000
    cont = nil
    ary = [1,2,3]
    begin
      ary.permutation {
        callcc {|k| cont = k} unless cont
      }
    rescue => e
    end
    n -= 1
    cont.call if 0 < n
    assert_instance_of(RuntimeError, e)
    assert_match(/reentered/, e.message)
  end

  def test_product_with_callcc
    respond_to?(:callcc, true) or require 'continuation'
    n = 1000
    cont = nil
    ary = [1,2,3]
    begin
      ary.product {
        callcc {|k| cont = k} unless cont
      }
    rescue => e
    end
    n -= 1
    cont.call if 0 < n
    assert_instance_of(RuntimeError, e)
    assert_match(/reentered/, e.message)
  end

  def test_combination_with_callcc
    respond_to?(:callcc, true) or require 'continuation'
    n = 1000
    cont = nil
    ary = [1,2,3]
    begin
      ary.combination(2) {
        callcc {|k| cont = k} unless cont
      }
    rescue => e
    end
    n -= 1
    cont.call if 0 < n
    assert_instance_of(RuntimeError, e)
    assert_match(/reentered/, e.message)
  end

  def test_repeated_permutation_with_callcc
    respond_to?(:callcc, true) or require 'continuation'
    n = 1000
    cont = nil
    ary = [1,2,3]
    begin
      ary.repeated_permutation(2) {
        callcc {|k| cont = k} unless cont
      }
    rescue => e
    end
    n -= 1
    cont.call if 0 < n
    assert_instance_of(RuntimeError, e)
    assert_match(/reentered/, e.message)
  end

  def test_repeated_combination_with_callcc
    respond_to?(:callcc, true) or require 'continuation'
    n = 1000
    cont = nil
    ary = [1,2,3]
    begin
      ary.repeated_combination(2) {
        callcc {|k| cont = k} unless cont
      }
    rescue => e
    end
    n -= 1
    cont.call if 0 < n
    assert_instance_of(RuntimeError, e)
    assert_match(/reentered/, e.message)
  end

  def test_hash
    a1 = @cls[ 'cat', 'dog' ]
    a2 = @cls[ 'cat', 'dog' ]
    a3 = @cls[ 'dog', 'cat' ]
    assert(a1.hash == a2.hash)
    assert(a1.hash != a3.hash)
  end

  def test_include?
    a = @cls[ 'cat', 99, /a/, @cls[ 1, 2, 3] ]
    assert(a.include?('cat'))
    assert(a.include?(99))
    assert(a.include?(/a/))
    assert(a.include?([1,2,3]))
    assert(!a.include?('ca'))
    assert(!a.include?([1,2]))
  end

  def test_index
    a = @cls[ 'cat', 99, /a/, 99, @cls[ 1, 2, 3] ]
    assert_equal(0, a.index('cat'))
    assert_equal(1, a.index(99))
    assert_equal(4, a.index([1,2,3]))
    assert_nil(a.index('ca'))
    assert_nil(a.index([1,2]))

    assert_equal(1, a.index(99) {|x| x == 'cat' })
  end

  def test_values_at
    a = @cls[*('a'..'j').to_a]
    assert_equal(@cls['a', 'c', 'e'], a.values_at(0, 2, 4))
    assert_equal(@cls['j', 'h', 'f'], a.values_at(-1, -3, -5))
    assert_equal(@cls['h', nil, 'a'], a.values_at(-3, 99, 0))
  end

  def test_join
    $, = ""
    a = @cls[]
    assert_equal("", a.join)
    assert_equal("", a.join(','))

    $, = ""
    a = @cls[1, 2]
    assert_equal("12", a.join)
    assert_equal("1,2", a.join(','))

    $, = ""
    a = @cls[1, 2, 3]
    assert_equal("123", a.join)
    assert_equal("1,2,3", a.join(','))

    $, = ":"
    a = @cls[1, 2, 3]
    assert_equal("1:2:3", a.join)
    assert_equal("1,2,3", a.join(','))

    $, = ""
    a = @cls[1, 2, 3]
    a.taint
    a.untrust
    s = a.join
    assert_equal(true, s.tainted?)
    assert_equal(true, s.untrusted?)
  ensure
    $, = nil
  end

  def test_last
    assert_equal(nil, @cls[].last)
    assert_equal(1, @cls[1].last)
    assert_equal(99, @cls[*(3..99).to_a].last)
  end

  def test_length
    assert_equal(0, @cls[].length)
    assert_equal(1, @cls[1].length)
    assert_equal(2, @cls[1, nil].length)
    assert_equal(2, @cls[nil, 1].length)
    assert_equal(234, @cls[*(0..233).to_a].length)
  end

  # also update collect!
  def test_map!
    a = @cls[ 1, 'cat', 1..1 ]
    assert_equal(@cls[ Fixnum, String, Range], a.map! {|e| e.class} )
    assert_equal(@cls[ Fixnum, String, Range], a)

    a = @cls[ 1, 'cat', 1..1 ]
    assert_equal(@cls[ 99, 99, 99], a.map! { 99 } )
    assert_equal(@cls[ 99, 99, 99], a)

    a = @cls[ ]
    assert_equal(@cls[], a.map! { 99 })
    assert_equal(@cls[], a)
  end

  def test_pack
    a = @cls[*%w( cat wombat x yy)]
    assert_equal("catwomx  yy ", a.pack("A3A3A3A3"))
    assert_equal("cat", a.pack("A*"))
    assert_equal("cwx  yy ", a.pack("A3@1A3@2A3A3"))
    assert_equal("catwomx\000\000yy\000", a.pack("a3a3a3a3"))
    assert_equal("cat", a.pack("a*"))
    assert_equal("ca", a.pack("a2"))
    assert_equal("cat\000\000", a.pack("a5"))

    assert_equal("\x61",     @cls["01100001"].pack("B8"))
    assert_equal("\x61",     @cls["01100001"].pack("B*"))
    assert_equal("\x61",     @cls["0110000100110111"].pack("B8"))
    assert_equal("\x61\x37", @cls["0110000100110111"].pack("B16"))
    assert_equal("\x61\x37", @cls["01100001", "00110111"].pack("B8B8"))
    assert_equal("\x60",     @cls["01100001"].pack("B4"))
    assert_equal("\x40",     @cls["01100001"].pack("B2"))

    assert_equal("\x86",     @cls["01100001"].pack("b8"))
    assert_equal("\x86",     @cls["01100001"].pack("b*"))
    assert_equal("\x86",     @cls["0110000100110111"].pack("b8"))
    assert_equal("\x86\xec", @cls["0110000100110111"].pack("b16"))
    assert_equal("\x86\xec", @cls["01100001", "00110111"].pack("b8b8"))
    assert_equal("\x06",     @cls["01100001"].pack("b4"))
    assert_equal("\x02",     @cls["01100001"].pack("b2"))

    assert_equal("ABC",      @cls[ 65, 66, 67 ].pack("C3"))
    assert_equal("\377BC",   @cls[ -1, 66, 67 ].pack("C*"))
    assert_equal("ABC",      @cls[ 65, 66, 67 ].pack("c3"))
    assert_equal("\377BC",   @cls[ -1, 66, 67 ].pack("c*"))


    assert_equal("AB\n\x10",  @cls["4142", "0a", "12"].pack("H4H2H1"))
    assert_equal("AB\n\x02",  @cls["1424", "a0", "21"].pack("h4h2h1"))

    assert_equal("abc=02def=\ncat=\n=01=\n",
                 @cls["abc\002def", "cat", "\001"].pack("M9M3M4"))

    assert_equal("aGVsbG8K\n",  @cls["hello\n"].pack("m"))
    assert_equal(",:&5L;&\\*:&5L;&\\*\n",  @cls["hello\nhello\n"].pack("u"))

    assert_equal("\u{a9 42 2260}", @cls[0xa9, 0x42, 0x2260].pack("U*"))


    format = "c2x5CCxsdils_l_a6";
    # Need the expression in here to force ary[5] to be numeric.  This avoids
    # test2 failing because ary2 goes str->numeric->str and ary does not.
    ary = [1, -100, 127, 128, 32767, 987.654321098/100.0,
      12345, 123456, -32767, -123456, "abcdef"]
    x    = ary.pack(format)
    ary2 = x.unpack(format)

    assert_equal(ary.length, ary2.length)
    assert_equal(ary.join(':'), ary2.join(':'))
    assert_not_nil(x =~ /def/)

=begin
    skipping "Not tested:
        D,d & double-precision float, native format\\
        E & double-precision float, little-endian byte order\\
        e & single-precision float, little-endian byte order\\
        F,f & single-precision float, native format\\
        G & double-precision float, network (big-endian) byte order\\
        g & single-precision float, network (big-endian) byte order\\
        I & unsigned integer\\
        i & integer\\
        L & unsigned long\\
        l & long\\

        N & long, network (big-endian) byte order\\
        n & short, network (big-endian) byte-order\\
        P & pointer to a structure (fixed-length string)\\
        p & pointer to a null-terminated string\\
        S & unsigned short\\
        s & short\\
        V & long, little-endian byte order\\
        v & short, little-endian byte order\\
        X & back up a byte\\
        x & null byte\\
        Z & ASCII string (null padded, count is width)\\
"
=end
  end

  def test_pop
    a = @cls[ 'cat', 'dog' ]
    assert_equal('dog', a.pop)
    assert_equal(@cls['cat'], a)
    assert_equal('cat', a.pop)
    assert_equal(@cls[], a)
    assert_nil(a.pop)
    assert_equal(@cls[], a)
  end

  def test_push
    a = @cls[1, 2, 3]
    assert_equal(@cls[1, 2, 3, 4, 5], a.push(4, 5))
    assert_equal(@cls[1, 2, 3, 4, 5, nil], a.push(nil))
    # Ruby 1.8 feature:
    # Array#push accepts any number of arguments.
    #assert_raise(ArgumentError, "a.push()") { a.push() }
    a.push
    assert_equal @cls[1, 2, 3, 4, 5, nil], a
    a.push 6, 7
    assert_equal @cls[1, 2, 3, 4, 5, nil, 6, 7], a
  end

  def test_rassoc
    a1 = @cls[*%w( cat  feline )]
    a2 = @cls[*%w( dog  canine )]
    a3 = @cls[*%w( mule asinine )]
    a  = @cls[ a1, a2, a3 ]

    assert_equal(a1,  a.rassoc('feline'))
    assert_equal(a3,  a.rassoc('asinine'))
    assert_equal(nil, a.rassoc('dog'))
    assert_equal(nil, a.rassoc('mule'))
    assert_equal(nil, a.rassoc(1..2))
  end

  # also delete_if
  def test_reject!
    a = @cls[ 1, 2, 3, 4, 5 ]
    assert_equal(nil, a.reject! { false })
    assert_equal(@cls[1, 2, 3, 4, 5], a)

    a = @cls[ 1, 2, 3, 4, 5 ]
    assert_equal(a, a.reject! { true })
    assert_equal(@cls[], a)

    a = @cls[ 1, 2, 3, 4, 5 ]
    assert_equal(a, a.reject! { |i| i > 3 })
    assert_equal(@cls[1, 2, 3], a)
  end

  def test_replace
    a = @cls[ 1, 2, 3]
    a_id = a.__id__
    assert_equal(@cls[4, 5, 6], a.replace(@cls[4, 5, 6]))
    assert_equal(@cls[4, 5, 6], a)
    assert_equal(a_id, a.__id__)
    assert_equal(@cls[], a.replace(@cls[]))

    fa = a.dup.freeze
    assert_nothing_raised(RuntimeError) { a.replace(a) }
    assert_raise(RuntimeError) { fa.replace(fa) }
    assert_raise(ArgumentError) { fa.replace() }
    assert_raise(TypeError) { a.replace(42) }
    assert_raise(RuntimeError) { fa.replace(42) }
  end

  def test_reverse
    a = @cls[*%w( dog cat bee ant )]
    assert_equal(@cls[*%w(ant bee cat dog)], a.reverse)
    assert_equal(@cls[*%w(dog cat bee ant)], a)
    assert_equal(@cls[], @cls[].reverse)
  end

  def test_reverse!
    a = @cls[*%w( dog cat bee ant )]
    assert_equal(@cls[*%w(ant bee cat dog)], a.reverse!)
    assert_equal(@cls[*%w(ant bee cat dog)], a)
    # Ruby 1.8 feature change:
    # Array#reverse always returns self.
    #assert_nil(@cls[].reverse!)
    assert_equal @cls[], @cls[].reverse!
  end

  def test_reverse_each
    a = @cls[*%w( dog cat bee ant )]
    i = a.length
    a.reverse_each { |e|
      i -= 1
      assert_equal(a[i], e)
    }
    assert_equal(0, i)

    a = @cls[]
    i = 0
    a.reverse_each { |e|
      assert(false, "Never get here")
    }
    assert_equal(0, i)
  end

  def test_rindex
    a = @cls[ 'cat', 99, /a/, 99, [ 1, 2, 3] ]
    assert_equal(0, a.rindex('cat'))
    assert_equal(3, a.rindex(99))
    assert_equal(4, a.rindex([1,2,3]))
    assert_nil(a.rindex('ca'))
    assert_nil(a.rindex([1,2]))

    assert_equal(3, a.rindex(99) {|x| x == [1,2,3] })
  end

  def test_shift
    a = @cls[ 'cat', 'dog' ]
    assert_equal('cat', a.shift)
    assert_equal(@cls['dog'], a)
    assert_equal('dog', a.shift)
    assert_equal(@cls[], a)
    assert_nil(a.shift)
    assert_equal(@cls[], a)
  end

  def test_size
    assert_equal(0,   @cls[].size)
    assert_equal(1,   @cls[1].size)
    assert_equal(100, @cls[*(0..99).to_a].size)
  end

  def test_slice
    a = @cls[*(1..100).to_a]

    assert_equal(1, a.slice(0))
    assert_equal(100, a.slice(99))
    assert_nil(a.slice(100))
    assert_equal(100, a.slice(-1))
    assert_equal(99,  a.slice(-2))
    assert_equal(1,   a.slice(-100))
    assert_nil(a.slice(-101))

    assert_equal(@cls[1],   a.slice(0,1))
    assert_equal(@cls[100], a.slice(99,1))
    assert_equal(@cls[],    a.slice(100,1))
    assert_equal(@cls[100], a.slice(99,100))
    assert_equal(@cls[100], a.slice(-1,1))
    assert_equal(@cls[99],  a.slice(-2,1))

    assert_equal(@cls[10, 11, 12], a.slice(9, 3))
    assert_equal(@cls[10, 11, 12], a.slice(-91, 3))

    assert_nil(a.slice(-101, 2))

    assert_equal(@cls[1],   a.slice(0..0))
    assert_equal(@cls[100], a.slice(99..99))
    assert_equal(@cls[],    a.slice(100..100))
    assert_equal(@cls[100], a.slice(99..200))
    assert_equal(@cls[100], a.slice(-1..-1))
    assert_equal(@cls[99],  a.slice(-2..-2))

    assert_equal(@cls[10, 11, 12], a.slice(9..11))
    assert_equal(@cls[10, 11, 12], a.slice(-91..-89))

    assert_nil(a.slice(-101..-1))

    assert_nil(a.slice(10, -3))
    # Ruby 1.8 feature change:
    # Array#slice[size..x] always returns [].
    #assert_nil(a.slice(10..7))
    assert_equal @cls[], a.slice(10..7)
  end

  def test_slice!
    a = @cls[1, 2, 3, 4, 5]
    assert_equal(3, a.slice!(2))
    assert_equal(@cls[1, 2, 4, 5], a)

    a = @cls[1, 2, 3, 4, 5]
    assert_equal(4, a.slice!(-2))
    assert_equal(@cls[1, 2, 3, 5], a)

    a = @cls[1, 2, 3, 4, 5]
    assert_equal(@cls[3,4], a.slice!(2,2))
    assert_equal(@cls[1, 2, 5], a)

    a = @cls[1, 2, 3, 4, 5]
    assert_equal(@cls[4,5], a.slice!(-2,2))
    assert_equal(@cls[1, 2, 3], a)

    a = @cls[1, 2, 3, 4, 5]
    assert_equal(@cls[3,4], a.slice!(2..3))
    assert_equal(@cls[1, 2, 5], a)

    a = @cls[1, 2, 3, 4, 5]
    assert_equal(nil, a.slice!(20))
    assert_equal(@cls[1, 2, 3, 4, 5], a)

    a = @cls[1, 2, 3, 4, 5]
    assert_equal(nil, a.slice!(-6))
    assert_equal(@cls[1, 2, 3, 4, 5], a)

    a = @cls[1, 2, 3, 4, 5]
    assert_equal(nil, a.slice!(-6..4))
    assert_equal(@cls[1, 2, 3, 4, 5], a)

    a = @cls[1, 2, 3, 4, 5]
    assert_equal(nil, a.slice!(-6,2))
    assert_equal(@cls[1, 2, 3, 4, 5], a)

    assert_raise(ArgumentError) { @cls[1].slice! }
    assert_raise(ArgumentError) { @cls[1].slice!(0, 0, 0) }
  end

  def test_sort
    a = @cls[ 4, 1, 2, 3 ]
    assert_equal(@cls[1, 2, 3, 4], a.sort)
    assert_equal(@cls[4, 1, 2, 3], a)

    assert_equal(@cls[4, 3, 2, 1], a.sort { |x, y| y <=> x} )
    assert_equal(@cls[4, 1, 2, 3], a)

    assert_equal(@cls[1, 2, 3, 4], a.sort { |x, y| (x - y) * (2**100) })

    a.fill(1)
    assert_equal(@cls[1, 1, 1, 1], a.sort)

    assert_equal(@cls[], @cls[].sort)
  end

  def test_sort!
    a = @cls[ 4, 1, 2, 3 ]
    assert_equal(@cls[1, 2, 3, 4], a.sort!)
    assert_equal(@cls[1, 2, 3, 4], a)

    assert_equal(@cls[4, 3, 2, 1], a.sort! { |x, y| y <=> x} )
    assert_equal(@cls[4, 3, 2, 1], a)

    a.fill(1)
    assert_equal(@cls[1, 1, 1, 1], a.sort!)

    assert_equal(@cls[1], @cls[1].sort!)
    assert_equal(@cls[], @cls[].sort!)

    a = @cls[4, 3, 2, 1]
    a.sort! {|m, n| a.replace([9, 8, 7, 6]); m <=> n }
    assert_equal([1, 2, 3, 4], a)

    a = @cls[4, 3, 2, 1]
    a.sort! {|m, n| a.replace([9, 8, 7]); m <=> n }
    assert_equal([1, 2, 3, 4], a)
  end

  def test_sort_with_callcc
    respond_to?(:callcc, true) or require 'continuation'
    n = 1000
    cont = nil
    ary = (1..100).to_a
    begin
      ary.sort! {|a,b|
        callcc {|k| cont = k} unless cont
        assert_equal(100, ary.size, '[ruby-core:16679]')
        a <=> b
      }
    rescue => e
    end
    n -= 1
    cont.call if 0 < n
    assert_instance_of(RuntimeError, e, '[ruby-core:16679]')
    assert_match(/reentered/, e.message, '[ruby-core:16679]')
  end

  def test_sort_with_replace
    xary = (1..100).to_a
    100.times do
      ary = (1..100).to_a
      ary.sort! {|a,b| ary.replace(xary); a <=> b}
      GC.start
      assert_equal(xary, ary, '[ruby-dev:34732]')
    end
  end

  def test_to_a
    a = @cls[ 1, 2, 3 ]
    a_id = a.__id__
    assert_equal(a, a.to_a)
    assert_equal(a_id, a.to_a.__id__)
  end

  def test_to_ary
    a = [ 1, 2, 3 ]
    b = @cls[*a]

    a_id = a.__id__
    assert_equal(a, b.to_ary)
    if (@cls == Array)
      assert_equal(a_id, a.to_ary.__id__)
    end

    o = Object.new
    def o.to_ary
      [4, 5]
    end
    assert_equal([1, 2, 3, 4, 5], a.concat(o))

    o = Object.new
    def o.to_ary
      foo_bar()
    end
    assert_match(/foo_bar/, assert_raise(NoMethodError) {a.concat(o)}.message)
  end

  def test_to_s
    $, = ""
    a = @cls[]
    assert_equal("[]", a.to_s)

    $, = ""
    a = @cls[1, 2]
    assert_equal("[1, 2]", a.to_s)

    $, = ""
    a = @cls[1, 2, 3]
    assert_equal("[1, 2, 3]", a.to_s)

    $, = ":"
    a = @cls[1, 2, 3]
    assert_equal("[1, 2, 3]", a.to_s)
  ensure
    $, = nil
  end

  def test_uniq
    a = []
    b = a.uniq
    assert_equal([], a)
    assert_equal([], b)
    assert_not_same(a, b)

    a = [1]
    b = a.uniq
    assert_equal([1], a)
    assert_equal([1], b)
    assert_not_same(a, b)

    a = [1,1]
    b = a.uniq
    assert_equal([1,1], a)
    assert_equal([1], b)
    assert_not_same(a, b)

    a = [1,2]
    b = a.uniq
    assert_equal([1,2], a)
    assert_equal([1,2], b)
    assert_not_same(a, b)

    a = @cls[ 1, 2, 3, 2, 1, 2, 3, 4, nil ]
    b = a.dup
    assert_equal(@cls[1, 2, 3, 4, nil], a.uniq)
    assert_equal(b, a)

    c = @cls["a:def", "a:xyz", "b:abc", "b:xyz", "c:jkl"]
    d = c.dup
    assert_equal(@cls[ "a:def", "b:abc", "c:jkl" ], c.uniq {|s| s[/^\w+/]})
    assert_equal(d, c)

    assert_equal(@cls[1, 2, 3], @cls[1, 2, 3].uniq)
  end

  def test_uniq_with_block
    a = []
    b = a.uniq {|v| v.even? }
    assert_equal([], a)
    assert_equal([], b)
    assert_not_same(a, b)

    a = [1]
    b = a.uniq {|v| v.even? }
    assert_equal([1], a)
    assert_equal([1], b)
    assert_not_same(a, b)

    a = [1,3]
    b = a.uniq {|v| v.even? }
    assert_equal([1,3], a)
    assert_equal([1], b)
    assert_not_same(a, b)
  end

  def test_uniq!
    a = []
    b = a.uniq!
    assert_equal(nil, b)

    a = [1]
    b = a.uniq!
    assert_equal(nil, b)

    a = [1,1]
    b = a.uniq!
    assert_equal([1], a)
    assert_equal([1], b)
    assert_same(a, b)

    a = [1,2]
    b = a.uniq!
    assert_equal([1,2], a)
    assert_equal(nil, b)

    a = @cls[ 1, 2, 3, 2, 1, 2, 3, 4, nil ]
    assert_equal(@cls[1, 2, 3, 4, nil], a.uniq!)
    assert_equal(@cls[1, 2, 3, 4, nil], a)

    c = @cls["a:def", "a:xyz", "b:abc", "b:xyz", "c:jkl"]
    assert_equal(@cls[ "a:def", "b:abc", "c:jkl" ], c.uniq! {|s| s[/^\w+/]})
    assert_equal(@cls[ "a:def", "b:abc", "c:jkl" ], c)

    c = @cls["a:def", "b:abc", "c:jkl"]
    assert_equal(nil, c.uniq! {|s| s[/^\w+/]})
    assert_equal(@cls[ "a:def", "b:abc", "c:jkl" ], c)

    assert_nil(@cls[1, 2, 3].uniq!)

    f = a.dup.freeze
    assert_raise(ArgumentError) { a.uniq!(1) }
    assert_raise(ArgumentError) { f.uniq!(1) }
    assert_raise(RuntimeError) { f.uniq! }
  end

  def test_uniq_bang_with_block
    a = []
    b = a.uniq! {|v| v.even? }
    assert_equal(nil, b)

    a = [1]
    b = a.uniq! {|v| v.even? }
    assert_equal(nil, b)

    a = [1,3]
    b = a.uniq! {|v| v.even? }
    assert_equal([1], a)
    assert_equal([1], b)
    assert_same(a, b)

    a = [1,2]
    b = a.uniq! {|v| v.even? }
    assert_equal([1,2], a)
    assert_equal(nil, b)
  end

  def test_unshift
    a = @cls[]
    assert_equal(@cls['cat'], a.unshift('cat'))
    assert_equal(@cls['dog', 'cat'], a.unshift('dog'))
    assert_equal(@cls[nil, 'dog', 'cat'], a.unshift(nil))
    assert_equal(@cls[@cls[1,2], nil, 'dog', 'cat'], a.unshift(@cls[1, 2]))
  end

  def test_OR # '|'
    assert_equal(@cls[],  @cls[]  | @cls[])
    assert_equal(@cls[1], @cls[1] | @cls[])
    assert_equal(@cls[1], @cls[]  | @cls[1])
    assert_equal(@cls[1], @cls[1] | @cls[1])

    assert_equal(@cls[1,2], @cls[1] | @cls[2])
    assert_equal(@cls[1,2], @cls[1, 1] | @cls[2, 2])
    assert_equal(@cls[1,2], @cls[1, 2] | @cls[1, 2])
  end

  def test_combination
    assert_equal(@cls[[]], @cls[1,2,3,4].combination(0).to_a)
    assert_equal(@cls[[1],[2],[3],[4]], @cls[1,2,3,4].combination(1).to_a)
    assert_equal(@cls[[1,2],[1,3],[1,4],[2,3],[2,4],[3,4]], @cls[1,2,3,4].combination(2).to_a)
    assert_equal(@cls[[1,2,3],[1,2,4],[1,3,4],[2,3,4]], @cls[1,2,3,4].combination(3).to_a)
    assert_equal(@cls[[1,2,3,4]], @cls[1,2,3,4].combination(4).to_a)
    assert_equal(@cls[], @cls[1,2,3,4].combination(5).to_a)
  end

  def test_product
    assert_equal(@cls[[1,4],[1,5],[2,4],[2,5],[3,4],[3,5]],
                 @cls[1,2,3].product([4,5]))
    assert_equal(@cls[[1,1],[1,2],[2,1],[2,2]], @cls[1,2].product([1,2]))

    assert_equal(@cls[[1,3,5],[1,3,6],[1,4,5],[1,4,6],
                   [2,3,5],[2,3,6],[2,4,5],[2,4,6]],
                 @cls[1,2].product([3,4],[5,6]))
    assert_equal(@cls[[1],[2]], @cls[1,2].product)
    assert_equal(@cls[], @cls[1,2].product([]))

    bug3394 = '[ruby-dev:41540]'
    acc = []
    EnvUtil.under_gc_stress {[1,2].product([3,4,5],[6,8]){|array| acc << array}}
    assert_equal([[1, 3, 6], [1, 3, 8], [1, 4, 6], [1, 4, 8], [1, 5, 6], [1, 5, 8],
                  [2, 3, 6], [2, 3, 8], [2, 4, 6], [2, 4, 8], [2, 5, 6], [2, 5, 8]],
                 acc, bug3394)

    def (o = Object.new).to_ary; GC.start; [3,4] end
    acc = [1,2].product(*[o]*10)
    assert_equal([1,2].product([3,4], [3,4], [3,4], [3,4], [3,4], [3,4], [3,4], [3,4], [3,4], [3,4]),
                 acc)
<<<<<<< HEAD
=======

    a = []
    [1, 2].product([0, 1, 2, 3, 4][1, 4]) {|x| a << x }
    assert(a.all?{|x| !x.include?(0) })
>>>>>>> b88a5027
  end

  def test_permutation
    a = @cls[1,2,3]
    assert_equal(@cls[[]], a.permutation(0).to_a)
    assert_equal(@cls[[1],[2],[3]], a.permutation(1).to_a.sort)
    assert_equal(@cls[[1,2],[1,3],[2,1],[2,3],[3,1],[3,2]],
                 a.permutation(2).to_a.sort)
    assert_equal(@cls[[1,2,3],[1,3,2],[2,1,3],[2,3,1],[3,1,2],[3,2,1]],
                 a.permutation(3).sort.to_a)
    assert_equal(@cls[], a.permutation(4).to_a)
    assert_equal(@cls[], a.permutation(-1).to_a)
    assert_equal("abcde".each_char.to_a.permutation(5).sort,
                 "edcba".each_char.to_a.permutation(5).sort)
    assert_equal(@cls[].permutation(0).to_a, @cls[[]])

    a = @cls[1, 2, 3, 4]
    b = @cls[]
    a.permutation {|x| b << x; a.replace(@cls[9, 8, 7, 6]) }
    assert_equal(@cls[9, 8, 7, 6], a)
    assert_equal(@cls[1, 2, 3, 4].permutation.to_a, b)

    bug3708 = '[ruby-dev:42067]'
    assert_equal(b, @cls[0, 1, 2, 3, 4][1, 4].permutation.to_a, bug3708)
  end

  def test_repeated_permutation
    a = @cls[1,2]
    assert_equal(@cls[[]], a.repeated_permutation(0).to_a)
    assert_equal(@cls[[1],[2]], a.repeated_permutation(1).to_a.sort)
    assert_equal(@cls[[1,1],[1,2],[2,1],[2,2]],
                 a.repeated_permutation(2).to_a.sort)
    assert_equal(@cls[[1,1,1],[1,1,2],[1,2,1],[1,2,2],
                      [2,1,1],[2,1,2],[2,2,1],[2,2,2]],
                 a.repeated_permutation(3).to_a.sort)
    assert_equal(@cls[], a.repeated_permutation(-1).to_a)
    assert_equal("abcde".each_char.to_a.repeated_permutation(5).sort,
                 "edcba".each_char.to_a.repeated_permutation(5).sort)
    assert_equal(@cls[].repeated_permutation(0).to_a, @cls[[]])
    assert_equal(@cls[].repeated_permutation(1).to_a, @cls[])

    a = @cls[1, 2, 3, 4]
    b = @cls[]
    a.repeated_permutation(4) {|x| b << x; a.replace(@cls[9, 8, 7, 6]) }
    assert_equal(@cls[9, 8, 7, 6], a)
    assert_equal(@cls[1, 2, 3, 4].repeated_permutation(4).to_a, b)

    a = @cls[0, 1, 2, 3, 4][1, 4].repeated_permutation(2)
    assert(a.all?{|x| !x.include?(0) })
  end

  def test_repeated_combination
    a = @cls[1,2,3]
    assert_equal(@cls[[]], a.repeated_combination(0).to_a)
    assert_equal(@cls[[1],[2],[3]], a.repeated_combination(1).to_a.sort)
    assert_equal(@cls[[1,1],[1,2],[1,3],[2,2],[2,3],[3,3]],
                 a.repeated_combination(2).to_a.sort)
    assert_equal(@cls[[1,1,1],[1,1,2],[1,1,3],[1,2,2],[1,2,3],
                      [1,3,3],[2,2,2],[2,2,3],[2,3,3],[3,3,3]],
                 a.repeated_combination(3).to_a.sort)
    assert_equal(@cls[[1,1,1,1],[1,1,1,2],[1,1,1,3],[1,1,2,2],[1,1,2,3],
                      [1,1,3,3],[1,2,2,2],[1,2,2,3],[1,2,3,3],[1,3,3,3],
                      [2,2,2,2],[2,2,2,3],[2,2,3,3],[2,3,3,3],[3,3,3,3]],
                 a.repeated_combination(4).to_a.sort)
    assert_equal(@cls[], a.repeated_combination(-1).to_a)
    assert_equal("abcde".each_char.to_a.repeated_combination(5).map{|a|a.sort}.sort,
                 "edcba".each_char.to_a.repeated_combination(5).map{|a|a.sort}.sort)
    assert_equal(@cls[].repeated_combination(0).to_a, @cls[[]])
    assert_equal(@cls[].repeated_combination(1).to_a, @cls[])

    a = @cls[1, 2, 3, 4]
    b = @cls[]
    a.repeated_combination(4) {|x| b << x; a.replace(@cls[9, 8, 7, 6]) }
    assert_equal(@cls[9, 8, 7, 6], a)
    assert_equal(@cls[1, 2, 3, 4].repeated_combination(4).to_a, b)

    a = @cls[0, 1, 2, 3, 4][1, 4].repeated_combination(2)
    assert(a.all?{|x| !x.include?(0) })
  end

  def test_repeated_permutation
    a = @cls[1,2]
    assert_equal(@cls[[]], a.repeated_permutation(0).to_a)
    assert_equal(@cls[[1],[2]], a.repeated_permutation(1).to_a.sort)
    assert_equal(@cls[[1,1],[1,2],[2,1],[2,2]],
                 a.repeated_permutation(2).to_a.sort)
    assert_equal(@cls[[1,1,1],[1,1,2],[1,2,1],[1,2,2],
                      [2,1,1],[2,1,2],[2,2,1],[2,2,2]],
                 a.repeated_permutation(3).to_a.sort)
    assert_equal(@cls[], a.repeated_permutation(-1).to_a)
    assert_equal("abcde".each_char.to_a.repeated_permutation(5).sort,
                 "edcba".each_char.to_a.repeated_permutation(5).sort)
    assert_equal(@cls[].repeated_permutation(0).to_a, @cls[[]])
    assert_equal(@cls[].repeated_permutation(1).to_a, @cls[])

    a = @cls[1, 2, 3, 4]
    b = @cls[]
    a.repeated_permutation(4) {|x| b << x; a.replace(@cls[9, 8, 7, 6]) }
    assert_equal(@cls[9, 8, 7, 6], a)
    assert_equal(@cls[1, 2, 3, 4].repeated_permutation(4).to_a, b)
  end

  def test_repeated_combination
    a = @cls[1,2,3]
    assert_equal(@cls[[]], a.repeated_combination(0).to_a)
    assert_equal(@cls[[1],[2],[3]], a.repeated_combination(1).to_a.sort)
    assert_equal(@cls[[1,1],[1,2],[1,3],[2,2],[2,3],[3,3]],
                 a.repeated_combination(2).to_a.sort)
    assert_equal(@cls[[1,1,1],[1,1,2],[1,1,3],[1,2,2],[1,2,3],
                      [1,3,3],[2,2,2],[2,2,3],[2,3,3],[3,3,3]],
                 a.repeated_combination(3).to_a.sort)
    assert_equal(@cls[[1,1,1,1],[1,1,1,2],[1,1,1,3],[1,1,2,2],[1,1,2,3],
                      [1,1,3,3],[1,2,2,2],[1,2,2,3],[1,2,3,3],[1,3,3,3],
                      [2,2,2,2],[2,2,2,3],[2,2,3,3],[2,3,3,3],[3,3,3,3]],
                 a.repeated_combination(4).to_a.sort)
    assert_equal(@cls[], a.repeated_combination(-1).to_a)
    assert_equal("abcde".each_char.to_a.repeated_combination(5).map{|a|a.sort}.sort,
                 "edcba".each_char.to_a.repeated_combination(5).map{|a|a.sort}.sort)
    assert_equal(@cls[].repeated_combination(0).to_a, @cls[[]])
    assert_equal(@cls[].repeated_combination(1).to_a, @cls[])

    a = @cls[1, 2, 3, 4]
    b = @cls[]
    a.repeated_combination(4) {|x| b << x; a.replace(@cls[9, 8, 7, 6]) }
    assert_equal(@cls[9, 8, 7, 6], a)
    assert_equal(@cls[1, 2, 3, 4].repeated_combination(4).to_a, b)
  end

  def test_take
    assert_equal([1,2,3], [1,2,3,4,5,0].take(3))
    assert_raise(ArgumentError, '[ruby-dev:34123]') { [1,2].take(-1) }
    assert_equal([1,2], [1,2].take(1000000000), '[ruby-dev:34123]')
  end

  def test_take_while
    assert_equal([1,2], [1,2,3,4,5,0].take_while {|i| i < 3 })
  end

  def test_drop
    assert_equal([4,5,0], [1,2,3,4,5,0].drop(3))
    assert_raise(ArgumentError, '[ruby-dev:34123]') { [1,2].drop(-1) }
    assert_equal([], [1,2].drop(1000000000), '[ruby-dev:34123]')
  end

  def test_drop_while
    assert_equal([3,4,5,0], [1,2,3,4,5,0].drop_while {|i| i < 3 })
  end

  def test_modify_check
    a = []
    a.freeze
    assert_raise(RuntimeError) { a.shift }
    a = [1, 2]
    assert_raise(SecurityError) do
      Thread.new do
        $SAFE = 4
       a.shift
      end.value
    end
  end

  LONGP = [127, 63, 31, 15, 7].map {|x| 2**x-1 }.find do |x|
    begin
      [].first(x)
    rescue ArgumentError
      true
    rescue RangeError
      false
    end
  end

  def test_ary_new
    assert_raise(ArgumentError) { [].to_enum.first(-1) }
    assert_raise(ArgumentError) { [].to_enum.first(LONGP) }
  end

  def test_try_convert
    assert_equal([1], Array.try_convert([1]))
    assert_equal(nil, Array.try_convert("1"))
  end

  def test_initialize
    assert_nothing_raised { [].instance_eval { initialize } }
    assert_nothing_raised { Array.new { } }
    assert_equal([1, 2, 3], Array.new([1, 2, 3]))
    assert_raise(ArgumentError) { Array.new(-1, 1) }
    assert_raise(ArgumentError) { Array.new(LONGP, 1) }
    assert_equal([1, 1, 1], Array.new(3, 1))
    assert_equal([1, 1, 1], Array.new(3) { 1 })
    assert_equal([1, 1, 1], Array.new(3, 1) { 1 })
  end

  def test_aset_error
    assert_raise(IndexError) { [0][-2] = 1 }
    assert_raise(IndexError) { [0][LONGP] = 2 }
    assert_raise(IndexError) { [0][(LONGP + 1) / 2 - 1] = 2 }
    assert_raise(IndexError) { [0][LONGP..-1] = 2 }
    a = [0]
    a[2] = 4
    assert_equal([0, nil, 4], a)
    assert_raise(ArgumentError) { [0][0, 0, 0] = 0 }
    assert_raise(ArgumentError) { [0].freeze[0, 0, 0] = 0 }
    assert_raise(TypeError) { [0][:foo] = 0 }
    assert_raise(RuntimeError) { [0].freeze[:foo] = 0 }
  end

  def test_first2
    assert_equal([0], [0].first(2))
    assert_raise(ArgumentError) { [0].first(-1) }
  end

  def test_shift2
    assert_equal(0, ([0] * 16).shift)
    # check
    a = [0, 1, 2]
    a[3] = 3
    a.shift(2)
    assert_equal([2, 3], a)
  end

  def test_unshift_error
    assert_raise(RuntimeError) { [].freeze.unshift('cat') }
    assert_raise(RuntimeError) { [].freeze.unshift() }
  end

  def test_aref
    assert_raise(ArgumentError) { [][0, 0, 0] }
  end

  def test_fetch
    assert_equal(1, [].fetch(0, 0) { 1 })
    assert_equal(1, [0, 1].fetch(-1))
    assert_raise(IndexError) { [0, 1].fetch(2) }
    assert_raise(IndexError) { [0, 1].fetch(-3) }
    assert_equal(2, [0, 1].fetch(2, 2))
  end

  def test_index2
    a = [0, 1, 2]
    assert_equal(a, a.index.to_a)
    assert_equal(1, a.index {|x| x == 1 })
  end

  def test_rindex2
    a = [0, 1, 2]
    assert_equal([2, 1, 0], a.rindex.to_a)
    assert_equal(1, a.rindex {|x| x == 1 })

    a = [0, 1]
    e = a.rindex
    assert_equal(1, e.next)
    a.clear
    assert_raise(StopIteration) { e.next }

    o = Object.new
    class << o; self; end.class_eval do
      define_method(:==) {|x| a.clear; false }
    end
    a = [nil, o]
    assert_equal(nil, a.rindex(0))
  end

  def test_ary_to_ary
    o = Object.new
    def o.to_ary; [1, 2, 3]; end
    a, b, c = o
    assert_equal([1, 2, 3], [a, b, c])
  end

  def test_splice
    a = [0]
    assert_raise(IndexError) { a[-2, 0] = nil }
  end

  def test_insert
    a = [0]
    assert_equal([0], a.insert(1))
    assert_equal([0, 1], a.insert(1, 1))
    assert_raise(ArgumentError) { a.insert }
    assert_equal([0, 1, 2], a.insert(-1, 2))
    assert_equal([0, 1, 3, 2], a.insert(-2, 3))
    assert_raise(RuntimeError) { [0].freeze.insert(0)}
    assert_raise(ArgumentError) { [0].freeze.insert }
  end

  def test_join2
    a = []
    a << a
    assert_raise(ArgumentError){a.join}

    def (a = Object.new).to_ary
      [self]
    end
    assert_raise(ArgumentError, '[ruby-core:24150]'){[a].join}
    assert_equal("12345", [1,[2,[3,4],5]].join)
  end

  def test_to_a2
    klass = Class.new(Array)
    a = klass.new.to_a
    assert_equal([], a)
    assert_equal(Array, a.class)
  end

  def test_values_at2
    a = [0, 1, 2, 3, 4, 5]
    assert_equal([1, 2, 3], a.values_at(1..3))
    assert_equal([], a.values_at(7..8))
    assert_equal([nil], a.values_at(2**31-1))
  end

  def test_select
    assert_equal([0, 2], [0, 1, 2, 3].select {|x| x % 2 == 0 })
  end

  # also keep_if
  def test_select!
    a = @cls[ 1, 2, 3, 4, 5 ]
    assert_equal(nil, a.select! { true })
    assert_equal(a, a.keep_if { true })
    assert_equal(@cls[1, 2, 3, 4, 5], a)

    a = @cls[ 1, 2, 3, 4, 5 ]
    assert_equal(a, a.select! { false })
    assert_equal(@cls[], a)

    a = @cls[ 1, 2, 3, 4, 5 ]
    assert_equal(a, a.select! { |i| i > 3 })
    assert_equal(@cls[4, 5], a)
  end

  def test_delete2
    a = [0] * 1024 + [1] + [0] * 1024
    a.delete(0)
    assert_equal([1], a)
  end

  def test_reject
    assert_equal([1, 3], [0, 1, 2, 3].reject {|x| x % 2 == 0 })
  end

  def test_zip
    assert_equal([[1, :a, "a"], [2, :b, "b"], [3, nil, "c"]],
      [1, 2, 3].zip([:a, :b], ["a", "b", "c", "d"]))
    a = []
    [1, 2, 3].zip([:a, :b], ["a", "b", "c", "d"]) {|x| a << x }
    assert_equal([[1, :a, "a"], [2, :b, "b"], [3, nil, "c"]], a)

    ary = Object.new
    def ary.to_a;   [1, 2]; end
    assert_raise(NoMethodError){ %w(a b).zip(ary) }
    def ary.each; [3, 4].each{|e|yield e}; end
    assert_equal([['a', 3], ['b', 4]], %w(a b).zip(ary))
    def ary.to_ary; [5, 6]; end
    assert_equal([['a', 5], ['b', 6]], %w(a b).zip(ary))
  end

  def test_transpose
    assert_equal([[1, :a], [2, :b], [3, :c]],
      [[1, 2, 3], [:a, :b, :c]].transpose)
    assert_raise(IndexError) { [[1, 2, 3], [:a, :b]].transpose }
  end

  def test_clear2
    assert_equal([], ([0] * 1024).clear)
  end

  def test_fill2
    assert_raise(ArgumentError) { [].fill(0, 1, LONGP) }
  end

  def test_times
    assert_raise(ArgumentError) { [0, 0, 0, 0] * ((LONGP + 1) / 4) }
  end

  def test_equal
    o = Object.new
    def o.to_ary; end
    def o.==(x); :foo; end
    assert_equal([0, 1, 2], o)
    assert_not_equal([0, 1, 2], [0, 1, 3])
  end

  def test_hash2
    a = []
    a << a
    assert_equal([[a]].hash, a.hash)
    assert_not_equal([a, a].hash, a.hash) # Implementation dependent
  end

  def test_flatten_error
    a = []
    a << a
    assert_raise(ArgumentError) { a.flatten }

    f = [].freeze
    assert_raise(ArgumentError) { a.flatten!(1, 2) }
    assert_raise(TypeError) { a.flatten!(:foo) }
    assert_raise(ArgumentError) { f.flatten!(1, 2) }
    assert_raise(RuntimeError) { f.flatten! }
    assert_raise(RuntimeError) { f.flatten!(:foo) }
  end

  def test_shuffle
    100.times do
      assert_equal([0, 1, 2], [2, 1, 0].shuffle.sort)
    end
  end

  def test_sample
    100.times do
      assert([0, 1, 2].include?([2, 1, 0].sample))
      samples = [2, 1, 0].sample(2)
      samples.each{|sample|
        assert([0, 1, 2].include?(sample))
      }
    end

    srand(0)
    a = (1..18).to_a
    (0..20).each do |n|
      100.times do
        b = a.sample(n)
        assert_equal([n, 18].min, b.uniq.size)
        assert_equal(a, (a | b).sort)
        assert_equal(b.sort, (a & b).sort)
      end

      h = Hash.new(0)
      1000.times do
        a.sample(n).each {|x| h[x] += 1 }
      end
      assert_operator(h.values.min * 2, :>=, h.values.max) if n != 0
    end

    assert_raise(ArgumentError, '[ruby-core:23374]') {[1, 2].sample(-1)}
  end

  def test_cycle
    a = []
    [0, 1, 2].cycle do |i|
      a << i
      break if a.size == 10
    end
    assert_equal([0, 1, 2, 0, 1, 2, 0, 1, 2, 0], a)

    a = [0, 1, 2]
    assert_nil(a.cycle { a.clear })

    a = []
    [0, 1, 2].cycle(3) {|i| a << i }
    assert_equal([0, 1, 2, 0, 1, 2, 0, 1, 2], a)
  end

  def test_reverse_each2
    a = [0, 1, 2, 3, 4, 5]
    r = []
    a.reverse_each do |x|
      r << x
      a.pop
      a.pop
    end
    assert_equal([5, 3, 1], r)
  end

  def test_combination2
    assert_nothing_raised do
      (0..100).to_a.combination(50) { break }
    end
  end

  def test_product2
    a = (0..100).to_a
    assert_raise(RangeError) do
      a.product(a, a, a, a, a, a, a, a, a, a)
    end
    assert_nothing_raised(RangeError) do
      a.product(a, a, a, a, a, a, a, a, a, a) { break }
    end
  end

  class Array2 < Array
  end

  def test_array_subclass
    assert_equal(Array2, Array2[1,2,3].uniq.class, "[ruby-dev:34581]")
    assert_equal(Array2, Array2[1,2][0,1].class) # embeded
    assert_equal(Array2, Array2[*(1..100)][1..99].class) #not embeded
  end

  def test_inspect
    a = @cls[1, 2, 3]
    a.taint
    a.untrust
    s = a.inspect
    assert_equal(true, s.tainted?)
    assert_equal(true, s.untrusted?)
  end

  def test_initialize2
    a = [1] * 1000
    a.instance_eval { initialize }
    assert_equal([], a)
  end

  def test_shift_shared_ary
    a = (1..100).to_a
    b = []
    b.replace(a)
    assert_equal((1..10).to_a, a.shift(10))
    assert_equal((11..100).to_a, a)
  end

  def test_replace_shared_ary
    a = [1] * 100
    b = []
    b.replace(a)
    a.replace([1, 2, 3])
    assert_equal([1, 2, 3], a)
    assert_equal([1] * 100, b)
  end

  def test_fill_negative_length
    a = (1..10).to_a
    a.fill(:foo, 5, -3)
    assert_equal((1..10).to_a, a)
  end

  def test_slice_frozen_array
    a = [1,2,3,4,5].freeze
    assert_equal([1,2,3,4], a[0,4])
    assert_equal([2,3,4,5], a[1,4])
  end

  def test_sort_by!
    a = [1,3,5,2,4]
    a.sort_by! {|x| -x }
    assert_equal([5,4,3,2,1], a)
  end

  def test_rotate
    a = [1,2,3,4,5].freeze
    assert_equal([2,3,4,5,1], a.rotate)
    assert_equal([5,1,2,3,4], a.rotate(-1))
    assert_equal([3,4,5,1,2], a.rotate(2))
    assert_equal([4,5,1,2,3], a.rotate(-2))
    assert_equal([4,5,1,2,3], a.rotate(13))
    assert_equal([3,4,5,1,2], a.rotate(-13))
    a = [1].freeze
    assert_equal([1], a.rotate)
    assert_equal([1], a.rotate(2))
    assert_equal([1], a.rotate(-4))
    assert_equal([1], a.rotate(13))
    assert_equal([1], a.rotate(-13))
    a = [].freeze
    assert_equal([], a.rotate)
    assert_equal([], a.rotate(2))
    assert_equal([], a.rotate(-4))
    assert_equal([], a.rotate(13))
    assert_equal([], a.rotate(-13))
    a = [1,2,3]
    assert_raise(ArgumentError) { a.rotate(1, 1) }
    assert_equal([1,2,3,4,5].rotate(2**31-1), [1,2,3,4,5].rotate(2**31-0.1))
    assert_equal([1,2,3,4,5].rotate(-2**31), [1,2,3,4,5].rotate(-2**31-0.9))
  end

  def test_rotate!
    a = [1,2,3,4,5]
    assert_equal([2,3,4,5,1], a.rotate!)
    assert_equal([2,3,4,5,1], a)
    assert_equal([4,5,1,2,3], a.rotate!(2))
    assert_equal([5,1,2,3,4], a.rotate!(-4))
    assert_equal([3,4,5,1,2], a.rotate!(13))
    assert_equal([5,1,2,3,4], a.rotate!(-13))
    a = [1]
    assert_equal([1], a.rotate!)
    assert_equal([1], a.rotate!(2))
    assert_equal([1], a.rotate!(-4))
    assert_equal([1], a.rotate!(13))
    assert_equal([1], a.rotate!(-13))
    a = []
    assert_equal([], a.rotate!)
    assert_equal([], a.rotate!(2))
    assert_equal([], a.rotate!(-4))
    assert_equal([], a.rotate!(13))
    assert_equal([], a.rotate!(-13))
    a = [].freeze
    e = assert_raise(RuntimeError) {a.rotate!}
    assert_match(/can't modify frozen array/, e.message)
    a = [1,2,3]
    assert_raise(ArgumentError) { a.rotate!(1, 1) }
  end
end<|MERGE_RESOLUTION|>--- conflicted
+++ resolved
@@ -1528,13 +1528,10 @@
     acc = [1,2].product(*[o]*10)
     assert_equal([1,2].product([3,4], [3,4], [3,4], [3,4], [3,4], [3,4], [3,4], [3,4], [3,4], [3,4]),
                  acc)
-<<<<<<< HEAD
-=======
 
     a = []
     [1, 2].product([0, 1, 2, 3, 4][1, 4]) {|x| a << x }
     assert(a.all?{|x| !x.include?(0) })
->>>>>>> b88a5027
   end
 
   def test_permutation
