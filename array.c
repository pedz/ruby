/**********************************************************************

  array.c -

  $Author$
  created at: Fri Aug  6 09:46:12 JST 1993

  Copyright (C) 1993-2007 Yukihiro Matsumoto
  Copyright (C) 2000  Network Applied Communication Laboratory, Inc.
  Copyright (C) 2000  Information-technology Promotion Agency, Japan

**********************************************************************/

#include "ruby/ruby.h"
#include "ruby/util.h"
#include "ruby/st.h"

#ifndef ARRAY_DEBUG
# define NDEBUG
#endif
#include <assert.h>

VALUE rb_cArray;

static ID id_cmp;

#define ARY_DEFAULT_SIZE 16
#define ARY_MAX_SIZE (LONG_MAX / (int)sizeof(VALUE))

void
rb_mem_clear(register VALUE *mem, register long size)
{
    while (size--) {
	*mem++ = Qnil;
    }
}

static inline void
memfill(register VALUE *mem, register long size, register VALUE val)
{
    while (size--) {
	*mem++ = val;
    }
}

# define ARY_SHARED_P(ary) \
    (assert(!FL_TEST(ary, ELTS_SHARED) || !FL_TEST(ary, RARRAY_EMBED_FLAG)), \
     FL_TEST(ary,ELTS_SHARED)!=0)
# define ARY_EMBED_P(ary) \
    (assert(!FL_TEST(ary, ELTS_SHARED) || !FL_TEST(ary, RARRAY_EMBED_FLAG)), \
     FL_TEST(ary, RARRAY_EMBED_FLAG)!=0)

#define ARY_HEAP_PTR(a) (assert(!ARY_EMBED_P(a)), RARRAY(a)->as.heap.ptr)
#define ARY_HEAP_LEN(a) (assert(!ARY_EMBED_P(a)), RARRAY(a)->as.heap.len)
#define ARY_EMBED_PTR(a) (assert(ARY_EMBED_P(a)), RARRAY(a)->as.ary)
#define ARY_EMBED_LEN(a) \
    (assert(ARY_EMBED_P(a)), \
     (long)((RBASIC(a)->flags >> RARRAY_EMBED_LEN_SHIFT) & \
	 (RARRAY_EMBED_LEN_MASK >> RARRAY_EMBED_LEN_SHIFT)))

#define ARY_OWNS_HEAP_P(a) (!FL_TEST(a, ELTS_SHARED|RARRAY_EMBED_FLAG))
#define FL_SET_EMBED(a) do { \
    assert(!ARY_SHARED_P(a)); \
    assert(!OBJ_FROZEN(a)); \
    FL_SET(a, RARRAY_EMBED_FLAG); \
} while (0)
#define FL_UNSET_EMBED(ary) FL_UNSET(ary, RARRAY_EMBED_FLAG|RARRAY_EMBED_LEN_MASK)
#define FL_SET_SHARED(ary) do { \
    assert(!ARY_EMBED_P(ary)); \
    FL_SET(ary, ELTS_SHARED); \
} while (0)
#define FL_UNSET_SHARED(ary) FL_UNSET(ary, ELTS_SHARED)

#define ARY_SET_PTR(ary, p) do { \
    assert(!ARY_EMBED_P(ary)); \
    assert(!OBJ_FROZEN(ary)); \
    RARRAY(ary)->as.heap.ptr = (p); \
} while (0)
#define ARY_SET_EMBED_LEN(ary, n) do { \
    long tmp_n = n; \
    assert(ARY_EMBED_P(ary)); \
    assert(!OBJ_FROZEN(ary)); \
    RBASIC(ary)->flags &= ~RARRAY_EMBED_LEN_MASK; \
    RBASIC(ary)->flags |= (tmp_n) << RARRAY_EMBED_LEN_SHIFT; \
} while (0)
#define ARY_SET_HEAP_LEN(ary, n) do { \
    assert(!ARY_EMBED_P(ary)); \
    RARRAY(ary)->as.heap.len = n; \
} while (0)
#define ARY_SET_LEN(ary, n) do { \
    if (ARY_EMBED_P(ary)) { \
        ARY_SET_EMBED_LEN(ary, n); \
    } \
    else { \
        ARY_SET_HEAP_LEN(ary, n); \
    } \
    assert(RARRAY_LEN(ary) == n); \
} while (0)
#define ARY_INCREASE_PTR(ary, n) do  { \
    assert(!ARY_EMBED_P(ary)); \
    assert(!OBJ_FROZEN(ary)); \
    RARRAY(ary)->as.heap.ptr += n; \
} while (0)
#define ARY_INCREASE_LEN(ary, n) do  { \
    assert(!OBJ_FROZEN(ary)); \
    if (ARY_EMBED_P(ary)) { \
        ARY_SET_EMBED_LEN(ary, RARRAY_LEN(ary)+n); \
    } \
    else { \
        RARRAY(ary)->as.heap.len += n; \
    } \
} while (0)

#define ARY_CAPA(ary) (ARY_EMBED_P(ary) ? RARRAY_EMBED_LEN_MAX : \
		       ARY_SHARED_ROOT_P(ary) ? RARRAY_LEN(ary) : RARRAY(ary)->as.heap.aux.capa)
#define ARY_SET_CAPA(ary, n) do { \
    assert(!ARY_EMBED_P(ary)); \
    assert(!ARY_SHARED_P(ary)); \
    assert(!OBJ_FROZEN(ary)); \
    RARRAY(ary)->as.heap.aux.capa = (n); \
} while (0)

#define ARY_SHARED(ary) (assert(ARY_SHARED_P(ary)), RARRAY(ary)->as.heap.aux.shared)
#define ARY_SET_SHARED(ary, value) do { \
    assert(!ARY_EMBED_P(ary)); \
    assert(ARY_SHARED_P(ary)); \
    assert(ARY_SHARED_ROOT_P(value)); \
    RARRAY(ary)->as.heap.aux.shared = (value); \
} while (0)
#define RARRAY_SHARED_ROOT_FLAG FL_USER5
#define ARY_SHARED_ROOT_P(ary) (FL_TEST(ary, RARRAY_SHARED_ROOT_FLAG))
#define ARY_SHARED_NUM(ary) \
    (assert(ARY_SHARED_ROOT_P(ary)), RARRAY(ary)->as.heap.aux.capa)
#define ARY_SET_SHARED_NUM(ary, value) do { \
    assert(ARY_SHARED_ROOT_P(ary)); \
    RARRAY(ary)->as.heap.aux.capa = (value); \
} while (0)
#define FL_SET_SHARED_ROOT(ary) do { \
    assert(!ARY_EMBED_P(ary)); \
    FL_SET(ary, RARRAY_SHARED_ROOT_FLAG); \
} while (0)

static void
ary_resize_capa(VALUE ary, long capacity)
{
    assert(RARRAY_LEN(ary) <= capacity);
    assert(!OBJ_FROZEN(ary));
    assert(!ARY_SHARED_P(ary));
    if (capacity > RARRAY_EMBED_LEN_MAX) {
        if (ARY_EMBED_P(ary)) {
            long len = ARY_EMBED_LEN(ary);
            VALUE *ptr = ALLOC_N(VALUE, (capacity));
            MEMCPY(ptr, ARY_EMBED_PTR(ary), VALUE, len);
            FL_UNSET_EMBED(ary);
            ARY_SET_PTR(ary, ptr);
            ARY_SET_HEAP_LEN(ary, len);
        }
        else {
            REALLOC_N(RARRAY(ary)->as.heap.ptr, VALUE, (capacity));
        }
        ARY_SET_CAPA(ary, (capacity));
    }
    else {
        if (!ARY_EMBED_P(ary)) {
            long len = RARRAY_LEN(ary);
            VALUE *ptr = RARRAY_PTR(ary);
            if (len > capacity) len = capacity;
            MEMCPY(RARRAY(ary)->as.ary, ptr, VALUE, len);
            FL_SET_EMBED(ary);
            ARY_SET_LEN(ary, len);
            xfree(ptr);
        }
    }
}

static void
ary_double_capa(VALUE ary, long min)
{
    long new_capa = ARY_CAPA(ary) / 2;

    if (new_capa < ARY_DEFAULT_SIZE) {
	new_capa = ARY_DEFAULT_SIZE;
    }
    if (new_capa >= ARY_MAX_SIZE - min) {
	new_capa = (ARY_MAX_SIZE - min) / 2;
    }
    new_capa += min;
    ary_resize_capa(ary, new_capa);
}

static void
rb_ary_decrement_share(VALUE shared)
{
    if (shared) {
	long num = ARY_SHARED_NUM(shared) - 1;
	if (num == 0) {
	    rb_ary_free(shared);
	    rb_gc_force_recycle(shared);
	}
	else if (num > 0) {
	    ARY_SET_SHARED_NUM(shared, num);
	}
    }
}

static void
rb_ary_unshare(VALUE ary)
{
    VALUE shared = RARRAY(ary)->as.heap.aux.shared;
    rb_ary_decrement_share(shared);
    FL_UNSET_SHARED(ary);
}

static inline void
rb_ary_unshare_safe(VALUE ary)
{
    if (ARY_SHARED_P(ary) && !ARY_EMBED_P(ary)) {
	rb_ary_unshare(ary);
    }
}

static VALUE
rb_ary_increment_share(VALUE shared)
{
    long num = ARY_SHARED_NUM(shared);
    if (num >= 0) {
	ARY_SET_SHARED_NUM(shared, num + 1);
    }
    return shared;
}

static void
rb_ary_set_shared(VALUE ary, VALUE shared)
{
    rb_ary_increment_share(shared);
    FL_SET_SHARED(ary);
    ARY_SET_SHARED(ary, shared);
}

static inline void
rb_ary_modify_check(VALUE ary)
{
    if (OBJ_FROZEN(ary)) rb_error_frozen("array");
    if (!OBJ_UNTRUSTED(ary) && rb_safe_level() >= 4)
	rb_raise(rb_eSecurityError, "Insecure: can't modify array");
}

static void
rb_ary_modify(VALUE ary)
{
    rb_ary_modify_check(ary);
    if (ARY_SHARED_P(ary)) {
        long len = RARRAY_LEN(ary);
        if (len <= RARRAY_EMBED_LEN_MAX) {
            VALUE *ptr = ARY_HEAP_PTR(ary);
            VALUE shared = ARY_SHARED(ary);
            FL_UNSET_SHARED(ary);
            FL_SET_EMBED(ary);
            MEMCPY(ARY_EMBED_PTR(ary), ptr, VALUE, len);
            rb_ary_decrement_share(shared);
            ARY_SET_EMBED_LEN(ary, len);
        }
        else {
            VALUE *ptr = ALLOC_N(VALUE, len);
            MEMCPY(ptr, RARRAY_PTR(ary), VALUE, len);
            rb_ary_unshare(ary);
            ARY_SET_CAPA(ary, len);
            ARY_SET_PTR(ary, ptr);
        }
    }
}

VALUE
rb_ary_freeze(VALUE ary)
{
    return rb_obj_freeze(ary);
}

/*
 *  call-seq:
 *     ary.frozen?  -> true or false
 *
 *  Return <code>true</code> if this array is frozen (or temporarily frozen
 *  while being sorted).
 */

static VALUE
rb_ary_frozen_p(VALUE ary)
{
    if (OBJ_FROZEN(ary)) return Qtrue;
    return Qfalse;
}

static VALUE
ary_alloc(VALUE klass)
{
    NEWOBJ(ary, struct RArray);
    OBJSETUP(ary, klass, T_ARRAY);
    FL_SET_EMBED((VALUE)ary);
    ARY_SET_EMBED_LEN((VALUE)ary, 0);

    return (VALUE)ary;
}

static VALUE
ary_new(VALUE klass, long capa)
{
    VALUE ary;

    if (capa < 0) {
	rb_raise(rb_eArgError, "negative array size (or size too big)");
    }
    if (capa > ARY_MAX_SIZE) {
	rb_raise(rb_eArgError, "array size too big");
    }
    ary = ary_alloc(klass);
    if (capa > RARRAY_EMBED_LEN_MAX) {
        FL_UNSET_EMBED(ary);
        ARY_SET_PTR(ary, ALLOC_N(VALUE, capa));
        ARY_SET_CAPA(ary, capa);
        ARY_SET_HEAP_LEN(ary, 0);
    }

    return ary;
}

VALUE
rb_ary_new2(long capa)
{
    return ary_new(rb_cArray, capa);
}


VALUE
rb_ary_new(void)
{
    return rb_ary_new2(RARRAY_EMBED_LEN_MAX);
}

#include <stdarg.h>

VALUE
rb_ary_new3(long n, ...)
{
    va_list ar;
    VALUE ary;
    long i;

    ary = rb_ary_new2(n);

    va_start(ar, n);
    for (i=0; i<n; i++) {
	RARRAY_PTR(ary)[i] = va_arg(ar, VALUE);
    }
    va_end(ar);

    ARY_SET_LEN(ary, n);
    return ary;
}

VALUE
rb_ary_new4(long n, const VALUE *elts)
{
    VALUE ary;

    ary = rb_ary_new2(n);
    if (n > 0 && elts) {
	MEMCPY(RARRAY_PTR(ary), elts, VALUE, n);
	ARY_SET_LEN(ary, n);
    }

    return ary;
}

VALUE
rb_ary_tmp_new(long capa)
{
    return ary_new(0, capa);
}

void
rb_ary_free(VALUE ary)
{
    if (ARY_OWNS_HEAP_P(ary)) {
	xfree(ARY_HEAP_PTR(ary));
    }
}

RUBY_FUNC_EXPORTED size_t
rb_ary_memsize(VALUE ary)
{
    if (ARY_OWNS_HEAP_P(ary)) {
	return RARRAY(ary)->as.heap.aux.capa * sizeof(VALUE);
    }
    else {
	return 0;
    }
}

static inline void
ary_discard(VALUE ary)
{
    rb_ary_free(ary);
    RBASIC(ary)->flags |= RARRAY_EMBED_FLAG;
    RBASIC(ary)->flags &= ~RARRAY_EMBED_LEN_MASK;
}

static VALUE
ary_make_shared(VALUE ary)
{
    assert(!ARY_EMBED_P(ary));
    if (ARY_SHARED_P(ary)) {
	return ARY_SHARED(ary);
    }
    else if (ARY_SHARED_ROOT_P(ary)) {
	return ary;
    }
    else if (OBJ_FROZEN(ary)) {
	ary_resize_capa(ary, ARY_HEAP_LEN(ary));
	FL_SET_SHARED_ROOT(ary);
	ARY_SET_SHARED_NUM(ary, 1);
	return ary;
    }
    else {
	NEWOBJ(shared, struct RArray);
	OBJSETUP(shared, 0, T_ARRAY);
        FL_UNSET_EMBED(shared);

        ARY_SET_LEN((VALUE)shared, RARRAY_LEN(ary));
        ARY_SET_PTR((VALUE)shared, RARRAY_PTR(ary));
	FL_SET_SHARED_ROOT(shared);
	ARY_SET_SHARED_NUM((VALUE)shared, 1);
	FL_SET_SHARED(ary);
	ARY_SET_SHARED(ary, (VALUE)shared);
	OBJ_FREEZE(shared);
	return (VALUE)shared;
    }
}


static VALUE
ary_make_substitution(VALUE ary)
{
    if (RARRAY_LEN(ary) <= RARRAY_EMBED_LEN_MAX) {
        VALUE subst = rb_ary_new2(RARRAY_LEN(ary));
        MEMCPY(ARY_EMBED_PTR(subst), RARRAY_PTR(ary), VALUE, RARRAY_LEN(ary));
        ARY_SET_EMBED_LEN(subst, RARRAY_LEN(ary));
        return subst;
    }
    else {
        return rb_ary_increment_share(ary_make_shared(ary));
    }
}

VALUE
rb_assoc_new(VALUE car, VALUE cdr)
{
    return rb_ary_new3(2, car, cdr);
}

static VALUE
to_ary(VALUE ary)
{
    return rb_convert_type(ary, T_ARRAY, "Array", "to_ary");
}

VALUE
rb_check_array_type(VALUE ary)
{
    return rb_check_convert_type(ary, T_ARRAY, "Array", "to_ary");
}

/*
 *  call-seq:
 *     Array.try_convert(obj) -> array or nil
 *
 *  Try to convert <i>obj</i> into an array, using +to_ary+ method.
 *  Returns converted array or +nil+ if <i>obj</i> cannot be converted
 *  for any reason. This method can be used to check if an argument is an
 *  array.
 *
 *     Array.try_convert([1])   #=> [1]
 *     Array.try_convert("1")   #=> nil
 *
 *     if tmp = Array.try_convert(arg)
 *       # the argument is an array
 *     elsif tmp = String.try_convert(arg)
 *       # the argument is a string
 *     end
 *
 */

static VALUE
rb_ary_s_try_convert(VALUE dummy, VALUE ary)
{
    return rb_check_array_type(ary);
}

/*
 *  call-seq:
 *     Array.new(size=0, obj=nil)
 *     Array.new(array)
 *     Array.new(size) {|index| block }
 *
 *  Returns a new array. In the first form, the new array is
 *  empty. In the second it is created with _size_ copies of _obj_
 *  (that is, _size_ references to the same
 *  _obj_). The third form creates a copy of the array
 *  passed as a parameter (the array is generated by calling
 *  to_ary  on the parameter). In the last form, an array
 *  of the given size is created. Each element in this array is
 *  calculated by passing the element's index to the given block and
 *  storing the return value.
 *
 *     Array.new
 *     Array.new(2)
 *     Array.new(5, "A")
 *
 *     # only one copy of the object is created
 *     a = Array.new(2, Hash.new)
 *     a[0]['cat'] = 'feline'
 *     a
 *     a[1]['cat'] = 'Felix'
 *     a
 *
 *     # here multiple copies are created
 *     a = Array.new(2) { Hash.new }
 *     a[0]['cat'] = 'feline'
 *     a
 *
 *     squares = Array.new(5) {|i| i*i}
 *     squares
 *
 *     copy = Array.new(squares)
 */

static VALUE
rb_ary_initialize(int argc, VALUE *argv, VALUE ary)
{
    long len;
    VALUE size, val;

    rb_ary_modify(ary);
    if (argc == 0) {
	if (ARY_OWNS_HEAP_P(ary) && RARRAY_PTR(ary)) {
	    xfree(RARRAY_PTR(ary));
	}
        rb_ary_unshare_safe(ary);
        FL_SET_EMBED(ary);
	ARY_SET_EMBED_LEN(ary, 0);
	if (rb_block_given_p()) {
	    rb_warning("given block not used");
	}
	return ary;
    }
    rb_scan_args(argc, argv, "02", &size, &val);
    if (argc == 1 && !FIXNUM_P(size)) {
	val = rb_check_array_type(size);
	if (!NIL_P(val)) {
	    rb_ary_replace(ary, val);
	    return ary;
	}
    }

    len = NUM2LONG(size);
    if (len < 0) {
	rb_raise(rb_eArgError, "negative array size");
    }
    if (len > ARY_MAX_SIZE) {
	rb_raise(rb_eArgError, "array size too big");
    }
    rb_ary_modify(ary);
    ary_resize_capa(ary, len);
    if (rb_block_given_p()) {
	long i;

	if (argc == 2) {
	    rb_warn("block supersedes default value argument");
	}
	for (i=0; i<len; i++) {
	    rb_ary_store(ary, i, rb_yield(LONG2NUM(i)));
	    ARY_SET_LEN(ary, i + 1);
	}
    }
    else {
	memfill(RARRAY_PTR(ary), len, val);
	ARY_SET_LEN(ary, len);
    }
    return ary;
}


/*
* Returns a new array populated with the given objects.
*
*   Array.[]( 1, 'a', /^A/ )
*   Array[ 1, 'a', /^A/ ]
*   [ 1, 'a', /^A/ ]
*/

static VALUE
rb_ary_s_create(int argc, VALUE *argv, VALUE klass)
{
    VALUE ary = ary_new(klass, argc);
    if (argc > 0 && argv) {
        MEMCPY(RARRAY_PTR(ary), argv, VALUE, argc);
        ARY_SET_LEN(ary, argc);
    }

    return ary;
}

void
rb_ary_store(VALUE ary, long idx, VALUE val)
{
    if (idx < 0) {
	idx += RARRAY_LEN(ary);
	if (idx < 0) {
	    rb_raise(rb_eIndexError, "index %ld too small for array; minimum: %ld",
		     idx - RARRAY_LEN(ary), -RARRAY_LEN(ary));
	}
    }
    else if (idx >= ARY_MAX_SIZE) {
	rb_raise(rb_eIndexError, "index %ld too big", idx);
    }

    rb_ary_modify(ary);
    if (idx >= ARY_CAPA(ary)) {
	ary_double_capa(ary, idx);
    }
    if (idx > RARRAY_LEN(ary)) {
	rb_mem_clear(RARRAY_PTR(ary) + RARRAY_LEN(ary),
		     idx-RARRAY_LEN(ary) + 1);
    }

    if (idx >= RARRAY_LEN(ary)) {
	ARY_SET_LEN(ary, idx + 1);
    }
    RARRAY_PTR(ary)[idx] = val;
}

static VALUE
ary_make_partial(VALUE ary, VALUE klass, long offset, long len)
{
    assert(offset >= 0);
    assert(len >= 0);
    assert(offset+len <= RARRAY_LEN(ary));

    if (len <= RARRAY_EMBED_LEN_MAX) {
        VALUE result = ary_alloc(klass);
        MEMCPY(ARY_EMBED_PTR(result), RARRAY_PTR(ary) + offset, VALUE, len);
        ARY_SET_EMBED_LEN(result, len);
        return result;
    }
    else {
        VALUE shared, result = ary_alloc(klass);
        FL_UNSET_EMBED(result);

        shared = ary_make_shared(ary);
        ARY_SET_PTR(result, RARRAY_PTR(ary));
        ARY_SET_LEN(result, RARRAY_LEN(ary));
        rb_ary_set_shared(result, shared);

        ARY_INCREASE_PTR(result, offset);
        ARY_SET_LEN(result, len);
        return result;
    }
}

static VALUE
ary_make_shared_copy(VALUE ary)
{
    return ary_make_partial(ary, rb_obj_class(ary), 0, RARRAY_LEN(ary));
}

enum ary_take_pos_flags
{
    ARY_TAKE_FIRST = 0,
    ARY_TAKE_LAST = 1
};

static VALUE
ary_take_first_or_last(int argc, VALUE *argv, VALUE ary, enum ary_take_pos_flags last)
{
    VALUE nv;
    long n;
    long offset = 0;

    rb_scan_args(argc, argv, "1", &nv);
    n = NUM2LONG(nv);
    if (n > RARRAY_LEN(ary)) {
	n = RARRAY_LEN(ary);
    }
    else if (n < 0) {
	rb_raise(rb_eArgError, "negative array size");
    }
    if (last) {
	offset = RARRAY_LEN(ary) - n;
    }
    return ary_make_partial(ary, rb_cArray, offset, n);
}

static VALUE rb_ary_push_1(VALUE ary, VALUE item);

/*
 *  call-seq:
 *     ary << obj            -> ary
 *
 *  Append---Pushes the given object on to the end of this array. This
 *  expression returns the array itself, so several appends
 *  may be chained together.
 *
 *     [ 1, 2 ] << "c" << "d" << [ 3, 4 ]
 *             #=>  [ 1, 2, "c", "d", [ 3, 4 ] ]
 *
 */

VALUE
rb_ary_push(VALUE ary, VALUE item)
{
    rb_ary_modify(ary);
    return rb_ary_push_1(ary, item);
}

static VALUE
rb_ary_push_1(VALUE ary, VALUE item)
{
    long idx = RARRAY_LEN(ary);

    if (idx >= ARY_CAPA(ary)) {
	ary_double_capa(ary, idx);
    }
    RARRAY_PTR(ary)[idx] = item;
    ARY_SET_LEN(ary, idx + 1);
    return ary;
}

/*
 *  call-seq:
 *     ary.push(obj, ... )   -> ary
 *
 *  Append---Pushes the given object(s) on to the end of this array. This
 *  expression returns the array itself, so several appends
 *  may be chained together.
 *
 *     a = [ "a", "b", "c" ]
 *     a.push("d", "e", "f")
 *             #=> ["a", "b", "c", "d", "e", "f"]
 */

static VALUE
rb_ary_push_m(int argc, VALUE *argv, VALUE ary)
{
    rb_ary_modify(ary);
    while (argc--) {
	rb_ary_push_1(ary, *argv++);
    }
    return ary;
}

VALUE
rb_ary_pop(VALUE ary)
{
    long n;
    rb_ary_modify_check(ary);
    if (RARRAY_LEN(ary) == 0) return Qnil;
    if (ARY_OWNS_HEAP_P(ary) &&
	RARRAY_LEN(ary) * 3 < ARY_CAPA(ary) &&
	ARY_CAPA(ary) > ARY_DEFAULT_SIZE)
    {
	ary_resize_capa(ary, RARRAY_LEN(ary) * 2);
    }
    n = RARRAY_LEN(ary)-1;
    ARY_SET_LEN(ary, n);
    return RARRAY_PTR(ary)[n];
}

/*
 *  call-seq:
 *     ary.pop    -> obj or nil
 *     ary.pop(n) -> new_ary
 *
 *  Removes the last element from +self+ and returns it, or
 *  <code>nil</code> if the array is empty.
 *
 *  If a number _n_ is given, returns an array of the last n elements
 *  (or less) just like <code>array.slice!(-n, n)</code> does.
 *
 *     a = [ "a", "b", "c", "d" ]
 *     a.pop     #=> "d"
 *     a.pop(2)  #=> ["b", "c"]
 *     a         #=> ["a"]
 */

static VALUE
rb_ary_pop_m(int argc, VALUE *argv, VALUE ary)
{
    VALUE result;

    if (argc == 0) {
	return rb_ary_pop(ary);
    }

    rb_ary_modify_check(ary);
    result = ary_take_first_or_last(argc, argv, ary, ARY_TAKE_LAST);
    ARY_INCREASE_LEN(ary, -RARRAY_LEN(result));
    return result;
}

VALUE
rb_ary_shift(VALUE ary)
{
    VALUE top;

    rb_ary_modify_check(ary);
    if (RARRAY_LEN(ary) == 0) return Qnil;
    top = RARRAY_PTR(ary)[0];
    if (!ARY_SHARED_P(ary)) {
	if (RARRAY_LEN(ary) < ARY_DEFAULT_SIZE) {
	    MEMMOVE(RARRAY_PTR(ary), RARRAY_PTR(ary)+1, VALUE, RARRAY_LEN(ary)-1);
            ARY_INCREASE_LEN(ary, -1);
	    return top;
	}
        assert(!ARY_EMBED_P(ary)); /* ARY_EMBED_LEN_MAX < ARY_DEFAULT_SIZE */

	RARRAY_PTR(ary)[0] = Qnil;
	ary_make_shared(ary);
    }
    else if (ARY_SHARED_NUM(ARY_SHARED(ary)) == 1) {
	RARRAY_PTR(ary)[0] = Qnil;
    }
    ARY_INCREASE_PTR(ary, 1);		/* shift ptr */
    ARY_INCREASE_LEN(ary, -1);

    return top;
}

/*
 *  call-seq:
 *     ary.shift    -> obj or nil
 *     ary.shift(n) -> new_ary
 *
 *  Returns the first element of +self+ and removes it (shifting all
 *  other elements down by one). Returns <code>nil</code> if the array
 *  is empty.
 *
 *  If a number _n_ is given, returns an array of the first n elements
 *  (or less) just like <code>array.slice!(0, n)</code> does.
 *
 *     args = [ "-m", "-q", "filename" ]
 *     args.shift     #=> "-m"
 *     args           #=> ["-q", "filename"]
 *
 *     args = [ "-m", "-q", "filename" ]
 *     args.shift(2)  #=> ["-m", "-q"]
 *     args           #=> ["filename"]
 */

static VALUE
rb_ary_shift_m(int argc, VALUE *argv, VALUE ary)
{
    VALUE result;
    long n;

    if (argc == 0) {
	return rb_ary_shift(ary);
    }

    rb_ary_modify_check(ary);
    result = ary_take_first_or_last(argc, argv, ary, ARY_TAKE_FIRST);
    n = RARRAY_LEN(result);
    if (ARY_SHARED_P(ary)) {
	if (ARY_SHARED_NUM(ARY_SHARED(ary)) == 1) {
	    rb_mem_clear(RARRAY_PTR(ary), n);
	}
        ARY_INCREASE_PTR(ary, n);
    }
    else {
	MEMMOVE(RARRAY_PTR(ary), RARRAY_PTR(ary)+n, VALUE, RARRAY_LEN(ary)-n);
    }
    ARY_INCREASE_LEN(ary, -n);

    return result;
}

/*
 *  call-seq:
 *     ary.unshift(obj, ...)  -> ary
 *
 *  Prepends objects to the front of +self+,
 *  moving other elements upwards.
 *
 *     a = [ "b", "c", "d" ]
 *     a.unshift("a")   #=> ["a", "b", "c", "d"]
 *     a.unshift(1, 2)  #=> [ 1, 2, "a", "b", "c", "d"]
 */

static VALUE
rb_ary_unshift_m(int argc, VALUE *argv, VALUE ary)
{
    long len;

    rb_ary_modify(ary);
    if (argc == 0) return ary;
    if (ARY_CAPA(ary) <= (len = RARRAY_LEN(ary)) + argc) {
	ary_double_capa(ary, len + argc);
    }

    /* sliding items */
    MEMMOVE(RARRAY_PTR(ary) + argc, RARRAY_PTR(ary), VALUE, len);
    MEMCPY(RARRAY_PTR(ary), argv, VALUE, argc);
    ARY_INCREASE_LEN(ary, argc);

    return ary;
}

VALUE
rb_ary_unshift(VALUE ary, VALUE item)
{
    return rb_ary_unshift_m(1,&item,ary);
}

/* faster version - use this if you don't need to treat negative offset */
static inline VALUE
rb_ary_elt(VALUE ary, long offset)
{
    if (RARRAY_LEN(ary) == 0) return Qnil;
    if (offset < 0 || RARRAY_LEN(ary) <= offset) {
	return Qnil;
    }
    return RARRAY_PTR(ary)[offset];
}

VALUE
rb_ary_entry(VALUE ary, long offset)
{
    if (offset < 0) {
	offset += RARRAY_LEN(ary);
    }
    return rb_ary_elt(ary, offset);
}

VALUE
rb_ary_subseq(VALUE ary, long beg, long len)
{
    VALUE klass;

    if (beg > RARRAY_LEN(ary)) return Qnil;
    if (beg < 0 || len < 0) return Qnil;

    if (RARRAY_LEN(ary) < len || RARRAY_LEN(ary) < beg + len) {
	len = RARRAY_LEN(ary) - beg;
    }
    klass = rb_obj_class(ary);
    if (len == 0) return ary_new(klass, 0);

    return ary_make_partial(ary, klass, beg, len);
}

/*
 *  call-seq:
 *     ary[index]                -> obj     or nil
 *     ary[start, length]        -> new_ary or nil
 *     ary[range]                -> new_ary or nil
 *     ary.slice(index)          -> obj     or nil
 *     ary.slice(start, length)  -> new_ary or nil
 *     ary.slice(range)          -> new_ary or nil
 *
 *  Element Reference---Returns the element at _index_,
 *  or returns a subarray starting at _start_ and
 *  continuing for _length_ elements, or returns a subarray
 *  specified by _range_.
 *  Negative indices count backward from the end of the
 *  array (-1 is the last element). Returns +nil+ if the index
 *  (or starting index) are out of range.
 *
 *     a = [ "a", "b", "c", "d", "e" ]
 *     a[2] +  a[0] + a[1]    #=> "cab"
 *     a[6]                   #=> nil
 *     a[1, 2]                #=> [ "b", "c" ]
 *     a[1..3]                #=> [ "b", "c", "d" ]
 *     a[4..7]                #=> [ "e" ]
 *     a[6..10]               #=> nil
 *     a[-3, 3]               #=> [ "c", "d", "e" ]
 *     # special cases
 *     a[5]                   #=> nil
 *     a[5, 1]                #=> []
 *     a[5..10]               #=> []
 *
 */

VALUE
rb_ary_aref(int argc, VALUE *argv, VALUE ary)
{
    VALUE arg;
    long beg, len;

    if (argc == 2) {
	beg = NUM2LONG(argv[0]);
	len = NUM2LONG(argv[1]);
	if (beg < 0) {
	    beg += RARRAY_LEN(ary);
	}
	return rb_ary_subseq(ary, beg, len);
    }
    if (argc != 1) {
	rb_scan_args(argc, argv, "11", 0, 0);
    }
    arg = argv[0];
    /* special case - speeding up */
    if (FIXNUM_P(arg)) {
	return rb_ary_entry(ary, FIX2LONG(arg));
    }
    /* check if idx is Range */
    switch (rb_range_beg_len(arg, &beg, &len, RARRAY_LEN(ary), 0)) {
      case Qfalse:
	break;
      case Qnil:
	return Qnil;
      default:
	return rb_ary_subseq(ary, beg, len);
    }
    return rb_ary_entry(ary, NUM2LONG(arg));
}

/*
 *  call-seq:
 *     ary.at(index)   ->   obj  or nil
 *
 *  Returns the element at _index_. A
 *  negative index counts from the end of +self+.  Returns +nil+
 *  if the index is out of range. See also <code>Array#[]</code>.
 *
 *     a = [ "a", "b", "c", "d", "e" ]
 *     a.at(0)     #=> "a"
 *     a.at(-1)    #=> "e"
 */

static VALUE
rb_ary_at(VALUE ary, VALUE pos)
{
    return rb_ary_entry(ary, NUM2LONG(pos));
}

/*
 *  call-seq:
 *     ary.first     ->   obj or nil
 *     ary.first(n)  ->   new_ary
 *
 *  Returns the first element, or the first +n+ elements, of the array.
 *  If the array is empty, the first form returns <code>nil</code>, and the
 *  second form returns an empty array.
 *
 *     a = [ "q", "r", "s", "t" ]
 *     a.first     #=> "q"
 *     a.first(2)  #=> ["q", "r"]
 */

static VALUE
rb_ary_first(int argc, VALUE *argv, VALUE ary)
{
    if (argc == 0) {
	if (RARRAY_LEN(ary) == 0) return Qnil;
	return RARRAY_PTR(ary)[0];
    }
    else {
	return ary_take_first_or_last(argc, argv, ary, ARY_TAKE_FIRST);
    }
}

/*
 *  call-seq:
 *     ary.last     ->  obj or nil
 *     ary.last(n)  ->  new_ary
 *
 *  Returns the last element(s) of +self+. If the array is empty,
 *  the first form returns <code>nil</code>.
 *
 *     a = [ "w", "x", "y", "z" ]
 *     a.last     #=> "z"
 *     a.last(2)  #=> ["y", "z"]
 */

VALUE
rb_ary_last(int argc, VALUE *argv, VALUE ary)
{
    if (argc == 0) {
	if (RARRAY_LEN(ary) == 0) return Qnil;
	return RARRAY_PTR(ary)[RARRAY_LEN(ary)-1];
    }
    else {
	return ary_take_first_or_last(argc, argv, ary, ARY_TAKE_LAST);
    }
}

/*
 *  call-seq:
 *     ary.fetch(index)                    -> obj
 *     ary.fetch(index, default )          -> obj
 *     ary.fetch(index) {|index| block }   -> obj
 *
 *  Tries to return the element at position <i>index</i>. If the index
 *  lies outside the array, the first form throws an
 *  <code>IndexError</code> exception, the second form returns
 *  <i>default</i>, and the third form returns the value of invoking
 *  the block, passing in the index. Negative values of <i>index</i>
 *  count from the end of the array.
 *
 *     a = [ 11, 22, 33, 44 ]
 *     a.fetch(1)               #=> 22
 *     a.fetch(-1)              #=> 44
 *     a.fetch(4, 'cat')        #=> "cat"
 *     a.fetch(4) { |i| i*i }   #=> 16
 */

static VALUE
rb_ary_fetch(int argc, VALUE *argv, VALUE ary)
{
    VALUE pos, ifnone;
    long block_given;
    long idx;

    rb_scan_args(argc, argv, "11", &pos, &ifnone);
    block_given = rb_block_given_p();
    if (block_given && argc == 2) {
	rb_warn("block supersedes default value argument");
    }
    idx = NUM2LONG(pos);

    if (idx < 0) {
	idx +=  RARRAY_LEN(ary);
    }
    if (idx < 0 || RARRAY_LEN(ary) <= idx) {
	if (block_given) return rb_yield(pos);
	if (argc == 1) {
	    rb_raise(rb_eIndexError, "index %ld outside of array bounds: %ld...%ld",
			idx - (idx < 0 ? RARRAY_LEN(ary) : 0), -RARRAY_LEN(ary), RARRAY_LEN(ary));
	}
	return ifnone;
    }
    return RARRAY_PTR(ary)[idx];
}

/*
 *  call-seq:
 *     ary.index(obj)           ->  int or nil
 *     ary.index {|item| block} ->  int or nil
 *     ary.index                ->  an_enumerator
 *
 *  Returns the index of the first object in +self+ such that is
 *  <code>==</code> to <i>obj</i>. If a block is given instead of an
 *  argument, returns first object for which <em>block</em> is true.
 *  Returns <code>nil</code> if no match is found.
 *  See also <code>Array#rindex</code>.
 *
 *  If neither block nor argument is given, an enumerator is returned instead.
 *
 *     a = [ "a", "b", "c" ]
 *     a.index("b")        #=> 1
 *     a.index("z")        #=> nil
 *     a.index{|x|x=="b"}  #=> 1
 *
 *  This is an alias of <code>#find_index</code>.
 */

static VALUE
rb_ary_index(int argc, VALUE *argv, VALUE ary)
{
    VALUE val;
    long i;

    if (argc == 0) {
	RETURN_ENUMERATOR(ary, 0, 0);
	for (i=0; i<RARRAY_LEN(ary); i++) {
	    if (RTEST(rb_yield(RARRAY_PTR(ary)[i]))) {
		return LONG2NUM(i);
	    }
	}
	return Qnil;
    }
    rb_scan_args(argc, argv, "1", &val);
    if (rb_block_given_p())
	rb_warn("given block not used");
    for (i=0; i<RARRAY_LEN(ary); i++) {
	if (rb_equal(RARRAY_PTR(ary)[i], val))
	    return LONG2NUM(i);
    }
    return Qnil;
}

/*
 *  call-seq:
 *     ary.rindex(obj)           ->  int or nil
 *     ary.rindex {|item| block} ->  int or nil
 *     ary.rindex                ->  an_enumerator
 *
 *  Returns the index of the last object in +self+
 *  <code>==</code> to <i>obj</i>. If a block is given instead of an
 *  argument, returns first object for which <em>block</em> is
 *  true, starting from the last object.
 *  Returns <code>nil</code> if no match is found.
 *  See also <code>Array#index</code>.
 *
 *  If neither block nor argument is given, an enumerator is returned instead.
 *
 *     a = [ "a", "b", "b", "b", "c" ]
 *     a.rindex("b")        #=> 3
 *     a.rindex("z")        #=> nil
 *     a.rindex{|x|x=="b"}  #=> 3
 */

static VALUE
rb_ary_rindex(int argc, VALUE *argv, VALUE ary)
{
    VALUE val;
    long i = RARRAY_LEN(ary);

    if (argc == 0) {
	RETURN_ENUMERATOR(ary, 0, 0);
	while (i--) {
	    if (RTEST(rb_yield(RARRAY_PTR(ary)[i])))
		return LONG2NUM(i);
	    if (i > RARRAY_LEN(ary)) {
		i = RARRAY_LEN(ary);
	    }
	}
	return Qnil;
    }
    rb_scan_args(argc, argv, "1", &val);
    if (rb_block_given_p())
	rb_warn("given block not used");
    while (i--) {
	if (rb_equal(RARRAY_PTR(ary)[i], val))
	    return LONG2NUM(i);
	if (i > RARRAY_LEN(ary)) {
	    i = RARRAY_LEN(ary);
	}
    }
    return Qnil;
}

VALUE
rb_ary_to_ary(VALUE obj)
{
    VALUE tmp = rb_check_array_type(obj);

    if (!NIL_P(tmp)) return tmp;
    return rb_ary_new3(1, obj);
}

static void
rb_ary_splice(VALUE ary, long beg, long len, VALUE rpl)
{
    long rlen;

    if (len < 0) rb_raise(rb_eIndexError, "negative length (%ld)", len);
    if (beg < 0) {
	beg += RARRAY_LEN(ary);
	if (beg < 0) {
	    rb_raise(rb_eIndexError, "index %ld too small for array; minimum: %ld",
		     beg - RARRAY_LEN(ary), -RARRAY_LEN(ary));
	}
    }
    if (RARRAY_LEN(ary) < len || RARRAY_LEN(ary) < beg + len) {
	len = RARRAY_LEN(ary) - beg;
    }

    if (rpl == Qundef) {
	rlen = 0;
    }
    else {
	rpl = rb_ary_to_ary(rpl);
	rlen = RARRAY_LEN(rpl);
    }
    rb_ary_modify(ary);
    if (beg >= RARRAY_LEN(ary)) {
	if (beg > ARY_MAX_SIZE - rlen) {
	    rb_raise(rb_eIndexError, "index %ld too big", beg);
	}
	len = beg + rlen;
	if (len >= ARY_CAPA(ary)) {
	    ary_double_capa(ary, len);
	}
	rb_mem_clear(RARRAY_PTR(ary) + RARRAY_LEN(ary), beg - RARRAY_LEN(ary));
	if (rlen > 0) {
	    MEMCPY(RARRAY_PTR(ary) + beg, RARRAY_PTR(rpl), VALUE, rlen);
	}
	ARY_SET_LEN(ary, len);
    }
    else {
	long alen;

	alen = RARRAY_LEN(ary) + rlen - len;
	if (alen >= ARY_CAPA(ary)) {
	    ary_double_capa(ary, alen);
	}

	if (len != rlen) {
	    MEMMOVE(RARRAY_PTR(ary) + beg + rlen, RARRAY_PTR(ary) + beg + len,
		    VALUE, RARRAY_LEN(ary) - (beg + len));
	    ARY_SET_LEN(ary, alen);
	}
	if (rlen > 0) {
	    MEMMOVE(RARRAY_PTR(ary) + beg, RARRAY_PTR(rpl), VALUE, rlen);
	}
    }
}

/*
 *  call-seq:
 *     ary[index]         = obj                      ->  obj
 *     ary[start, length] = obj or other_ary or nil  ->  obj or other_ary or nil
 *     ary[range]         = obj or other_ary or nil  ->  obj or other_ary or nil
 *
 *  Element Assignment---Sets the element at _index_,
 *  or replaces a subarray starting at _start_ and
 *  continuing for _length_ elements, or replaces a subarray
 *  specified by _range_.  If indices are greater than
 *  the current capacity of the array, the array grows
 *  automatically. A negative indices will count backward
 *  from the end of the array. Inserts elements if _length_ is
 *  zero. An +IndexError+ is raised if a negative index points
 *  past the beginning of the array. See also
 *  <code>Array#push</code>, and <code>Array#unshift</code>.
 *
 *     a = Array.new
 *     a[4] = "4";                 #=> [nil, nil, nil, nil, "4"]
 *     a[0, 3] = [ 'a', 'b', 'c' ] #=> ["a", "b", "c", nil, "4"]
 *     a[1..2] = [ 1, 2 ]          #=> ["a", 1, 2, nil, "4"]
 *     a[0, 2] = "?"               #=> ["?", 2, nil, "4"]
 *     a[0..2] = "A"               #=> ["A", "4"]
 *     a[-1]   = "Z"               #=> ["A", "Z"]
 *     a[1..-1] = nil              #=> ["A", nil]
 *     a[1..-1] = []               #=> ["A"]
 */

static VALUE
rb_ary_aset(int argc, VALUE *argv, VALUE ary)
{
    long offset, beg, len;

    if (argc == 3) {
	rb_ary_modify_check(ary);
	beg = NUM2LONG(argv[0]);
	len = NUM2LONG(argv[1]);
	rb_ary_splice(ary, beg, len, argv[2]);
	return argv[2];
    }
    if (argc != 2) {
	rb_raise(rb_eArgError, "wrong number of arguments (%d for 2)", argc);
    }
    rb_ary_modify_check(ary);
    if (FIXNUM_P(argv[0])) {
	offset = FIX2LONG(argv[0]);
	goto fixnum;
    }
    if (rb_range_beg_len(argv[0], &beg, &len, RARRAY_LEN(ary), 1)) {
	/* check if idx is Range */
	rb_ary_splice(ary, beg, len, argv[1]);
	return argv[1];
    }

    offset = NUM2LONG(argv[0]);
fixnum:
    rb_ary_store(ary, offset, argv[1]);
    return argv[1];
}

/*
 *  call-seq:
 *     ary.insert(index, obj...)  -> ary
 *
 *  Inserts the given values before the element with the given index
 *  (which may be negative).
 *
 *     a = %w{ a b c d }
 *     a.insert(2, 99)         #=> ["a", "b", 99, "c", "d"]
 *     a.insert(-2, 1, 2, 3)   #=> ["a", "b", 99, "c", 1, 2, 3, "d"]
 */

static VALUE
rb_ary_insert(int argc, VALUE *argv, VALUE ary)
{
    long pos;

    if (argc < 1) {
	rb_raise(rb_eArgError, "wrong number of arguments (at least 1)");
    }
    rb_ary_modify_check(ary);
    if (argc == 1) return ary;
    pos = NUM2LONG(argv[0]);
    if (pos == -1) {
	pos = RARRAY_LEN(ary);
    }
    if (pos < 0) {
	pos++;
    }
    rb_ary_splice(ary, pos, 0, rb_ary_new4(argc - 1, argv + 1));
    return ary;
}

/*
 *  call-seq:
 *     ary.each {|item| block }   -> ary
 *     ary.each                   -> an_enumerator
 *
 *  Calls <i>block</i> once for each element in +self+, passing that
 *  element as a parameter.
 *
 *  If no block is given, an enumerator is returned instead.
 *
 *     a = [ "a", "b", "c" ]
 *     a.each {|x| print x, " -- " }
 *
 *  produces:
 *
 *     a -- b -- c --
 */

VALUE
rb_ary_each(VALUE ary)
{
    long i;

    RETURN_ENUMERATOR(ary, 0, 0);
    for (i=0; i<RARRAY_LEN(ary); i++) {
	rb_yield(RARRAY_PTR(ary)[i]);
    }
    return ary;
}

/*
 *  call-seq:
 *     ary.each_index {|index| block }  -> ary
 *     ary.each_index                   -> an_enumerator
 *
 *  Same as <code>Array#each</code>, but passes the index of the element
 *  instead of the element itself.
 *
 *  If no block is given, an enumerator is returned instead.
 *
 *
 *     a = [ "a", "b", "c" ]
 *     a.each_index {|x| print x, " -- " }
 *
 *  produces:
 *
 *     0 -- 1 -- 2 --
 */

static VALUE
rb_ary_each_index(VALUE ary)
{
    long i;
    RETURN_ENUMERATOR(ary, 0, 0);

    for (i=0; i<RARRAY_LEN(ary); i++) {
	rb_yield(LONG2NUM(i));
    }
    return ary;
}

/*
 *  call-seq:
 *     ary.reverse_each {|item| block }   -> ary
 *     ary.reverse_each                   -> an_enumerator
 *
 *  Same as <code>Array#each</code>, but traverses +self+ in reverse
 *  order.
 *
 *     a = [ "a", "b", "c" ]
 *     a.reverse_each {|x| print x, " " }
 *
 *  produces:
 *
 *     c b a
 */

static VALUE
rb_ary_reverse_each(VALUE ary)
{
    long len;

    RETURN_ENUMERATOR(ary, 0, 0);
    len = RARRAY_LEN(ary);
    while (len--) {
	rb_yield(RARRAY_PTR(ary)[len]);
	if (RARRAY_LEN(ary) < len) {
	    len = RARRAY_LEN(ary);
	}
    }
    return ary;
}

/*
 *  call-seq:
 *     ary.length -> int
 *
 *  Returns the number of elements in +self+. May be zero.
 *
 *     [ 1, 2, 3, 4, 5 ].length   #=> 5
 */

static VALUE
rb_ary_length(VALUE ary)
{
    long len = RARRAY_LEN(ary);
    return LONG2NUM(len);
}

/*
 *  call-seq:
 *     ary.empty?   -> true or false
 *
 *  Returns <code>true</code> if +self+ contains no elements.
 *
 *     [].empty?   #=> true
 */

static VALUE
rb_ary_empty_p(VALUE ary)
{
    if (RARRAY_LEN(ary) == 0)
	return Qtrue;
    return Qfalse;
}

static VALUE
rb_ary_dup_setup(VALUE ary)
{
    VALUE dup = rb_ary_new2(RARRAY_LEN(ary));
    int is_embed = ARY_EMBED_P(dup);
    DUPSETUP(dup, ary);
    if (is_embed) FL_SET_EMBED(dup);
    ARY_SET_LEN(dup, RARRAY_LEN(ary));
    return dup;
}

VALUE
rb_ary_dup(VALUE ary)
{
    VALUE dup = rb_ary_dup_setup(ary);
    MEMCPY(RARRAY_PTR(dup), RARRAY_PTR(ary), VALUE, RARRAY_LEN(ary));
    return dup;
}

VALUE
rb_ary_resurrect(VALUE ary)
{
    return rb_ary_new4(RARRAY_LEN(ary), RARRAY_PTR(ary));
}

extern VALUE rb_output_fs;

static void ary_join_1(VALUE obj, VALUE ary, VALUE sep, long i, VALUE result);

static VALUE
recursive_join(VALUE obj, VALUE argp, int recur)
{
    VALUE *arg = (VALUE *)argp;
    VALUE ary = arg[0];
    VALUE sep = arg[1];
    VALUE result = arg[2];

    if (recur) {
	rb_raise(rb_eArgError, "recursive array join");
    }
    else {
	ary_join_1(obj, ary, sep, 0, result);
    }
    return Qnil;
}

static void
ary_join_0(VALUE ary, VALUE sep, long max, VALUE result)
{
    long i;
    VALUE val;

    for (i=0; i<max; i++) {
	val = RARRAY_PTR(ary)[i];
	if (i > 0 && !NIL_P(sep))
	    rb_str_buf_append(result, sep);
	rb_str_buf_append(result, val);
	if (OBJ_TAINTED(val)) OBJ_TAINT(result);
	if (OBJ_UNTRUSTED(val)) OBJ_TAINT(result);
    }
}

static void
ary_join_1(VALUE obj, VALUE ary, VALUE sep, long i, VALUE result)
{
    VALUE val, tmp;

    for (; i<RARRAY_LEN(ary); i++) {
	if (i > 0 && !NIL_P(sep))
	    rb_str_buf_append(result, sep);

	val = RARRAY_PTR(ary)[i];
	switch (TYPE(val)) {
	  case T_STRING:
	  str_join:
	    rb_str_buf_append(result, val);
	    break;
	  case T_ARRAY:
	    obj = val;
	  ary_join:
	    if (val == ary) {
		rb_raise(rb_eArgError, "recursive array join");
	    }
	    else {
		VALUE args[3];

		args[0] = val;
		args[1] = sep;
		args[2] = result;
		rb_exec_recursive(recursive_join, obj, (VALUE)args);
	    }
	    break;
	  default:
	    tmp = rb_check_string_type(val);
	    if (!NIL_P(tmp)) {
		val = tmp;
		goto str_join;
	    }
	    tmp = rb_check_convert_type(val, T_ARRAY, "Array", "to_ary");
	    if (!NIL_P(tmp)) {
		obj = val;
		val = tmp;
		goto ary_join;
	    }
	    val = rb_obj_as_string(val);
	    goto str_join;
	}
    }
}

VALUE
rb_ary_join(VALUE ary, VALUE sep)
{
    long len = 1, i;
    int taint = FALSE;
    int untrust = FALSE;
    VALUE val, tmp, result;

    if (RARRAY_LEN(ary) == 0) return rb_str_new(0, 0);
    if (OBJ_TAINTED(ary) || OBJ_TAINTED(sep)) taint = TRUE;
    if (OBJ_UNTRUSTED(ary) || OBJ_UNTRUSTED(sep)) untrust = TRUE;

    if (!NIL_P(sep)) {
	StringValue(sep);
	len += RSTRING_LEN(sep) * (RARRAY_LEN(ary) - 1);
    }
    for (i=0; i<RARRAY_LEN(ary); i++) {
	val = RARRAY_PTR(ary)[i];
	tmp = rb_check_string_type(val);

	if (NIL_P(tmp) || tmp != val) {
	    result = rb_str_buf_new(len + (RARRAY_LEN(ary)-i)*10);
	    if (taint) OBJ_TAINT(result);
	    if (untrust) OBJ_UNTRUST(result);
	    ary_join_0(ary, sep, i, result);
	    ary_join_1(ary, ary, sep, i, result);
	    return result;
	}

	len += RSTRING_LEN(tmp);
    }

    result = rb_str_buf_new(len);
    if (taint) OBJ_TAINT(result);
    if (untrust) OBJ_UNTRUST(result);
    ary_join_0(ary, sep, RARRAY_LEN(ary), result);

    return result;
}

/*
 *  call-seq:
 *     ary.join(sep=$,)    -> str
 *
 *  Returns a string created by converting each element of the array to
 *  a string, separated by <i>sep</i>.
 *
 *     [ "a", "b", "c" ].join        #=> "abc"
 *     [ "a", "b", "c" ].join("-")   #=> "a-b-c"
 */

static VALUE
rb_ary_join_m(int argc, VALUE *argv, VALUE ary)
{
    VALUE sep;

    rb_scan_args(argc, argv, "01", &sep);
    if (NIL_P(sep)) sep = rb_output_fs;

    return rb_ary_join(ary, sep);
}

static VALUE
inspect_ary(VALUE ary, VALUE dummy, int recur)
{
    int tainted = OBJ_TAINTED(ary);
    int untrust = OBJ_UNTRUSTED(ary);
    long i;
    VALUE s, str;

    if (recur) return rb_tainted_str_new2("[...]");
    str = rb_str_buf_new2("[");
    for (i=0; i<RARRAY_LEN(ary); i++) {
	s = rb_inspect(RARRAY_PTR(ary)[i]);
	if (OBJ_TAINTED(s)) tainted = TRUE;
	if (OBJ_UNTRUSTED(s)) untrust = TRUE;
	if (i > 0) rb_str_buf_cat2(str, ", ");
	rb_str_buf_append(str, s);
    }
    rb_str_buf_cat2(str, "]");
    if (tainted) OBJ_TAINT(str);
    if (untrust) OBJ_UNTRUST(str);
    return str;
}

/*
 *  call-seq:
 *     ary.to_s -> string
 *     ary.inspect  -> string
 *
 *  Creates a string representation of +self+.
 */

static VALUE
rb_ary_inspect(VALUE ary)
{
    if (RARRAY_LEN(ary) == 0) return rb_usascii_str_new2("[]");
    return rb_exec_recursive(inspect_ary, ary, 0);
}

VALUE
rb_ary_to_s(VALUE ary)
{
    return rb_ary_inspect(ary);
}

/*
 *  call-seq:
 *     ary.to_a     -> ary
 *
 *  Returns +self+. If called on a subclass of Array, converts
 *  the receiver to an Array object.
 */

static VALUE
rb_ary_to_a(VALUE ary)
{
    if (rb_obj_class(ary) != rb_cArray) {
	VALUE dup = rb_ary_new2(RARRAY_LEN(ary));
	rb_ary_replace(dup, ary);
	return dup;
    }
    return ary;
}

/*
 *  call-seq:
 *     ary.to_ary -> ary
 *
 *  Returns +self+.
 */

static VALUE
rb_ary_to_ary_m(VALUE ary)
{
    return ary;
}

static void
ary_reverse(p1, p2)
    VALUE *p1, *p2;
{
    while (p1 < p2) {
	VALUE tmp = *p1;
	*p1++ = *p2;
	*p2-- = tmp;
    }
}

VALUE
rb_ary_reverse(VALUE ary)
{
    VALUE *p1, *p2;

    rb_ary_modify(ary);
    if (RARRAY_LEN(ary) > 1) {
	p1 = RARRAY_PTR(ary);
	p2 = p1 + RARRAY_LEN(ary) - 1;	/* points last item */
	ary_reverse(p1, p2);
    }
    return ary;
}

/*
 *  call-seq:
 *     ary.reverse!   -> ary
 *
 *  Reverses +self+ in place.
 *
 *     a = [ "a", "b", "c" ]
 *     a.reverse!       #=> ["c", "b", "a"]
 *     a                #=> ["c", "b", "a"]
 */

static VALUE
rb_ary_reverse_bang(VALUE ary)
{
    return rb_ary_reverse(ary);
}

/*
 *  call-seq:
 *     ary.reverse -> new_ary
 *
 *  Returns a new array containing +self+'s elements in reverse order.
 *
 *     [ "a", "b", "c" ].reverse   #=> ["c", "b", "a"]
 *     [ 1 ].reverse               #=> [1]
 */

static VALUE
rb_ary_reverse_m(VALUE ary)
{
    VALUE dup = rb_ary_dup_setup(ary);
    long len = RARRAY_LEN(ary);

    if (len > 0) {
	VALUE *p1 = RARRAY_PTR(ary);
	VALUE *p2 = RARRAY_PTR(dup) + len - 1;
	do *p2-- = *p1++; while (--len > 0);
    }
    return dup;
}

static inline long
rotate_count(long cnt, long len)
{
    return (cnt < 0) ? (len - (~cnt % len) - 1) : (cnt % len);
}

VALUE
rb_ary_rotate(VALUE ary, long cnt)
{
    rb_ary_modify(ary);

    if (cnt != 0) {
	VALUE *ptr = RARRAY_PTR(ary);
	long len = RARRAY_LEN(ary);

	if (len > 0 && (cnt = rotate_count(cnt, len)) > 0) {
	    --len;
	    if (cnt < len) ary_reverse(ptr + cnt, ptr + len);
	    if (--cnt > 0) ary_reverse(ptr, ptr + cnt);
	    if (len > 0) ary_reverse(ptr, ptr + len);
	    return ary;
	}
    }

    return Qnil;
}

/*
 *  call-seq:
 *     ary.rotate!(cnt=1) -> ary
 *
 *  Rotates +self+ in place so that the element at +cnt+ comes first,
 *  and returns +self+.  If +cnt+ is negative then it rotates in
 *  counter direction.
 *
 *     a = [ "a", "b", "c", "d" ]
 *     a.rotate!        #=> ["b", "c", "d", "a"]
 *     a                #=> ["b", "c", "d", "a"]
 *     a.rotate!(2)     #=> ["d", "a", "b", "c"]
 *     a.rotate!(-3)    #=> ["a", "b", "c", "d"]
 */

static VALUE
rb_ary_rotate_bang(int argc, VALUE *argv, VALUE ary)
{
    long n = 1;

    switch (argc) {
      case 1: n = NUM2LONG(argv[0]);
      case 0: break;
      default: rb_scan_args(argc, argv, "01", NULL);
    }
    rb_ary_rotate(ary, n);
    return ary;
}

/*
 *  call-seq:
 *     ary.rotate([n = 1]) -> new_ary
 *
 *  Returns new array by rotating +self+, whose first element is the
 *  element at +cnt+ in +self+.  If +cnt+ is negative then it rotates
 *  in counter direction.
 *
 *     a = [ "a", "b", "c", "d" ]
 *     a.rotate         #=> ["b", "c", "d", "a"]
 *     a                #=> ["a", "b", "c", "d"]
 *     a.rotate(2)      #=> ["c", "d", "a", "b"]
 *     a.rotate(-3)     #=> ["b", "c", "d", "a"]
 */

static VALUE
rb_ary_rotate_m(int argc, VALUE *argv, VALUE ary)
{
    VALUE rotated, *ptr, *ptr2;
    long len, cnt = 1;

    switch (argc) {
      case 1: cnt = NUM2LONG(argv[0]);
      case 0: break;
      default: rb_scan_args(argc, argv, "01", NULL);
    }

    len = RARRAY_LEN(ary);
    rotated = rb_ary_dup_setup(ary);
    if (len > 0) {
	cnt = rotate_count(cnt, len);
	ptr = RARRAY_PTR(ary);
	ptr2 = RARRAY_PTR(rotated);
	len -= cnt;
	MEMCPY(ptr2, ptr + cnt, VALUE, len);
	MEMCPY(ptr2 + len, ptr, VALUE, cnt);
    }
    return rotated;
}

struct ary_sort_data {
    VALUE ary;
    int opt_methods;
    int opt_inited;
};

enum {
    sort_opt_Fixnum,
    sort_opt_String,
    sort_optimizable_count
};

#define STRING_P(s) (TYPE(s) == T_STRING && CLASS_OF(s) == rb_cString)

#define SORT_OPTIMIZABLE_BIT(type) (1U << TOKEN_PASTE(sort_opt_,type))
#define SORT_OPTIMIZABLE(data, type) \
    ((data->opt_inited & SORT_OPTIMIZABLE_BIT(type)) ? \
     (data->opt_methods & SORT_OPTIMIZABLE_BIT(type)) : \
     ((data->opt_inited |= SORT_OPTIMIZABLE_BIT(type)), \
      rb_method_basic_definition_p(TOKEN_PASTE(rb_c,type), id_cmp) && \
      (data->opt_methods |= SORT_OPTIMIZABLE_BIT(type))))

static VALUE
sort_reentered(VALUE ary)
{
    if (RBASIC(ary)->klass) {
	rb_raise(rb_eRuntimeError, "sort reentered");
    }
    return Qnil;
}

static int
sort_1(const void *ap, const void *bp, void *dummy)
{
    struct ary_sort_data *data = dummy;
    VALUE retval = sort_reentered(data->ary);
    VALUE a = *(const VALUE *)ap, b = *(const VALUE *)bp;
    int n;

    retval = rb_yield_values(2, a, b);
    n = rb_cmpint(retval, a, b);
    sort_reentered(data->ary);
    return n;
}

static int
sort_2(const void *ap, const void *bp, void *dummy)
{
    struct ary_sort_data *data = dummy;
    VALUE retval = sort_reentered(data->ary);
    VALUE a = *(const VALUE *)ap, b = *(const VALUE *)bp;
    int n;

    if (FIXNUM_P(a) && FIXNUM_P(b) && SORT_OPTIMIZABLE(data, Fixnum)) {
	if ((long)a > (long)b) return 1;
	if ((long)a < (long)b) return -1;
	return 0;
    }
    if (STRING_P(a) && STRING_P(b) && SORT_OPTIMIZABLE(data, String)) {
	return rb_str_cmp(a, b);
    }

    retval = rb_funcall(a, id_cmp, 1, b);
    n = rb_cmpint(retval, a, b);
    sort_reentered(data->ary);

    return n;
}

/*
 *  call-seq:
 *     ary.sort!                   -> ary
 *     ary.sort! {| a,b | block }  -> ary
 *
 *  Sorts +self+. Comparisons for
 *  the sort will be done using the <code><=></code> operator or using
 *  an optional code block. The block implements a comparison between
 *  <i>a</i> and <i>b</i>, returning -1, 0, or +1. See also
 *  <code>Enumerable#sort_by</code>.
 *
 *     a = [ "d", "a", "e", "c", "b" ]
 *     a.sort                    #=> ["a", "b", "c", "d", "e"]
 *     a.sort {|x,y| y <=> x }   #=> ["e", "d", "c", "b", "a"]
 */

VALUE
rb_ary_sort_bang(VALUE ary)
{
    rb_ary_modify(ary);
    assert(!ARY_SHARED_P(ary));
    if (RARRAY_LEN(ary) > 1) {
	VALUE tmp = ary_make_substitution(ary); /* only ary refers tmp */
	struct ary_sort_data data;

	RBASIC(tmp)->klass = 0;
	data.ary = tmp;
	data.opt_methods = 0;
	data.opt_inited = 0;
	ruby_qsort(RARRAY_PTR(tmp), RARRAY_LEN(tmp), sizeof(VALUE),
		   rb_block_given_p()?sort_1:sort_2, &data);

        if (ARY_EMBED_P(tmp)) {
            assert(ARY_EMBED_P(tmp));
            if (ARY_SHARED_P(ary)) { /* ary might be destructively operated in the given block */
                rb_ary_unshare(ary);
            }
            FL_SET_EMBED(ary);
            MEMCPY(RARRAY_PTR(ary), ARY_EMBED_PTR(tmp), VALUE, ARY_EMBED_LEN(tmp));
            ARY_SET_LEN(ary, ARY_EMBED_LEN(tmp));
        }
        else {
            assert(!ARY_EMBED_P(tmp));
            if (ARY_HEAP_PTR(ary) == ARY_HEAP_PTR(tmp)) {
                assert(!ARY_EMBED_P(ary));
                FL_UNSET_SHARED(ary);
                ARY_SET_CAPA(ary, ARY_CAPA(tmp));
            }
            else {
                assert(!ARY_SHARED_P(tmp));
                if (ARY_EMBED_P(ary)) {
                    FL_UNSET_EMBED(ary);
                }
                else if (ARY_SHARED_P(ary)) {
                    /* ary might be destructively operated in the given block */
                    rb_ary_unshare(ary);
                }
                else {
                    xfree(ARY_HEAP_PTR(ary));
                }
                ARY_SET_PTR(ary, RARRAY_PTR(tmp));
                ARY_SET_HEAP_LEN(ary, RARRAY_LEN(tmp));
                ARY_SET_CAPA(ary, ARY_CAPA(tmp));
            }
            /* tmp was lost ownership for the ptr */
            FL_UNSET(tmp, FL_FREEZE);
            FL_SET_EMBED(tmp);
            ARY_SET_EMBED_LEN(tmp, 0);
            FL_SET(tmp, FL_FREEZE);
	}
        /* tmp will be GC'ed. */
        RBASIC(tmp)->klass = rb_cArray;
    }
    return ary;
}

/*
 *  call-seq:
 *     ary.sort                   -> new_ary
 *     ary.sort {| a,b | block }  -> new_ary
 *
 *  Returns a new array created by sorting +self+. Comparisons for
 *  the sort will be done using the <code><=></code> operator or using
 *  an optional code block. The block implements a comparison between
 *  <i>a</i> and <i>b</i>, returning -1, 0, or +1. See also
 *  <code>Enumerable#sort_by</code>.
 *
 *     a = [ "d", "a", "e", "c", "b" ]
 *     a.sort                    #=> ["a", "b", "c", "d", "e"]
 *     a.sort {|x,y| y <=> x }   #=> ["e", "d", "c", "b", "a"]
 */

VALUE
rb_ary_sort(VALUE ary)
{
    ary = rb_ary_dup(ary);
    rb_ary_sort_bang(ary);
    return ary;
}


static VALUE
sort_by_i(VALUE i)
{
    return rb_yield(i);
}

/*
 *  call-seq:
 *     ary.sort_by! {| obj | block }    -> ary
 *     ary.sort_by!                     -> an_enumerator
 *
 *  Sorts +self+ in place using a set of keys generated by mapping the
 *  values in +self+ through the given block.
 *
 *  If no block is given, an enumerator is returned instead.
 *
 */

static VALUE
rb_ary_sort_by_bang(VALUE ary)
{
    VALUE sorted;

    RETURN_ENUMERATOR(ary, 0, 0);
    rb_ary_modify(ary);
    sorted = rb_block_call(ary, rb_intern("sort_by"), 0, 0, sort_by_i, 0);
    rb_ary_replace(ary, sorted);
    return ary;
}


/*
 *  call-seq:
 *     ary.collect {|item| block }  -> new_ary
 *     ary.map     {|item| block }  -> new_ary
 *     ary.collect                  -> an_enumerator
 *     ary.map                      -> an_enumerator
 *
 *  Invokes <i>block</i> once for each element of +self+. Creates a
 *  new array containing the values returned by the block.
 *  See also <code>Enumerable#collect</code>.
 *
 *  If no block is given, an enumerator is returned instead.
 *
 *     a = [ "a", "b", "c", "d" ]
 *     a.collect {|x| x + "!" }   #=> ["a!", "b!", "c!", "d!"]
 *     a                          #=> ["a", "b", "c", "d"]
 */

static VALUE
rb_ary_collect(VALUE ary)
{
    long i;
    VALUE collect;

    RETURN_ENUMERATOR(ary, 0, 0);
    collect = rb_ary_new2(RARRAY_LEN(ary));
    for (i = 0; i < RARRAY_LEN(ary); i++) {
	rb_ary_push(collect, rb_yield(RARRAY_PTR(ary)[i]));
    }
    return collect;
}


/*
 *  call-seq:
 *     ary.collect! {|item| block }   -> ary
 *     ary.map!     {|item| block }   -> ary
 *     ary.collect                    -> an_enumerator
 *     ary.map                        -> an_enumerator
 *
 *  Invokes the block once for each element of +self+, replacing the
 *  element with the value returned by _block_.
 *  See also <code>Enumerable#collect</code>.
 *
 *  If no block is given, an enumerator is returned instead.
 *
 *     a = [ "a", "b", "c", "d" ]
 *     a.collect! {|x| x + "!" }
 *     a             #=>  [ "a!", "b!", "c!", "d!" ]
 */

static VALUE
rb_ary_collect_bang(VALUE ary)
{
    long i;

    RETURN_ENUMERATOR(ary, 0, 0);
    rb_ary_modify(ary);
    for (i = 0; i < RARRAY_LEN(ary); i++) {
	rb_ary_store(ary, i, rb_yield(RARRAY_PTR(ary)[i]));
    }
    return ary;
}

VALUE
rb_get_values_at(VALUE obj, long olen, int argc, VALUE *argv, VALUE (*func) (VALUE, long))
{
    VALUE result = rb_ary_new2(argc);
    long beg, len, i, j;

    for (i=0; i<argc; i++) {
	if (FIXNUM_P(argv[i])) {
	    rb_ary_push(result, (*func)(obj, FIX2LONG(argv[i])));
	    continue;
	}
	/* check if idx is Range */
	switch (rb_range_beg_len(argv[i], &beg, &len, olen, 0)) {
	  case Qfalse:
	    break;
	  case Qnil:
	    continue;
	  default:
	    for (j=0; j<len; j++) {
		rb_ary_push(result, (*func)(obj, j+beg));
	    }
	    continue;
	}
	rb_ary_push(result, (*func)(obj, NUM2LONG(argv[i])));
    }
    return result;
}

/*
 *  call-seq:
 *     ary.values_at(selector,... )  -> new_ary
 *
 *  Returns an array containing the elements in
 *  +self+ corresponding to the given selector(s). The selectors
 *  may be either integer indices or ranges.
 *  See also <code>Array#select</code>.
 *
 *     a = %w{ a b c d e f }
 *     a.values_at(1, 3, 5)
 *     a.values_at(1, 3, 5, 7)
 *     a.values_at(-1, -3, -5, -7)
 *     a.values_at(1..3, 2...5)
 */

static VALUE
rb_ary_values_at(int argc, VALUE *argv, VALUE ary)
{
    return rb_get_values_at(ary, RARRAY_LEN(ary), argc, argv, rb_ary_entry);
}


/*
 *  call-seq:
 *     ary.select {|item| block } -> new_ary
 *     ary.select                 -> an_enumerator
 *
 *  Invokes the block passing in successive elements from +self+,
 *  returning an array containing those elements for which the block
 *  returns a true value (equivalent to <code>Enumerable#select</code>).
 *
 *  If no block is given, an enumerator is returned instead.
 *
 *     a = %w{ a b c d e f }
 *     a.select {|v| v =~ /[aeiou]/}   #=> ["a", "e"]
 */

static VALUE
rb_ary_select(VALUE ary)
{
    VALUE result;
    long i;

    RETURN_ENUMERATOR(ary, 0, 0);
    result = rb_ary_new2(RARRAY_LEN(ary));
    for (i = 0; i < RARRAY_LEN(ary); i++) {
	if (RTEST(rb_yield(RARRAY_PTR(ary)[i]))) {
	    rb_ary_push(result, rb_ary_elt(ary, i));
	}
    }
    return result;
}

/*
 *  call-seq:
 *     ary.select! {|item| block } -> new_ary or nil
 *     ary.select!                 -> an_enumerator
 *
 *  Invokes the block passing in successive elements from
 *  +self+, deleting elements for which the block returns a
 *  false value. It returns +self+ if changes were made,
 *  otherwise it returns <code>nil</code>.
 *  See also <code>Array#keep_if</code>
 *
 *  If no block is given, an enumerator is returned instead.
 *
 */

static VALUE
rb_ary_select_bang(VALUE ary)
{
    long i1, i2;

    RETURN_ENUMERATOR(ary, 0, 0);
    rb_ary_modify(ary);
    for (i1 = i2 = 0; i1 < RARRAY_LEN(ary); i1++) {
	VALUE v = RARRAY_PTR(ary)[i1];
	if (!RTEST(rb_yield(v))) continue;
	if (i1 != i2) {
	    rb_ary_store(ary, i2, v);
	}
	i2++;
    }

    if (RARRAY_LEN(ary) == i2) return Qnil;
    if (i2 < RARRAY_LEN(ary))
	ARY_SET_LEN(ary, i2);
    return ary;
}

/*
 *  call-seq:
 *     ary.keep_if {|item| block } -> ary
 *     ary.keep_if                 -> an_enumerator
<<<<<<< HEAD
 *
 *  Deletes every element of +self+ for which <i>block</i> evaluates
 *  to false.
 *  See also <code>Array#select!</code>
 *
=======
 *
 *  Deletes every element of +self+ for which <i>block</i> evaluates
 *  to false.
 *  See also <code>Array#select!</code>
 *
>>>>>>> b88a5027
 *  If no block is given, an enumerator is returned instead.
 *
 *     a = %w{ a b c d e f }
 *     a.keep_if {|v| v =~ /[aeiou]/}   #=> ["a", "e"]
 */

static VALUE
rb_ary_keep_if(VALUE ary)
{
    RETURN_ENUMERATOR(ary, 0, 0);
    rb_ary_select_bang(ary);
    return ary;
}

/*
 *  call-seq:
 *     ary.delete(obj)            -> obj or nil
 *     ary.delete(obj) { block }  -> obj or nil
 *
 *  Deletes items from +self+ that are equal to <i>obj</i>.
 *  If any items are found, returns <i>obj</i>.   If
 *  the item is not found, returns <code>nil</code>. If the optional
 *  code block is given, returns the result of <i>block</i> if the item
 *  is not found.  (To remove <code>nil</code> elements and
 *  get an informative return value, use #compact!)
 *
 *     a = [ "a", "b", "b", "b", "c" ]
 *     a.delete("b")                   #=> "b"
 *     a                               #=> ["a", "c"]
 *     a.delete("z")                   #=> nil
 *     a.delete("z") { "not found" }   #=> "not found"
 */

VALUE
rb_ary_delete(VALUE ary, VALUE item)
{
    VALUE v = item;
    long i1, i2;

    for (i1 = i2 = 0; i1 < RARRAY_LEN(ary); i1++) {
	VALUE e = RARRAY_PTR(ary)[i1];

	if (rb_equal(e, item)) {
	    v = e;
	    continue;
	}
	if (i1 != i2) {
	    rb_ary_store(ary, i2, e);
	}
	i2++;
    }
    if (RARRAY_LEN(ary) == i2) {
	if (rb_block_given_p()) {
	    return rb_yield(item);
	}
	return Qnil;
    }

    rb_ary_modify(ary);
    if (RARRAY_LEN(ary) > i2) {
	ARY_SET_LEN(ary, i2);
	if (i2 * 2 < ARY_CAPA(ary) &&
	    ARY_CAPA(ary) > ARY_DEFAULT_SIZE) {
	    ary_resize_capa(ary, i2*2);
	}
    }

    return v;
}

VALUE
rb_ary_delete_at(VALUE ary, long pos)
{
    long len = RARRAY_LEN(ary);
    VALUE del;

    if (pos >= len) return Qnil;
    if (pos < 0) {
	pos += len;
	if (pos < 0) return Qnil;
    }

    rb_ary_modify(ary);
    del = RARRAY_PTR(ary)[pos];
    MEMMOVE(RARRAY_PTR(ary)+pos, RARRAY_PTR(ary)+pos+1, VALUE,
	    RARRAY_LEN(ary)-pos-1);
    ARY_INCREASE_LEN(ary, -1);

    return del;
}

/*
 *  call-seq:
 *     ary.delete_at(index)  -> obj or nil
 *
 *  Deletes the element at the specified index, returning that element,
 *  or <code>nil</code> if the index is out of range. See also
 *  <code>Array#slice!</code>.
 *
 *     a = %w( ant bat cat dog )
 *     a.delete_at(2)    #=> "cat"
 *     a                 #=> ["ant", "bat", "dog"]
 *     a.delete_at(99)   #=> nil
 */

static VALUE
rb_ary_delete_at_m(VALUE ary, VALUE pos)
{
    return rb_ary_delete_at(ary, NUM2LONG(pos));
}

/*
 *  call-seq:
 *     ary.slice!(index)         -> obj or nil
 *     ary.slice!(start, length) -> new_ary or nil
 *     ary.slice!(range)         -> new_ary or nil
 *
 *  Deletes the element(s) given by an index (optionally with a length)
 *  or by a range. Returns the deleted object (or objects), or
 *  <code>nil</code> if the index is out of range.
 *
 *     a = [ "a", "b", "c" ]
 *     a.slice!(1)     #=> "b"
 *     a               #=> ["a", "c"]
 *     a.slice!(-1)    #=> "c"
 *     a               #=> ["a"]
 *     a.slice!(100)   #=> nil
 *     a               #=> ["a"]
 */

static VALUE
rb_ary_slice_bang(int argc, VALUE *argv, VALUE ary)
{
    VALUE arg1, arg2;
    long pos, len, orig_len;

    rb_ary_modify_check(ary);
    if (argc == 2) {
	pos = NUM2LONG(argv[0]);
	len = NUM2LONG(argv[1]);
      delete_pos_len:
	if (len < 0) return Qnil;
	orig_len = RARRAY_LEN(ary);
	if (pos < 0) {
	    pos += orig_len;
	    if (pos < 0) return Qnil;
	}
	else if (orig_len < pos) return Qnil;
	if (orig_len < pos + len) {
	    len = orig_len - pos;
	}
	if (len == 0) return rb_ary_new2(0);
	arg2 = rb_ary_new4(len, RARRAY_PTR(ary)+pos);
	RBASIC(arg2)->klass = rb_obj_class(ary);
	rb_ary_splice(ary, pos, len, Qundef);
	return arg2;
    }

    if (argc != 1) {
	/* error report */
	rb_scan_args(argc, argv, "11", NULL, NULL);
    }
    arg1 = argv[0];

    if (!FIXNUM_P(arg1)) {
	switch (rb_range_beg_len(arg1, &pos, &len, RARRAY_LEN(ary), 0)) {
	  case Qtrue:
	    /* valid range */
	    goto delete_pos_len;
	  case Qnil:
	    /* invalid range */
	    return Qnil;
	  default:
	    /* not a range */
	    break;
	}
    }

    return rb_ary_delete_at(ary, NUM2LONG(arg1));
}

/*
 *  call-seq:
 *     ary.reject! {|item| block }  -> ary or nil
 *     ary.reject!                  -> an_enumerator
 *
 *  Equivalent to <code>Array#delete_if</code>, deleting elements from
 *  +self+ for which the block evaluates to true, but returns
 *  <code>nil</code> if no changes were made.
 *  See also <code>Enumerable#reject</code> and <code>Array#delete_if</code>.
 *
 *  If no block is given, an enumerator is returned instead.
 *
 */

static VALUE
rb_ary_reject_bang(VALUE ary)
{
    long i1, i2;

    RETURN_ENUMERATOR(ary, 0, 0);
    rb_ary_modify(ary);
    for (i1 = i2 = 0; i1 < RARRAY_LEN(ary); i1++) {
	VALUE v = RARRAY_PTR(ary)[i1];
	if (RTEST(rb_yield(v))) continue;
	if (i1 != i2) {
	    rb_ary_store(ary, i2, v);
	}
	i2++;
    }

    if (RARRAY_LEN(ary) == i2) return Qnil;
    if (i2 < RARRAY_LEN(ary))
	ARY_SET_LEN(ary, i2);
    return ary;
}

/*
 *  call-seq:
 *     ary.reject {|item| block }  -> new_ary
 *     ary.reject                  -> an_enumerator
 *
 *  Returns a new array containing the items in +self+
 *  for which the block is not true.
 *  See also <code>Array#delete_if</code>
 *
 *  If no block is given, an enumerator is returned instead.
 *
 */

static VALUE
rb_ary_reject(VALUE ary)
{
    RETURN_ENUMERATOR(ary, 0, 0);
    ary = rb_ary_dup(ary);
    rb_ary_reject_bang(ary);
    return ary;
}

/*
 *  call-seq:
 *     ary.delete_if {|item| block }  -> ary
 *     ary.delete_if                  -> an_enumerator
<<<<<<< HEAD
 *
 *  Deletes every element of +self+ for which <i>block</i> evaluates
 *  to true.
 *  See also <code>Array#reject!</code>
 *
=======
 *
 *  Deletes every element of +self+ for which <i>block</i> evaluates
 *  to true.
 *  See also <code>Array#reject!</code>
 *
>>>>>>> b88a5027
 *  If no block is given, an enumerator is returned instead.
 *
 *     a = [ "a", "b", "c" ]
 *     a.delete_if {|x| x >= "b" }   #=> ["a"]
 */

static VALUE
rb_ary_delete_if(VALUE ary)
{
    RETURN_ENUMERATOR(ary, 0, 0);
    rb_ary_reject_bang(ary);
    return ary;
}

static VALUE
take_i(VALUE val, VALUE *args, int argc, VALUE *argv)
{
    if (args[1]-- == 0) rb_iter_break();
    if (argc > 1) val = rb_ary_new4(argc, argv);
    rb_ary_push(args[0], val);
    return Qnil;
}

static VALUE
take_items(VALUE obj, long n)
{
    VALUE result = rb_check_array_type(obj);
    VALUE args[2];

    if (!NIL_P(result)) return rb_ary_subseq(result, 0, n);
    result = rb_ary_new2(n);
    args[0] = result; args[1] = (VALUE)n;
    rb_block_call(obj, rb_intern("each"), 0, 0, take_i, (VALUE)args);
    return result;
}


/*
 *  call-seq:
 *     ary.zip(arg, ...)                   -> new_ary
 *     ary.zip(arg, ...) {| arr | block }  -> nil
 *
 *  Converts any arguments to arrays, then merges elements of
 *  +self+ with corresponding elements from each argument. This
 *  generates a sequence of <code>self.size</code> <em>n</em>-element
 *  arrays, where <em>n</em> is one more that the count of arguments. If
 *  the size of any argument is less than <code>enumObj.size</code>,
 *  <code>nil</code> values are supplied. If a block is given, it is
 *  invoked for each output array, otherwise an array of arrays is
 *  returned.
 *
 *     a = [ 4, 5, 6 ]
 *     b = [ 7, 8, 9 ]
 *     [1,2,3].zip(a, b)      #=> [[1, 4, 7], [2, 5, 8], [3, 6, 9]]
 *     [1,2].zip(a,b)         #=> [[1, 4, 7], [2, 5, 8]]
 *     a.zip([1,2],[8])       #=> [[4,1,8], [5,2,nil], [6,nil,nil]]
 */

static VALUE
rb_ary_zip(int argc, VALUE *argv, VALUE ary)
{
    int i, j;
    long len;
    VALUE result = Qnil;

    len = RARRAY_LEN(ary);
    for (i=0; i<argc; i++) {
	argv[i] = take_items(argv[i], len);
    }
    if (!rb_block_given_p()) {
	result = rb_ary_new2(len);
    }

    for (i=0; i<RARRAY_LEN(ary); i++) {
	VALUE tmp = rb_ary_new2(argc+1);

	rb_ary_push(tmp, rb_ary_elt(ary, i));
	for (j=0; j<argc; j++) {
	    rb_ary_push(tmp, rb_ary_elt(argv[j], i));
	}
	if (NIL_P(result)) {
	    rb_yield(tmp);
	}
	else {
	    rb_ary_push(result, tmp);
	}
    }
    return result;
}

/*
 *  call-seq:
 *     ary.transpose -> new_ary
 *
 *  Assumes that +self+ is an array of arrays and transposes the
 *  rows and columns.
 *
 *     a = [[1,2], [3,4], [5,6]]
 *     a.transpose   #=> [[1, 3, 5], [2, 4, 6]]
 */

static VALUE
rb_ary_transpose(VALUE ary)
{
    long elen = -1, alen, i, j;
    VALUE tmp, result = 0;

    alen = RARRAY_LEN(ary);
    if (alen == 0) return rb_ary_dup(ary);
    for (i=0; i<alen; i++) {
	tmp = to_ary(rb_ary_elt(ary, i));
	if (elen < 0) {		/* first element */
	    elen = RARRAY_LEN(tmp);
	    result = rb_ary_new2(elen);
	    for (j=0; j<elen; j++) {
		rb_ary_store(result, j, rb_ary_new2(alen));
	    }
	}
	else if (elen != RARRAY_LEN(tmp)) {
	    rb_raise(rb_eIndexError, "element size differs (%ld should be %ld)",
		     RARRAY_LEN(tmp), elen);
	}
	for (j=0; j<elen; j++) {
	    rb_ary_store(rb_ary_elt(result, j), i, rb_ary_elt(tmp, j));
	}
    }
    return result;
}

/*
 *  call-seq:
 *     ary.replace(other_ary)  -> ary
 *
 *  Replaces the contents of +self+ with the contents of
 *  <i>other_ary</i>, truncating or expanding if necessary.
 *
 *     a = [ "a", "b", "c", "d", "e" ]
 *     a.replace([ "x", "y", "z" ])   #=> ["x", "y", "z"]
 *     a                              #=> ["x", "y", "z"]
 */

VALUE
rb_ary_replace(VALUE copy, VALUE orig)
{
    rb_ary_modify_check(copy);
    orig = to_ary(orig);
    if (copy == orig) return copy;

    if (RARRAY_LEN(orig) <= RARRAY_EMBED_LEN_MAX) {
        VALUE *ptr;
        VALUE shared = 0;

        if (ARY_OWNS_HEAP_P(copy)) {
            xfree(RARRAY_PTR(copy));
        }
        else if (ARY_SHARED_P(copy)) {
            shared = ARY_SHARED(copy);
            FL_UNSET_SHARED(copy);
        }
        FL_SET_EMBED(copy);
        ptr = RARRAY_PTR(orig);
        MEMCPY(RARRAY_PTR(copy), ptr, VALUE, RARRAY_LEN(orig));
        if (shared) {
            rb_ary_decrement_share(shared);
        }
        ARY_SET_LEN(copy, RARRAY_LEN(orig));
    }
    else {
        VALUE shared = ary_make_shared(orig);
        if (ARY_OWNS_HEAP_P(copy)) {
            xfree(RARRAY_PTR(copy));
        }
        else {
            rb_ary_unshare_safe(copy);
        }
        FL_UNSET_EMBED(copy);
        ARY_SET_PTR(copy, RARRAY_PTR(orig));
        ARY_SET_LEN(copy, RARRAY_LEN(orig));
        rb_ary_set_shared(copy, shared);
    }
    return copy;
}

/*
 *  call-seq:
 *     ary.clear    -> ary
 *
 *  Removes all elements from +self+.
 *
 *     a = [ "a", "b", "c", "d", "e" ]
 *     a.clear    #=> [ ]
 */

VALUE
rb_ary_clear(VALUE ary)
{
    rb_ary_modify_check(ary);
    ARY_SET_LEN(ary, 0);
    if (ARY_SHARED_P(ary)) {
	if (!ARY_EMBED_P(ary)) {
	    rb_ary_unshare(ary);
	    FL_SET_EMBED(ary);
	}
    }
    else if (ARY_DEFAULT_SIZE * 2 < ARY_CAPA(ary)) {
	ary_resize_capa(ary, ARY_DEFAULT_SIZE * 2);
    }
    return ary;
}

/*
 *  call-seq:
 *     ary.fill(obj)                                -> ary
 *     ary.fill(obj, start [, length])              -> ary
 *     ary.fill(obj, range )                        -> ary
 *     ary.fill {|index| block }                    -> ary
 *     ary.fill(start [, length] ) {|index| block } -> ary
 *     ary.fill(range) {|index| block }             -> ary
 *
 *  The first three forms set the selected elements of +self+ (which
 *  may be the entire array) to <i>obj</i>. A <i>start</i> of
 *  <code>nil</code> is equivalent to zero. A <i>length</i> of
 *  <code>nil</code> is equivalent to <i>self.length</i>. The last three
 *  forms fill the array with the value of the block. The block is
 *  passed the absolute index of each element to be filled.
 *  Negative values of <i>start</i> count from the end of the array.
 *
 *     a = [ "a", "b", "c", "d" ]
 *     a.fill("x")              #=> ["x", "x", "x", "x"]
 *     a.fill("z", 2, 2)        #=> ["x", "x", "z", "z"]
 *     a.fill("y", 0..1)        #=> ["y", "y", "z", "z"]
 *     a.fill {|i| i*i}         #=> [0, 1, 4, 9]
 *     a.fill(-2) {|i| i*i*i}   #=> [0, 1, 8, 27]
 */

static VALUE
rb_ary_fill(int argc, VALUE *argv, VALUE ary)
{
    VALUE item, arg1, arg2;
    long beg = 0, end = 0, len = 0;
    VALUE *p, *pend;
    int block_p = FALSE;

    if (rb_block_given_p()) {
	block_p = TRUE;
	rb_scan_args(argc, argv, "02", &arg1, &arg2);
	argc += 1;		/* hackish */
    }
    else {
	rb_scan_args(argc, argv, "12", &item, &arg1, &arg2);
    }
    switch (argc) {
      case 1:
	beg = 0;
	len = RARRAY_LEN(ary);
	break;
      case 2:
	if (rb_range_beg_len(arg1, &beg, &len, RARRAY_LEN(ary), 1)) {
	    break;
	}
	/* fall through */
      case 3:
	beg = NIL_P(arg1) ? 0 : NUM2LONG(arg1);
	if (beg < 0) {
	    beg = RARRAY_LEN(ary) + beg;
	    if (beg < 0) beg = 0;
	}
	len = NIL_P(arg2) ? RARRAY_LEN(ary) - beg : NUM2LONG(arg2);
	break;
    }
    rb_ary_modify(ary);
    if (len < 0) {
        return ary;
    }
    if (beg >= ARY_MAX_SIZE || len > ARY_MAX_SIZE - beg) {
	rb_raise(rb_eArgError, "argument too big");
    }
    end = beg + len;
    if (RARRAY_LEN(ary) < end) {
	if (end >= ARY_CAPA(ary)) {
	    ary_resize_capa(ary, end);
	}
	rb_mem_clear(RARRAY_PTR(ary) + RARRAY_LEN(ary), end - RARRAY_LEN(ary));
	ARY_SET_LEN(ary, end);
    }

    if (block_p) {
	VALUE v;
	long i;

	for (i=beg; i<end; i++) {
	    v = rb_yield(LONG2NUM(i));
	    if (i>=RARRAY_LEN(ary)) break;
	    RARRAY_PTR(ary)[i] = v;
	}
    }
    else {
	p = RARRAY_PTR(ary) + beg;
	pend = p + len;
	while (p < pend) {
	    *p++ = item;
	}
    }
    return ary;
}

/*
 *  call-seq:
 *     ary + other_ary   -> new_ary
 *
 *  Concatenation---Returns a new array built by concatenating the
 *  two arrays together to produce a third array.
 *
 *     [ 1, 2, 3 ] + [ 4, 5 ]    #=> [ 1, 2, 3, 4, 5 ]
 */

VALUE
rb_ary_plus(VALUE x, VALUE y)
{
    VALUE z;
    long len;

    y = to_ary(y);
    len = RARRAY_LEN(x) + RARRAY_LEN(y);
    z = rb_ary_new2(len);
    MEMCPY(RARRAY_PTR(z), RARRAY_PTR(x), VALUE, RARRAY_LEN(x));
    MEMCPY(RARRAY_PTR(z) + RARRAY_LEN(x), RARRAY_PTR(y), VALUE, RARRAY_LEN(y));
    ARY_SET_LEN(z, len);
    return z;
}

/*
 *  call-seq:
 *     ary.concat(other_ary)   -> ary
 *
 *  Appends the elements of <i>other_ary</i> to +self+.
 *
 *     [ "a", "b" ].concat( ["c", "d"] ) #=> [ "a", "b", "c", "d" ]
 */


VALUE
rb_ary_concat(VALUE x, VALUE y)
{
    rb_ary_modify_check(x);
    y = to_ary(y);
    if (RARRAY_LEN(y) > 0) {
	rb_ary_splice(x, RARRAY_LEN(x), 0, y);
    }
    return x;
}


/*
 *  call-seq:
 *     ary * int     -> new_ary
 *     ary * str     -> new_string
 *
 *  Repetition---With a String argument, equivalent to
 *  self.join(str). Otherwise, returns a new array
 *  built by concatenating the _int_ copies of +self+.
 *
 *
 *     [ 1, 2, 3 ] * 3    #=> [ 1, 2, 3, 1, 2, 3, 1, 2, 3 ]
 *     [ 1, 2, 3 ] * ","  #=> "1,2,3"
 *
 */

static VALUE
rb_ary_times(VALUE ary, VALUE times)
{
    VALUE ary2, tmp, *ptr, *ptr2;
    long i, t, len;

    tmp = rb_check_string_type(times);
    if (!NIL_P(tmp)) {
	return rb_ary_join(ary, tmp);
    }

    len = NUM2LONG(times);
    if (len == 0) {
	ary2 = ary_new(rb_obj_class(ary), 0);
	goto out;
    }
    if (len < 0) {
	rb_raise(rb_eArgError, "negative argument");
    }
    if (ARY_MAX_SIZE/len < RARRAY_LEN(ary)) {
	rb_raise(rb_eArgError, "argument too big");
    }
    len *= RARRAY_LEN(ary);

    ary2 = ary_new(rb_obj_class(ary), len);
    ARY_SET_LEN(ary2, len);

    ptr = RARRAY_PTR(ary);
    ptr2 = RARRAY_PTR(ary2);
    t = RARRAY_LEN(ary);
    for (i=0; i<len; i+=t) {
	MEMCPY(ptr2+i, ptr, VALUE, t);
    }
  out:
    OBJ_INFECT(ary2, ary);

    return ary2;
}

/*
 *  call-seq:
 *     ary.assoc(obj)   -> new_ary  or  nil
 *
 *  Searches through an array whose elements are also arrays
 *  comparing _obj_ with the first element of each contained array
 *  using obj.==.
 *  Returns the first contained array that matches (that
 *  is, the first associated array),
 *  or +nil+ if no match is found.
 *  See also <code>Array#rassoc</code>.
 *
 *     s1 = [ "colors", "red", "blue", "green" ]
 *     s2 = [ "letters", "a", "b", "c" ]
 *     s3 = "foo"
 *     a  = [ s1, s2, s3 ]
 *     a.assoc("letters")  #=> [ "letters", "a", "b", "c" ]
 *     a.assoc("foo")      #=> nil
 */

VALUE
rb_ary_assoc(VALUE ary, VALUE key)
{
    long i;
    VALUE v;

    for (i = 0; i < RARRAY_LEN(ary); ++i) {
	v = rb_check_array_type(RARRAY_PTR(ary)[i]);
	if (!NIL_P(v) && RARRAY_LEN(v) > 0 &&
	    rb_equal(RARRAY_PTR(v)[0], key))
	    return v;
    }
    return Qnil;
}

/*
 *  call-seq:
 *     ary.rassoc(obj) -> new_ary or nil
 *
 *  Searches through the array whose elements are also arrays. Compares
 *  _obj_ with the second element of each contained array using
 *  <code>==</code>. Returns the first contained array that matches. See
 *  also <code>Array#assoc</code>.
 *
 *     a = [ [ 1, "one"], [2, "two"], [3, "three"], ["ii", "two"] ]
 *     a.rassoc("two")    #=> [2, "two"]
 *     a.rassoc("four")   #=> nil
 */

VALUE
rb_ary_rassoc(VALUE ary, VALUE value)
{
    long i;
    VALUE v;

    for (i = 0; i < RARRAY_LEN(ary); ++i) {
	v = RARRAY_PTR(ary)[i];
	if (TYPE(v) == T_ARRAY &&
	    RARRAY_LEN(v) > 1 &&
	    rb_equal(RARRAY_PTR(v)[1], value))
	    return v;
    }
    return Qnil;
}

static VALUE
recursive_equal(VALUE ary1, VALUE ary2, int recur)
{
    long i;

    if (recur) return Qtrue; /* Subtle! */
    for (i=0; i<RARRAY_LEN(ary1); i++) {
	if (!rb_equal(rb_ary_elt(ary1, i), rb_ary_elt(ary2, i)))
	    return Qfalse;
    }
    return Qtrue;
}

/*
 *  call-seq:
 *     ary == other_ary   ->   bool
 *
 *  Equality---Two arrays are equal if they contain the same number
 *  of elements and if each element is equal to (according to
 *  Object.==) the corresponding element in the other array.
 *
 *     [ "a", "c" ]    == [ "a", "c", 7 ]     #=> false
 *     [ "a", "c", 7 ] == [ "a", "c", 7 ]     #=> true
 *     [ "a", "c", 7 ] == [ "a", "d", "f" ]   #=> false
 *
 */

static VALUE
rb_ary_equal(VALUE ary1, VALUE ary2)
{
    if (ary1 == ary2) return Qtrue;
    if (TYPE(ary2) != T_ARRAY) {
	if (!rb_respond_to(ary2, rb_intern("to_ary"))) {
	    return Qfalse;
	}
	return rb_equal(ary2, ary1);
    }
    if (RARRAY_LEN(ary1) != RARRAY_LEN(ary2)) return Qfalse;
    return rb_exec_recursive_paired(recursive_equal, ary1, ary2, ary2);
}

static VALUE
recursive_eql(VALUE ary1, VALUE ary2, int recur)
{
    long i;

    if (recur) return Qtrue; /* Subtle! */
    for (i=0; i<RARRAY_LEN(ary1); i++) {
	if (!rb_eql(rb_ary_elt(ary1, i), rb_ary_elt(ary2, i)))
	    return Qfalse;
    }
    return Qtrue;
}

/*
 *  call-seq:
 *     ary.eql?(other)  -> true or false
 *
 *  Returns <code>true</code> if +self+ and _other_ are the same object,
 *  or are both arrays with the same content.
 */

static VALUE
rb_ary_eql(VALUE ary1, VALUE ary2)
{
    if (ary1 == ary2) return Qtrue;
    if (TYPE(ary2) != T_ARRAY) return Qfalse;
    if (RARRAY_LEN(ary1) != RARRAY_LEN(ary2)) return Qfalse;
    return rb_exec_recursive_paired(recursive_eql, ary1, ary2, ary2);
}

static VALUE
recursive_hash(VALUE ary, VALUE dummy, int recur)
{
    long i;
    st_index_t h;
    VALUE n;

    h = rb_hash_start(RARRAY_LEN(ary));
    if (recur) {
	h = rb_hash_uint(h, NUM2LONG(rb_hash(rb_cArray)));
    }
    else {
	for (i=0; i<RARRAY_LEN(ary); i++) {
	    n = rb_hash(RARRAY_PTR(ary)[i]);
	    h = rb_hash_uint(h, NUM2LONG(n));
	}
    }
    h = rb_hash_end(h);
    return LONG2FIX(h);
}

/*
 *  call-seq:
 *     ary.hash   -> fixnum
 *
 *  Compute a hash-code for this array. Two arrays with the same content
 *  will have the same hash code (and will compare using <code>eql?</code>).
 */

static VALUE
rb_ary_hash(VALUE ary)
{
    return rb_exec_recursive_outer(recursive_hash, ary, 0);
}

/*
 *  call-seq:
 *     ary.include?(obj)   -> true or false
 *
 *  Returns <code>true</code> if the given object is present in
 *  +self+ (that is, if any object <code>==</code> <i>anObject</i>),
 *  <code>false</code> otherwise.
 *
 *     a = [ "a", "b", "c" ]
 *     a.include?("b")   #=> true
 *     a.include?("z")   #=> false
 */

VALUE
rb_ary_includes(VALUE ary, VALUE item)
{
    long i;

    for (i=0; i<RARRAY_LEN(ary); i++) {
	if (rb_equal(RARRAY_PTR(ary)[i], item)) {
	    return Qtrue;
	}
    }
    return Qfalse;
}


static VALUE
recursive_cmp(VALUE ary1, VALUE ary2, int recur)
{
    long i, len;

    if (recur) return Qundef;	/* Subtle! */
    len = RARRAY_LEN(ary1);
    if (len > RARRAY_LEN(ary2)) {
	len = RARRAY_LEN(ary2);
    }
    for (i=0; i<len; i++) {
	VALUE v = rb_funcall(rb_ary_elt(ary1, i), id_cmp, 1, rb_ary_elt(ary2, i));
	if (v != INT2FIX(0)) {
	    return v;
	}
    }
    return Qundef;
}

/*
 *  call-seq:
 *     ary <=> other_ary   ->  -1, 0, +1 or nil
 *
 *  Comparison---Returns an integer (-1, 0,
 *  or +1) if this array is less than, equal to, or greater than
 *  <i>other_ary</i>.  Each object in each array is compared
 *  (using <=>). If any value isn't
 *  equal, then that inequality is the return value. If all the
 *  values found are equal, then the return is based on a
 *  comparison of the array lengths.  Thus, two arrays are
 *  ``equal'' according to <code>Array#<=></code> if and only if they have
 *  the same length and the value of each element is equal to the
 *  value of the corresponding element in the other array.
 *
 *     [ "a", "a", "c" ]    <=> [ "a", "b", "c" ]   #=> -1
 *     [ 1, 2, 3, 4, 5, 6 ] <=> [ 1, 2 ]            #=> +1
 *
 */

VALUE
rb_ary_cmp(VALUE ary1, VALUE ary2)
{
    long len;
    VALUE v;

    ary2 = rb_check_array_type(ary2);
    if (NIL_P(ary2)) return Qnil;
    if (ary1 == ary2) return INT2FIX(0);
    v = rb_exec_recursive_paired(recursive_cmp, ary1, ary2, ary2);
    if (v != Qundef) return v;
    len = RARRAY_LEN(ary1) - RARRAY_LEN(ary2);
    if (len == 0) return INT2FIX(0);
    if (len > 0) return INT2FIX(1);
    return INT2FIX(-1);
}

static VALUE
ary_add_hash(VALUE hash, VALUE ary)
{
    long i;

    for (i=0; i<RARRAY_LEN(ary); i++) {
	rb_hash_aset(hash, RARRAY_PTR(ary)[i], Qtrue);
    }
    return hash;
}

static inline VALUE
ary_tmp_hash_new(void)
{
    VALUE hash = rb_hash_new();

    RBASIC(hash)->klass = 0;
    return hash;
}

static VALUE
ary_make_hash(VALUE ary)
{
    VALUE hash = ary_tmp_hash_new();
    return ary_add_hash(hash, ary);
}

static VALUE
ary_add_hash_by(VALUE hash, VALUE ary)
{
    long i;

    for (i = 0; i < RARRAY_LEN(ary); ++i) {
	VALUE v = rb_ary_elt(ary, i), k = rb_yield(v);
	if (rb_hash_lookup2(hash, k, Qundef) == Qundef) {
	    rb_hash_aset(hash, k, v);
	}
    }
    return hash;
}

static VALUE
ary_make_hash_by(VALUE ary)
{
    VALUE hash = ary_tmp_hash_new();
    return ary_add_hash_by(hash, ary);
}

static inline void
ary_recycle_hash(VALUE hash)
{
    if (RHASH(hash)->ntbl) {
	st_table *tbl = RHASH(hash)->ntbl;
	RHASH(hash)->ntbl = 0;
	st_free_table(tbl);
    }
}

/*
 *  call-seq:
 *     ary - other_ary    -> new_ary
 *
 *  Array Difference---Returns a new array that is a copy of
 *  the original array, removing any items that also appear in
 *  <i>other_ary</i>. (If you need set-like behavior, see the
 *  library class Set.)
 *
 *     [ 1, 1, 2, 2, 3, 3, 4, 5 ] - [ 1, 2, 4 ]  #=>  [ 3, 3, 5 ]
 */

static VALUE
rb_ary_diff(VALUE ary1, VALUE ary2)
{
    VALUE ary3;
    volatile VALUE hash;
    long i;

    hash = ary_make_hash(to_ary(ary2));
    ary3 = rb_ary_new();

    for (i=0; i<RARRAY_LEN(ary1); i++) {
	if (st_lookup(RHASH_TBL(hash), RARRAY_PTR(ary1)[i], 0)) continue;
	rb_ary_push(ary3, rb_ary_elt(ary1, i));
    }
    ary_recycle_hash(hash);
    return ary3;
}

/*
 *  call-seq:
 *     ary & other_ary      -> new_ary
 *
 *  Set Intersection---Returns a new array
 *  containing elements common to the two arrays, with no duplicates.
 *
 *     [ 1, 1, 3, 5 ] & [ 1, 2, 3 ]   #=> [ 1, 3 ]
 */


static VALUE
rb_ary_and(VALUE ary1, VALUE ary2)
{
    VALUE hash, ary3, v, vv;
    long i;

    ary2 = to_ary(ary2);
    ary3 = rb_ary_new2(RARRAY_LEN(ary1) < RARRAY_LEN(ary2) ?
	    RARRAY_LEN(ary1) : RARRAY_LEN(ary2));
    hash = ary_make_hash(ary2);

    if (RHASH_EMPTY_P(hash))
        return ary3;

    for (i=0; i<RARRAY_LEN(ary1); i++) {
	v = vv = rb_ary_elt(ary1, i);
	if (st_delete(RHASH_TBL(hash), (st_data_t*)&vv, 0)) {
	    rb_ary_push(ary3, v);
	}
    }
    ary_recycle_hash(hash);

    return ary3;
}

/*
 *  call-seq:
 *     ary | other_ary     -> new_ary
 *
 *  Set Union---Returns a new array by joining this array with
 *  <i>other_ary</i>, removing duplicates.
 *
 *     [ "a", "b", "c" ] | [ "c", "d", "a" ]
 *            #=> [ "a", "b", "c", "d" ]
 */

static VALUE
rb_ary_or(VALUE ary1, VALUE ary2)
{
    VALUE hash, ary3;
    VALUE v, vv;
    long i;

    ary2 = to_ary(ary2);
    ary3 = rb_ary_new2(RARRAY_LEN(ary1)+RARRAY_LEN(ary2));
    hash = ary_add_hash(ary_make_hash(ary1), ary2);

    for (i=0; i<RARRAY_LEN(ary1); i++) {
	v = vv = rb_ary_elt(ary1, i);
	if (st_delete(RHASH_TBL(hash), (st_data_t*)&vv, 0)) {
	    rb_ary_push(ary3, v);
	}
    }
    for (i=0; i<RARRAY_LEN(ary2); i++) {
	v = vv = rb_ary_elt(ary2, i);
	if (st_delete(RHASH_TBL(hash), (st_data_t*)&vv, 0)) {
	    rb_ary_push(ary3, v);
	}
    }
    ary_recycle_hash(hash);
    return ary3;
}

static int
push_value(st_data_t key, st_data_t val, st_data_t ary)
{
    rb_ary_push((VALUE)ary, (VALUE)val);
    return ST_CONTINUE;
}

/*
 *  call-seq:
 *     ary.uniq! -> ary or nil
 *
 *  Removes duplicate elements from +self+.
 *  Returns <code>nil</code> if no changes are made (that is, no
 *  duplicates are found).
 *
 *     a = [ "a", "a", "b", "b", "c" ]
 *     a.uniq!   #=> ["a", "b", "c"]
 *     b = [ "a", "b", "c" ]
 *     b.uniq!   #=> nil
 *     c = [ "a:def", "a:xyz", "b:abc", "b:xyz", "c:jkl" ]
 *     c.uniq! {|s| s[/^\w+/]}  #=> [ "a:def", "b:abc", "c:jkl" ]
 */

static VALUE
rb_ary_uniq_bang(VALUE ary)
{
    VALUE hash, v;
    long i, j;

    rb_ary_modify_check(ary);
    if (RARRAY_LEN(ary) <= 1)
        return Qnil;
    if (rb_block_given_p()) {
	hash = ary_make_hash_by(ary);
	if (RARRAY_LEN(ary) == (i = RHASH_SIZE(hash))) {
	    return Qnil;
	}
	ary_resize_capa(ary, i);
	ARY_SET_LEN(ary, 0);
	st_foreach(RHASH_TBL(hash), push_value, ary);
    }
    else {
	hash = ary_make_hash(ary);
	if (RARRAY_LEN(ary) == (long)RHASH_SIZE(hash)) {
	    return Qnil;
	}
	for (i=j=0; i<RARRAY_LEN(ary); i++) {
	    st_data_t vv = (st_data_t)(v = rb_ary_elt(ary, i));
	    if (st_delete(RHASH_TBL(hash), &vv, 0)) {
		rb_ary_store(ary, j++, v);
	    }
	}
	ARY_SET_LEN(ary, j);
    }
    ary_recycle_hash(hash);

    return ary;
}

/*
 *  call-seq:
 *     ary.uniq   -> new_ary
 *
 *  Returns a new array by removing duplicate values in +self+.
 *
 *     a = [ "a", "a", "b", "b", "c" ]
 *     a.uniq   #=> ["a", "b", "c"]
 *     c = [ "a:def", "a:xyz", "b:abc", "b:xyz", "c:jkl" ]
 *     c.uniq {|s| s[/^\w+/]}  #=> [ "a:def", "b:abc", "c:jkl" ]
 */

static VALUE
rb_ary_uniq(VALUE ary)
{
    VALUE hash, uniq, v;
    long i;

    if (RARRAY_LEN(ary) <= 1)
        return rb_ary_dup(ary);
    if (rb_block_given_p()) {
	hash = ary_make_hash_by(ary);
	uniq = ary_new(rb_obj_class(ary), RHASH_SIZE(hash));
	st_foreach(RHASH_TBL(hash), push_value, uniq);
    }
    else {
	hash = ary_make_hash(ary);
	uniq = ary_new(rb_obj_class(ary), RHASH_SIZE(hash));
	for (i=0; i<RARRAY_LEN(ary); i++) {
	    st_data_t vv = (st_data_t)(v = rb_ary_elt(ary, i));
	    if (st_delete(RHASH_TBL(hash), &vv, 0)) {
		rb_ary_push(uniq, v);
	    }
	}
    }
    ary_recycle_hash(hash);

    return uniq;
}

/*
 *  call-seq:
 *     ary.compact!    -> ary  or  nil
 *
 *  Removes +nil+ elements from the array.
 *  Returns +nil+ if no changes were made, otherwise returns
 *  </i>ary</i>.
 *
 *     [ "a", nil, "b", nil, "c" ].compact! #=> [ "a", "b", "c" ]
 *     [ "a", "b", "c" ].compact!           #=> nil
 */

static VALUE
rb_ary_compact_bang(VALUE ary)
{
    VALUE *p, *t, *end;
    long n;

    rb_ary_modify(ary);
    p = t = RARRAY_PTR(ary);
    end = p + RARRAY_LEN(ary);

    while (t < end) {
	if (NIL_P(*t)) t++;
	else *p++ = *t++;
    }
    n = p - RARRAY_PTR(ary);
    if (RARRAY_LEN(ary) == n) {
	return Qnil;
    }
    ARY_SET_LEN(ary, n);
    if (n * 2 < ARY_CAPA(ary) && ARY_DEFAULT_SIZE * 2 < ARY_CAPA(ary)) {
	ary_resize_capa(ary, n * 2);
    }

    return ary;
}

/*
 *  call-seq:
 *     ary.compact     -> new_ary
 *
 *  Returns a copy of +self+ with all +nil+ elements removed.
 *
 *     [ "a", nil, "b", nil, "c", nil ].compact
 *                       #=> [ "a", "b", "c" ]
 */

static VALUE
rb_ary_compact(VALUE ary)
{
    ary = rb_ary_dup(ary);
    rb_ary_compact_bang(ary);
    return ary;
}

/*
 *  call-seq:
 *     ary.count      -> int
 *     ary.count(obj) -> int
 *     ary.count { |item| block }  -> int
 *
 *  Returns the number of elements.  If an argument is given, counts
 *  the number of elements which equals to <i>obj</i>.  If a block is
 *  given, counts the number of elements yielding a true value.
 *
 *     ary = [1, 2, 4, 2]
 *     ary.count             #=> 4
 *     ary.count(2)          #=> 2
 *     ary.count{|x|x%2==0}  #=> 3
 *
 */

static VALUE
rb_ary_count(int argc, VALUE *argv, VALUE ary)
{
    long n = 0;

    if (argc == 0) {
	VALUE *p, *pend;

	if (!rb_block_given_p())
	    return LONG2NUM(RARRAY_LEN(ary));

	for (p = RARRAY_PTR(ary), pend = p + RARRAY_LEN(ary); p < pend; p++) {
	    if (RTEST(rb_yield(*p))) n++;
	}
    }
    else {
	VALUE obj, *p, *pend;

	rb_scan_args(argc, argv, "1", &obj);
	if (rb_block_given_p()) {
	    rb_warn("given block not used");
	}
	for (p = RARRAY_PTR(ary), pend = p + RARRAY_LEN(ary); p < pend; p++) {
	    if (rb_equal(*p, obj)) n++;
	}
    }

    return LONG2NUM(n);
}

static VALUE
flatten(VALUE ary, int level, int *modified)
{
    long i = 0;
    VALUE stack, result, tmp, elt;
    st_table *memo;
    st_data_t id;

    stack = ary_new(0, ARY_DEFAULT_SIZE);
    result = ary_new(0, RARRAY_LEN(ary));
    memo = st_init_numtable();
    st_insert(memo, (st_data_t)ary, (st_data_t)Qtrue);
    *modified = 0;

    while (1) {
	while (i < RARRAY_LEN(ary)) {
	    elt = RARRAY_PTR(ary)[i++];
	    tmp = rb_check_array_type(elt);
	    if (RBASIC(result)->klass) {
		rb_raise(rb_eRuntimeError, "flatten reentered");
	    }
	    if (NIL_P(tmp) || (level >= 0 && RARRAY_LEN(stack) / 2 >= level)) {
		rb_ary_push(result, elt);
	    }
	    else {
		*modified = 1;
		id = (st_data_t)tmp;
		if (st_lookup(memo, id, 0)) {
		    st_free_table(memo);
		    rb_raise(rb_eArgError, "tried to flatten recursive array");
		}
		st_insert(memo, id, (st_data_t)Qtrue);
		rb_ary_push(stack, ary);
		rb_ary_push(stack, LONG2NUM(i));
		ary = tmp;
		i = 0;
	    }
	}
	if (RARRAY_LEN(stack) == 0) {
	    break;
	}
	id = (st_data_t)ary;
	st_delete(memo, &id, 0);
	tmp = rb_ary_pop(stack);
	i = NUM2LONG(tmp);
	ary = rb_ary_pop(stack);
    }

    st_free_table(memo);

    RBASIC(result)->klass = rb_class_of(ary);
    return result;
}

/*
 *  call-seq:
 *     ary.flatten!        -> ary or nil
 *     ary.flatten!(level) -> array or nil
 *
 *  Flattens +self+ in place.
 *  Returns <code>nil</code> if no modifications were made (i.e.,
 *  <i>ary</i> contains no subarrays.)  If the optional <i>level</i>
 *  argument determines the level of recursion to flatten.
 *
 *     a = [ 1, 2, [3, [4, 5] ] ]
 *     a.flatten!   #=> [1, 2, 3, 4, 5]
 *     a.flatten!   #=> nil
 *     a            #=> [1, 2, 3, 4, 5]
 *     a = [ 1, 2, [3, [4, 5] ] ]
 *     a.flatten!(1) #=> [1, 2, 3, [4, 5]]
 */

static VALUE
rb_ary_flatten_bang(int argc, VALUE *argv, VALUE ary)
{
    int mod = 0, level = -1;
    VALUE result, lv;

    rb_scan_args(argc, argv, "01", &lv);
    rb_ary_modify_check(ary);
    if (!NIL_P(lv)) level = NUM2INT(lv);
    if (level == 0) return Qnil;

    result = flatten(ary, level, &mod);
    if (mod == 0) {
	ary_discard(result);
	return Qnil;
    }
    if (!(mod = ARY_EMBED_P(result))) rb_obj_freeze(result);
    rb_ary_replace(ary, result);
    if (mod) ARY_SET_EMBED_LEN(result, 0);

    return ary;
}

/*
 *  call-seq:
 *     ary.flatten -> new_ary
 *     ary.flatten(level) -> new_ary
 *
 *  Returns a new array that is a one-dimensional flattening of this
 *  array (recursively). That is, for every element that is an array,
 *  extract its elements into the new array.  If the optional
 *  <i>level</i> argument determines the level of recursion to flatten.
 *
 *     s = [ 1, 2, 3 ]           #=> [1, 2, 3]
 *     t = [ 4, 5, 6, [7, 8] ]   #=> [4, 5, 6, [7, 8]]
 *     a = [ s, t, 9, 10 ]       #=> [[1, 2, 3], [4, 5, 6, [7, 8]], 9, 10]
 *     a.flatten                 #=> [1, 2, 3, 4, 5, 6, 7, 8, 9, 10]
 *     a = [ 1, 2, [3, [4, 5] ] ]
 *     a.flatten(1)              #=> [1, 2, 3, [4, 5]]
 */

static VALUE
rb_ary_flatten(int argc, VALUE *argv, VALUE ary)
{
    int mod = 0, level = -1;
    VALUE result, lv;

    rb_scan_args(argc, argv, "01", &lv);
    if (!NIL_P(lv)) level = NUM2INT(lv);
    if (level == 0) return ary_make_shared_copy(ary);

    result = flatten(ary, level, &mod);
    OBJ_INFECT(result, ary);

    return result;
}

/*
 *  call-seq:
 *     ary.shuffle!        -> ary
 *
 *  Shuffles elements in +self+ in place.
 */


static VALUE
rb_ary_shuffle_bang(VALUE ary)
{
    VALUE *ptr;
    long i = RARRAY_LEN(ary);

    rb_ary_modify(ary);
    ptr = RARRAY_PTR(ary);
    while (i) {
	long j = (long)(rb_genrand_real()*i);
	VALUE tmp = ptr[--i];
	ptr[i] = ptr[j];
	ptr[j] = tmp;
    }
    return ary;
}


/*
 *  call-seq:
 *     ary.shuffle -> new_ary
 *
 *  Returns a new array with elements of this array shuffled.
 *
 *     a = [ 1, 2, 3 ]           #=> [1, 2, 3]
 *     a.shuffle                 #=> [2, 3, 1]
 */

static VALUE
rb_ary_shuffle(VALUE ary)
{
    ary = rb_ary_dup(ary);
    rb_ary_shuffle_bang(ary);
    return ary;
}


/*
 *  call-seq:
 *     ary.sample        -> obj
 *     ary.sample(n)     -> new_ary
 *
 *  Choose a random element or +n+ random elements from the array. The elements
 *  are chosen by using random and unique indices into the array in order to
 *  ensure that an element doesn't repeat itself unless the array already
 *  contained duplicate elements. If the array is empty the first form returns
 *  <code>nil</code> and the second form returns an empty array.
 *
 */


static VALUE
rb_ary_sample(int argc, VALUE *argv, VALUE ary)
{
    VALUE nv, result, *ptr;
    long n, len, i, j, k, idx[10];

    len = RARRAY_LEN(ary);
    if (argc == 0) {
	if (len == 0) return Qnil;
	i = len == 1 ? 0 : (long)(rb_genrand_real()*len);
	return RARRAY_PTR(ary)[i];
    }
    rb_scan_args(argc, argv, "1", &nv);
    n = NUM2LONG(nv);
    if (n < 0) rb_raise(rb_eArgError, "negative sample number");
    ptr = RARRAY_PTR(ary);
    len = RARRAY_LEN(ary);
    if (n > len) n = len;
    switch (n) {
      case 0: return rb_ary_new2(0);
      case 1:
	return rb_ary_new4(1, &ptr[(long)(rb_genrand_real()*len)]);
      case 2:
	i = (long)(rb_genrand_real()*len);
	j = (long)(rb_genrand_real()*(len-1));
	if (j >= i) j++;
	return rb_ary_new3(2, ptr[i], ptr[j]);
      case 3:
	i = (long)(rb_genrand_real()*len);
	j = (long)(rb_genrand_real()*(len-1));
	k = (long)(rb_genrand_real()*(len-2));
	{
	    long l = j, g = i;
	    if (j >= i) l = i, g = ++j;
	    if (k >= l && (++k >= g)) ++k;
	}
	return rb_ary_new3(3, ptr[i], ptr[j], ptr[k]);
    }
    if ((size_t)n < sizeof(idx)/sizeof(idx[0])) {
	VALUE *ptr_result;
	long sorted[sizeof(idx)/sizeof(idx[0])];
	sorted[0] = idx[0] = (long)(rb_genrand_real()*len);
	for (i=1; i<n; i++) {
	    k = (long)(rb_genrand_real()*--len);
	    for (j = 0; j < i; ++j) {
		if (k < sorted[j]) break;
		++k;
	    }
	    memmove(&sorted[j+1], &sorted[j], sizeof(sorted[0])*(i-j));
	    sorted[j] = idx[i] = k;
	}
	result = rb_ary_new2(n);
	ptr_result = RARRAY_PTR(result);
	for (i=0; i<n; i++) {
	    ptr_result[i] = ptr[idx[i]];
	}
    }
    else {
	VALUE *ptr_result;
	result = rb_ary_new4(len, ptr);
	ptr_result = RARRAY_PTR(result);
	RB_GC_GUARD(ary);
	for (i=0; i<n; i++) {
	    j = (long)(rb_genrand_real()*(len-i)) + i;
	    nv = ptr_result[j];
	    ptr_result[j] = ptr_result[i];
	    ptr_result[i] = nv;
	}
    }
    ARY_SET_LEN(result, n);

    return result;
}


/*
 *  call-seq:
 *     ary.cycle(n=nil) {|obj| block }  -> nil
 *     ary.cycle(n=nil)                 -> an_enumerator
 *
 *  Calls <i>block</i> for each element repeatedly _n_ times or
 *  forever if none or +nil+ is given.  If a non-positive number is
 *  given or the array is empty, does nothing.  Returns +nil+ if the
 *  loop has finished without getting interrupted.
 *
 *  If no block is given, an enumerator is returned instead.
 *
 *
 *     a = ["a", "b", "c"]
 *     a.cycle {|x| puts x }  # print, a, b, c, a, b, c,.. forever.
 *     a.cycle(2) {|x| puts x }  # print, a, b, c, a, b, c.
 *
 */

static VALUE
rb_ary_cycle(int argc, VALUE *argv, VALUE ary)
{
    long n, i;
    VALUE nv = Qnil;

    rb_scan_args(argc, argv, "01", &nv);

    RETURN_ENUMERATOR(ary, argc, argv);
    if (NIL_P(nv)) {
        n = -1;
    }
    else {
        n = NUM2LONG(nv);
        if (n <= 0) return Qnil;
    }

    while (RARRAY_LEN(ary) > 0 && (n < 0 || 0 < n--)) {
        for (i=0; i<RARRAY_LEN(ary); i++) {
            rb_yield(RARRAY_PTR(ary)[i]);
        }
    }
    return Qnil;
}

#define tmpbuf(n, size) rb_str_tmp_new((n)*(size))
#define tmpbuf_discard(s) (rb_str_resize((s), 0L), RBASIC(s)->klass = rb_cString)
#define tmpary(n) rb_ary_tmp_new(n)
#define tmpary_discard(a) (ary_discard(a), RBASIC(a)->klass = rb_cArray)

/*
 * Recursively compute permutations of r elements of the set [0..n-1].
 * When we have a complete permutation of array indexes, copy the values
 * at those indexes into a new array and yield that array.
 *
 * n: the size of the set
 * r: the number of elements in each permutation
 * p: the array (of size r) that we're filling in
 * index: what index we're filling in now
 * used: an array of booleans: whether a given index is already used
 * values: the Ruby array that holds the actual values to permute
 */
static void
permute0(long n, long r, long *p, long index, char *used, VALUE values)
{
    long i,j;
    for (i = 0; i < n; i++) {
	if (used[i] == 0) {
	    p[index] = i;
	    if (index < r-1) {             /* if not done yet */
		used[i] = 1;               /* mark index used */
		permute0(n, r, p, index+1, /* recurse */
			 used, values);
		used[i] = 0;               /* index unused */
	    }
	    else {
		/* We have a complete permutation of array indexes */
		/* Build a ruby array of the corresponding values */
		/* And yield it to the associated block */
		VALUE result = rb_ary_new2(r);
		VALUE *result_array = RARRAY_PTR(result);
		const VALUE *values_array = RARRAY_PTR(values);

		for (j = 0; j < r; j++) result_array[j] = values_array[p[j]];
		ARY_SET_LEN(result, r);
		rb_yield(result);
		if (RBASIC(values)->klass) {
		    rb_raise(rb_eRuntimeError, "permute reentered");
		}
	    }
	}
    }
}

/*
 *  call-seq:
 *     ary.permutation { |p| block }          -> ary
 *     ary.permutation                        -> an_enumerator
 *     ary.permutation(n) { |p| block }       -> ary
 *     ary.permutation(n)                     -> an_enumerator
 *
 * When invoked with a block, yield all permutations of length <i>n</i>
 * of the elements of <i>ary</i>, then return the array itself.
 * If <i>n</i> is not specified, yield all permutations of all elements.
 * The implementation makes no guarantees about the order in which
 * the permutations are yielded.
 *
 * If no block is given, an enumerator is returned instead.
 *
 * Examples:
 *
 *     a = [1, 2, 3]
 *     a.permutation.to_a     #=> [[1,2,3],[1,3,2],[2,1,3],[2,3,1],[3,1,2],[3,2,1]]
 *     a.permutation(1).to_a  #=> [[1],[2],[3]]
 *     a.permutation(2).to_a  #=> [[1,2],[1,3],[2,1],[2,3],[3,1],[3,2]]
 *     a.permutation(3).to_a  #=> [[1,2,3],[1,3,2],[2,1,3],[2,3,1],[3,1,2],[3,2,1]]
 *     a.permutation(0).to_a  #=> [[]] # one permutation of length 0
 *     a.permutation(4).to_a  #=> []   # no permutations of length 4
 */

static VALUE
rb_ary_permutation(int argc, VALUE *argv, VALUE ary)
{
    VALUE num;
    long r, n, i;

    n = RARRAY_LEN(ary);                  /* Array length */
    RETURN_ENUMERATOR(ary, argc, argv);   /* Return enumerator if no block */
    rb_scan_args(argc, argv, "01", &num);
    r = NIL_P(num) ? n : NUM2LONG(num);   /* Permutation size from argument */

    if (r < 0 || n < r) {
	/* no permutations: yield nothing */
    }
    else if (r == 0) { /* exactly one permutation: the zero-length array */
	rb_yield(rb_ary_new2(0));
    }
    else if (r == 1) { /* this is a special, easy case */
	for (i = 0; i < RARRAY_LEN(ary); i++) {
	    rb_yield(rb_ary_new3(1, RARRAY_PTR(ary)[i]));
	}
    }
    else {             /* this is the general case */
	volatile VALUE t0 = tmpbuf(n,sizeof(long));
	long *p = (long*)RSTRING_PTR(t0);
	volatile VALUE t1 = tmpbuf(n,sizeof(char));
	char *used = (char*)RSTRING_PTR(t1);
	VALUE ary0 = ary_make_shared_copy(ary); /* private defensive copy of ary */
	RBASIC(ary0)->klass = 0;

	MEMZERO(used, char, n); /* initialize array */

	permute0(n, r, p, 0, used, ary0); /* compute and yield permutations */
	tmpbuf_discard(t0);
	tmpbuf_discard(t1);
	RBASIC(ary0)->klass = rb_cArray;
    }
    return ary;
}

/*
 *  call-seq:
 *     ary.combination(n) { |c| block }    -> ary
 *     ary.combination(n)                  -> an_enumerator
 *
 * When invoked with a block, yields all combinations of length <i>n</i>
 * of elements from <i>ary</i> and then returns <i>ary</i> itself.
 * The implementation makes no guarantees about the order in which
 * the combinations are yielded.
 *
 * If no block is given, an enumerator is returned instead.
 *
 * Examples:
 *
 *     a = [1, 2, 3, 4]
 *     a.combination(1).to_a  #=> [[1],[2],[3],[4]]
 *     a.combination(2).to_a  #=> [[1,2],[1,3],[1,4],[2,3],[2,4],[3,4]]
 *     a.combination(3).to_a  #=> [[1,2,3],[1,2,4],[1,3,4],[2,3,4]]
 *     a.combination(4).to_a  #=> [[1,2,3,4]]
 *     a.combination(0).to_a  #=> [[]] # one combination of length 0
 *     a.combination(5).to_a  #=> []   # no combinations of length 5
 *
 */

static VALUE
rb_ary_combination(VALUE ary, VALUE num)
{
    long n, i, len;

    n = NUM2LONG(num);
    RETURN_ENUMERATOR(ary, 1, &num);
    len = RARRAY_LEN(ary);
    if (n < 0 || len < n) {
	/* yield nothing */
    }
    else if (n == 0) {
	rb_yield(rb_ary_new2(0));
    }
    else if (n == 1) {
	for (i = 0; i < len; i++) {
	    rb_yield(rb_ary_new3(1, RARRAY_PTR(ary)[i]));
	}
    }
    else {
	volatile VALUE t0 = tmpbuf(n+1, sizeof(long));
	long *stack = (long*)RSTRING_PTR(t0);
	volatile VALUE cc = tmpary(n);
	VALUE *chosen = RARRAY_PTR(cc);
	long lev = 0;

	MEMZERO(stack, long, n);
	stack[0] = -1;
	for (;;) {
	    chosen[lev] = RARRAY_PTR(ary)[stack[lev+1]];
	    for (lev++; lev < n; lev++) {
		chosen[lev] = RARRAY_PTR(ary)[stack[lev+1] = stack[lev]+1];
	    }
	    rb_yield(rb_ary_new4(n, chosen));
	    if (RBASIC(t0)->klass) {
		rb_raise(rb_eRuntimeError, "combination reentered");
	    }
	    do {
		if (lev == 0) goto done;
		stack[lev--]++;
	    } while (stack[lev+1]+n == len+lev+1);
	}
    done:
	tmpbuf_discard(t0);
	tmpary_discard(cc);
    }
    return ary;
}

/*
 * Recursively compute repeated permutations of r elements of the set
 * [0..n-1].
 * When we have a complete repeated permutation of array indexes, copy the
 * values at those indexes into a new array and yield that array.
 *
 * n: the size of the set
 * r: the number of elements in each permutation
 * p: the array (of size r) that we're filling in
 * index: what index we're filling in now
 * values: the Ruby array that holds the actual values to permute
 */
static void
rpermute0(long n, long r, long *p, long index, VALUE values)
{
    long i, j;
    for (i = 0; i < n; i++) {
	p[index] = i;
	if (index < r-1) {              /* if not done yet */
	    rpermute0(n, r, p, index+1, values); /* recurse */
	}
	else {
	    /* We have a complete permutation of array indexes */
	    /* Build a ruby array of the corresponding values */
	    /* And yield it to the associated block */
	    VALUE result = rb_ary_new2(r);
	    VALUE *result_array = RARRAY_PTR(result);
	    const VALUE *values_array = RARRAY_PTR(values);

	    for (j = 0; j < r; j++) result_array[j] = values_array[p[j]];
	    ARY_SET_LEN(result, r);
	    rb_yield(result);
	    if (RBASIC(values)->klass) {
		rb_raise(rb_eRuntimeError, "repeated permute reentered");
	    }
	}
    }
}

/*
<<<<<<< HEAD
 *  call-seq:
 *     ary.repeated_permutation(n) { |p| block } -> ary
 *     ary.repeated_permutation(n)               -> an_enumerator
 *
 * When invoked with a block, yield all repeated permutations of length
 * <i>n</i> of the elements of <i>ary</i>, then return the array itself.
 * The implementation makes no guarantees about the order in which
 * the repeated permutations are yielded.
 *
 * If no block is given, an enumerator is returned instead.
 *
 * Examples:
 *
 *     a = [1, 2]
 *     a.repeated_permutation(1).to_a  #=> [[1], [2]]
 *     a.repeated_permutation(2).to_a  #=> [[1,1],[1,2],[2,1],[2,2]]
 *     a.repeated_permutation(3).to_a  #=> [[1,1,1],[1,1,2],[1,2,1],[1,2,2],
 *                                     #    [2,1,1],[2,1,2],[2,2,1],[2,2,2]]
 *     a.repeated_permutation(0).to_a  #=> [[]] # one permutation of length 0
 */

static VALUE
rb_ary_repeated_permutation(VALUE ary, VALUE num)
{
    long r, n, i;

    n = RARRAY_LEN(ary);                  /* Array length */
    RETURN_ENUMERATOR(ary, 1, &num);      /* Return enumerator if no block */
    r = NUM2LONG(num);                    /* Permutation size from argument */

    if (r < 0) {
	/* no permutations: yield nothing */
    }
    else if (r == 0) { /* exactly one permutation: the zero-length array */
	rb_yield(rb_ary_new2(0));
    }
    else if (r == 1) { /* this is a special, easy case */
	for (i = 0; i < RARRAY_LEN(ary); i++) {
	    rb_yield(rb_ary_new3(1, RARRAY_PTR(ary)[i]));
	}
    }
    else {             /* this is the general case */
	volatile VALUE t0 = tmpbuf(r, sizeof(long));
	long *p = (long*)RSTRING_PTR(t0);
	VALUE ary0 = ary_make_substitution(ary); /* private defensive copy of ary */
	RBASIC(ary0)->klass = 0;

	rpermute0(n, r, p, 0, ary0); /* compute and yield repeated permutations */
	tmpbuf_discard(t0);
	RBASIC(ary0)->klass = rb_cArray;
    }
    return ary;
}

static void
rcombinate0(long n, long r, long *p, long index, long rest, VALUE values)
{
    long j;
    if (rest > 0) {
	for (; index < n; ++index) {
	    p[r-rest] = index;
	    rcombinate0(n, r, p, index, rest-1, values);
	}
    }
    else {
	VALUE result = rb_ary_new2(r);
	VALUE *result_array = RARRAY_PTR(result);
	const VALUE *values_array = RARRAY_PTR(values);

	for (j = 0; j < r; ++j) result_array[j] = values_array[p[j]];
	ARY_SET_LEN(result, r);
	rb_yield(result);
	if (RBASIC(values)->klass) {
	    rb_raise(rb_eRuntimeError, "repeated combination reentered");
	}
    }
}

/*
 *  call-seq:
 *     ary.repeated_combination(n) { |c| block } -> ary
 *     ary.repeated_combination(n)               -> an_enumerator
 *
 * When invoked with a block, yields all repeated combinations of
 * length <i>n</i> of elements from <i>ary</i> and then returns
 * <i>ary</i> itself.
 * The implementation makes no guarantees about the order in which
 * the repeated combinations are yielded.
 *
 * If no block is given, an enumerator is returned instead.
 *
 * Examples:
 *
 *     a = [1, 2, 3]
 *     a.repeated_combination(1).to_a  #=> [[1], [2], [3]]
 *     a.repeated_combination(2).to_a  #=> [[1,1],[1,2],[1,3],[2,2],[2,3],[3,3]]
 *     a.repeated_combination(3).to_a  #=> [[1,1,1],[1,1,2],[1,1,3],[1,2,2],[1,2,3],
 *                                     #    [1,3,3],[2,2,2],[2,2,3],[2,3,3],[3,3,3]]
 *     a.repeated_combination(4).to_a  #=> [[1,1,1,1],[1,1,1,2],[1,1,1,3],[1,1,2,2],[1,1,2,3],
 *                                     #    [1,1,3,3],[1,2,2,2],[1,2,2,3],[1,2,3,3],[1,3,3,3],
 *                                     #    [2,2,2,2],[2,2,2,3],[2,2,3,3],[2,3,3,3],[3,3,3,3]]
 *     a.repeated_combination(0).to_a  #=> [[]] # one combination of length 0
 *
 */

static VALUE
rb_ary_repeated_combination(VALUE ary, VALUE num)
{
    long n, i, len;

    n = NUM2LONG(num);                 /* Combination size from argument */
    RETURN_ENUMERATOR(ary, 1, &num);   /* Return enumerator if no block */
    len = RARRAY_LEN(ary);
    if (n < 0) {
	/* yield nothing */
    }
    else if (n == 0) {
	rb_yield(rb_ary_new2(0));
    }
    else if (n == 1) {
	for (i = 0; i < len; i++) {
	    rb_yield(rb_ary_new3(1, RARRAY_PTR(ary)[i]));
	}
    }
    else if (len == 0) {
	/* yield nothing */
    }
    else {
	volatile VALUE t0 = tmpbuf(n, sizeof(long));
	long *p = (long*)RSTRING_PTR(t0);
	VALUE ary0 = ary_make_substitution(ary); /* private defensive copy of ary */
	RBASIC(ary0)->klass = 0;

	rcombinate0(len, n, p, 0, n, ary0); /* compute and yield repeated combinations */
	tmpbuf_discard(t0);
	RBASIC(ary0)->klass = rb_cArray;
    }
    return ary;
}

/*
 *  call-seq:
 *     ary.product(other_ary, ...)                -> new_ary
 *     ary.product(other_ary, ...) { |p| block }  -> ary
 *
=======
 *  call-seq:
 *     ary.repeated_permutation(n) { |p| block } -> ary
 *     ary.repeated_permutation(n)               -> an_enumerator
 *
 * When invoked with a block, yield all repeated permutations of length
 * <i>n</i> of the elements of <i>ary</i>, then return the array itself.
 * The implementation makes no guarantees about the order in which
 * the repeated permutations are yielded.
 *
 * If no block is given, an enumerator is returned instead.
 *
 * Examples:
 *
 *     a = [1, 2]
 *     a.repeated_permutation(1).to_a  #=> [[1], [2]]
 *     a.repeated_permutation(2).to_a  #=> [[1,1],[1,2],[2,1],[2,2]]
 *     a.repeated_permutation(3).to_a  #=> [[1,1,1],[1,1,2],[1,2,1],[1,2,2],
 *                                     #    [2,1,1],[2,1,2],[2,2,1],[2,2,2]]
 *     a.repeated_permutation(0).to_a  #=> [[]] # one permutation of length 0
 */

static VALUE
rb_ary_repeated_permutation(VALUE ary, VALUE num)
{
    long r, n, i;

    n = RARRAY_LEN(ary);                  /* Array length */
    RETURN_ENUMERATOR(ary, 1, &num);      /* Return enumerator if no block */
    r = NUM2LONG(num);                    /* Permutation size from argument */

    if (r < 0) {
	/* no permutations: yield nothing */
    }
    else if (r == 0) { /* exactly one permutation: the zero-length array */
	rb_yield(rb_ary_new2(0));
    }
    else if (r == 1) { /* this is a special, easy case */
	for (i = 0; i < RARRAY_LEN(ary); i++) {
	    rb_yield(rb_ary_new3(1, RARRAY_PTR(ary)[i]));
	}
    }
    else {             /* this is the general case */
	volatile VALUE t0 = tmpbuf(r, sizeof(long));
	long *p = (long*)RSTRING_PTR(t0);
	VALUE ary0 = ary_make_shared_copy(ary); /* private defensive copy of ary */
	RBASIC(ary0)->klass = 0;

	rpermute0(n, r, p, 0, ary0); /* compute and yield repeated permutations */
	tmpbuf_discard(t0);
	RBASIC(ary0)->klass = rb_cArray;
    }
    return ary;
}

static void
rcombinate0(long n, long r, long *p, long index, long rest, VALUE values)
{
    long j;
    if (rest > 0) {
	for (; index < n; ++index) {
	    p[r-rest] = index;
	    rcombinate0(n, r, p, index, rest-1, values);
	}
    }
    else {
	VALUE result = rb_ary_new2(r);
	VALUE *result_array = RARRAY_PTR(result);
	const VALUE *values_array = RARRAY_PTR(values);

	for (j = 0; j < r; ++j) result_array[j] = values_array[p[j]];
	ARY_SET_LEN(result, r);
	rb_yield(result);
	if (RBASIC(values)->klass) {
	    rb_raise(rb_eRuntimeError, "repeated combination reentered");
	}
    }
}

/*
 *  call-seq:
 *     ary.repeated_combination(n) { |c| block } -> ary
 *     ary.repeated_combination(n)               -> an_enumerator
 *
 * When invoked with a block, yields all repeated combinations of
 * length <i>n</i> of elements from <i>ary</i> and then returns
 * <i>ary</i> itself.
 * The implementation makes no guarantees about the order in which
 * the repeated combinations are yielded.
 *
 * If no block is given, an enumerator is returned instead.
 *
 * Examples:
 *
 *     a = [1, 2, 3]
 *     a.repeated_combination(1).to_a  #=> [[1], [2], [3]]
 *     a.repeated_combination(2).to_a  #=> [[1,1],[1,2],[1,3],[2,2],[2,3],[3,3]]
 *     a.repeated_combination(3).to_a  #=> [[1,1,1],[1,1,2],[1,1,3],[1,2,2],[1,2,3],
 *                                     #    [1,3,3],[2,2,2],[2,2,3],[2,3,3],[3,3,3]]
 *     a.repeated_combination(4).to_a  #=> [[1,1,1,1],[1,1,1,2],[1,1,1,3],[1,1,2,2],[1,1,2,3],
 *                                     #    [1,1,3,3],[1,2,2,2],[1,2,2,3],[1,2,3,3],[1,3,3,3],
 *                                     #    [2,2,2,2],[2,2,2,3],[2,2,3,3],[2,3,3,3],[3,3,3,3]]
 *     a.repeated_combination(0).to_a  #=> [[]] # one combination of length 0
 *
 */

static VALUE
rb_ary_repeated_combination(VALUE ary, VALUE num)
{
    long n, i, len;

    n = NUM2LONG(num);                 /* Combination size from argument */
    RETURN_ENUMERATOR(ary, 1, &num);   /* Return enumerator if no block */
    len = RARRAY_LEN(ary);
    if (n < 0) {
	/* yield nothing */
    }
    else if (n == 0) {
	rb_yield(rb_ary_new2(0));
    }
    else if (n == 1) {
	for (i = 0; i < len; i++) {
	    rb_yield(rb_ary_new3(1, RARRAY_PTR(ary)[i]));
	}
    }
    else if (len == 0) {
	/* yield nothing */
    }
    else {
	volatile VALUE t0 = tmpbuf(n, sizeof(long));
	long *p = (long*)RSTRING_PTR(t0);
	VALUE ary0 = ary_make_shared_copy(ary); /* private defensive copy of ary */
	RBASIC(ary0)->klass = 0;

	rcombinate0(len, n, p, 0, n, ary0); /* compute and yield repeated combinations */
	tmpbuf_discard(t0);
	RBASIC(ary0)->klass = rb_cArray;
    }
    return ary;
}

/*
 *  call-seq:
 *     ary.product(other_ary, ...)                -> new_ary
 *     ary.product(other_ary, ...) { |p| block }  -> ary
 *
>>>>>>> b88a5027
 *  Returns an array of all combinations of elements from all arrays,
 *  The length of the returned array is the product of the length
 *  of +self+ and the argument arrays.
 *  If given a block, <i>product</i> will yield all combinations
 *  and return +self+ instead.
 *
 *
 *     [1,2,3].product([4,5])     #=> [[1,4],[1,5],[2,4],[2,5],[3,4],[3,5]]
 *     [1,2].product([1,2])       #=> [[1,1],[1,2],[2,1],[2,2]]
 *     [1,2].product([3,4],[5,6]) #=> [[1,3,5],[1,3,6],[1,4,5],[1,4,6],
 *                                #     [2,3,5],[2,3,6],[2,4,5],[2,4,6]]
 *     [1,2].product()            #=> [[1],[2]]
 *     [1,2].product([])          #=> []
 */

static VALUE
rb_ary_product(int argc, VALUE *argv, VALUE ary)
{
    int n = argc+1;    /* How many arrays we're operating on */
    volatile VALUE t0 = tmpary(n);
    volatile VALUE t1 = tmpbuf(n, sizeof(int));
    VALUE *arrays = RARRAY_PTR(t0); /* The arrays we're computing the product of */
    int *counters = (int*)RSTRING_PTR(t1); /* The current position in each one */
    VALUE result = Qnil;      /* The array we'll be returning, when no block given */
    long i,j;
    long resultlen = 1;

    RBASIC(t0)->klass = 0;
    RBASIC(t1)->klass = 0;

    /* initialize the arrays of arrays */
    ARY_SET_LEN(t0, n);
    arrays[0] = ary;
    for (i = 1; i < n; i++) arrays[i] = Qnil;
    for (i = 1; i < n; i++) arrays[i] = to_ary(argv[i-1]);

    /* initialize the counters for the arrays */
    for (i = 0; i < n; i++) counters[i] = 0;

    /* Otherwise, allocate and fill in an array of results */
    if (rb_block_given_p()) {
	/* Make defensive copies of arrays; exit if any is empty */
	for (i = 0; i < n; i++) {
	    if (RARRAY_LEN(arrays[i]) == 0) goto done;
<<<<<<< HEAD
	    arrays[i] = ary_make_substitution(arrays[i]);
=======
	    arrays[i] = ary_make_shared_copy(arrays[i]);
>>>>>>> b88a5027
	}
    }
    else {
	/* Compute the length of the result array; return [] if any is empty */
	for (i = 0; i < n; i++) {
	    long k = RARRAY_LEN(arrays[i]), l = resultlen;
	    if (k == 0) {
		result = rb_ary_new2(0);
		goto done;
	    }
	    resultlen *= k;
	    if (resultlen < k || resultlen < l || resultlen / k != l) {
		rb_raise(rb_eRangeError, "too big to product");
	    }
	}
	result = rb_ary_new2(resultlen);
    }
    for (;;) {
	int m;
	/* fill in one subarray */
	VALUE subarray = rb_ary_new2(n);
	for (j = 0; j < n; j++) {
	    rb_ary_push(subarray, rb_ary_entry(arrays[j], counters[j]));
	}

	/* put it on the result array */
	if(NIL_P(result)) {
	    FL_SET(t0, FL_USER5);
	    rb_yield(subarray);
	    if (! FL_TEST(t0, FL_USER5)) {
		rb_raise(rb_eRuntimeError, "product reentered");
	    }
	    else {
		FL_UNSET(t0, FL_USER5);
	    }
	}
	else {
	    rb_ary_push(result, subarray);
	}

	/*
	 * Increment the last counter.  If it overflows, reset to 0
	 * and increment the one before it.
	 */
	m = n-1;
	counters[m]++;
	while (counters[m] == RARRAY_LEN(arrays[m])) {
	    counters[m] = 0;
	    /* If the first counter overlows, we are done */
	    if (--m < 0) goto done;
	    counters[m]++;
	}
    }
done:
    tmpary_discard(t0);
    tmpbuf_discard(t1);

    return NIL_P(result) ? ary : result;
}

/*
 *  call-seq:
 *     ary.take(n)               -> new_ary
 *
 *  Returns first n elements from <i>ary</i>.
 *
 *     a = [1, 2, 3, 4, 5, 0]
 *     a.take(3)             #=> [1, 2, 3]
 *
 */

static VALUE
rb_ary_take(VALUE obj, VALUE n)
{
    long len = NUM2LONG(n);
    if (len < 0) {
	rb_raise(rb_eArgError, "attempt to take negative size");
    }
    return rb_ary_subseq(obj, 0, len);
}

/*
 *  call-seq:
 *     ary.take_while {|arr| block }   -> new_ary
 *     ary.take_while                  -> an_enumerator
 *
 *  Passes elements to the block until the block returns +nil+ or +false+,
 *  then stops iterating and returns an array of all prior elements.
 *
 *  If no block is given, an enumerator is returned instead.
 *
 *     a = [1, 2, 3, 4, 5, 0]
 *     a.take_while {|i| i < 3 }   #=> [1, 2]
 *
 */

static VALUE
rb_ary_take_while(VALUE ary)
{
    long i;

    RETURN_ENUMERATOR(ary, 0, 0);
    for (i = 0; i < RARRAY_LEN(ary); i++) {
	if (!RTEST(rb_yield(RARRAY_PTR(ary)[i]))) break;
    }
    return rb_ary_take(ary, LONG2FIX(i));
}

/*
 *  call-seq:
 *     ary.drop(n)               -> new_ary
 *
 *  Drops first n elements from <i>ary</i>, and returns rest elements
 *  in an array.
 *
 *     a = [1, 2, 3, 4, 5, 0]
 *     a.drop(3)             #=> [4, 5, 0]
 *
 */

static VALUE
rb_ary_drop(VALUE ary, VALUE n)
{
    VALUE result;
    long pos = NUM2LONG(n);
    if (pos < 0) {
	rb_raise(rb_eArgError, "attempt to drop negative size");
    }

    result = rb_ary_subseq(ary, pos, RARRAY_LEN(ary));
    if (result == Qnil) result = rb_ary_new();
    return result;
}

/*
 *  call-seq:
 *     ary.drop_while {|arr| block }   -> new_ary
 *     ary.drop_while                  -> an_enumerator
 *
 *  Drops elements up to, but not including, the first element for
 *  which the block returns +nil+ or +false+ and returns an array
 *  containing the remaining elements.
 *
 *  If no block is given, an enumerator is returned instead.
 *
 *     a = [1, 2, 3, 4, 5, 0]
 *     a.drop_while {|i| i < 3 }   #=> [3, 4, 5, 0]
 *
 */

static VALUE
rb_ary_drop_while(VALUE ary)
{
    long i;

    RETURN_ENUMERATOR(ary, 0, 0);
    for (i = 0; i < RARRAY_LEN(ary); i++) {
	if (!RTEST(rb_yield(RARRAY_PTR(ary)[i]))) break;
    }
    return rb_ary_drop(ary, LONG2FIX(i));
}



/* Arrays are ordered, integer-indexed collections of any object.
 * Array indexing starts at 0, as in C or Java.  A negative index is
 * assumed to be relative to the end of the array---that is, an index of -1
 * indicates the last element of the array, -2 is the next to last
 * element in the array, and so on.
 */

void
Init_Array(void)
{
#undef rb_intern
#define rb_intern(str) rb_intern_const(str)

    rb_cArray  = rb_define_class("Array", rb_cObject);
    rb_include_module(rb_cArray, rb_mEnumerable);

    rb_define_alloc_func(rb_cArray, ary_alloc);
    rb_define_singleton_method(rb_cArray, "[]", rb_ary_s_create, -1);
    rb_define_singleton_method(rb_cArray, "try_convert", rb_ary_s_try_convert, 1);
    rb_define_method(rb_cArray, "initialize", rb_ary_initialize, -1);
    rb_define_method(rb_cArray, "initialize_copy", rb_ary_replace, 1);

    rb_define_method(rb_cArray, "inspect", rb_ary_inspect, 0);
    rb_define_alias(rb_cArray,  "to_s", "inspect");
    rb_define_method(rb_cArray, "to_a", rb_ary_to_a, 0);
    rb_define_method(rb_cArray, "to_ary", rb_ary_to_ary_m, 0);
    rb_define_method(rb_cArray, "frozen?",  rb_ary_frozen_p, 0);

    rb_define_method(rb_cArray, "==", rb_ary_equal, 1);
    rb_define_method(rb_cArray, "eql?", rb_ary_eql, 1);
    rb_define_method(rb_cArray, "hash", rb_ary_hash, 0);

    rb_define_method(rb_cArray, "[]", rb_ary_aref, -1);
    rb_define_method(rb_cArray, "[]=", rb_ary_aset, -1);
    rb_define_method(rb_cArray, "at", rb_ary_at, 1);
    rb_define_method(rb_cArray, "fetch", rb_ary_fetch, -1);
    rb_define_method(rb_cArray, "first", rb_ary_first, -1);
    rb_define_method(rb_cArray, "last", rb_ary_last, -1);
    rb_define_method(rb_cArray, "concat", rb_ary_concat, 1);
    rb_define_method(rb_cArray, "<<", rb_ary_push, 1);
    rb_define_method(rb_cArray, "push", rb_ary_push_m, -1);
    rb_define_method(rb_cArray, "pop", rb_ary_pop_m, -1);
    rb_define_method(rb_cArray, "shift", rb_ary_shift_m, -1);
    rb_define_method(rb_cArray, "unshift", rb_ary_unshift_m, -1);
    rb_define_method(rb_cArray, "insert", rb_ary_insert, -1);
    rb_define_method(rb_cArray, "each", rb_ary_each, 0);
    rb_define_method(rb_cArray, "each_index", rb_ary_each_index, 0);
    rb_define_method(rb_cArray, "reverse_each", rb_ary_reverse_each, 0);
    rb_define_method(rb_cArray, "length", rb_ary_length, 0);
    rb_define_alias(rb_cArray,  "size", "length");
    rb_define_method(rb_cArray, "empty?", rb_ary_empty_p, 0);
    rb_define_method(rb_cArray, "find_index", rb_ary_index, -1);
    rb_define_method(rb_cArray, "index", rb_ary_index, -1);
    rb_define_method(rb_cArray, "rindex", rb_ary_rindex, -1);
    rb_define_method(rb_cArray, "join", rb_ary_join_m, -1);
    rb_define_method(rb_cArray, "reverse", rb_ary_reverse_m, 0);
    rb_define_method(rb_cArray, "reverse!", rb_ary_reverse_bang, 0);
    rb_define_method(rb_cArray, "rotate", rb_ary_rotate_m, -1);
    rb_define_method(rb_cArray, "rotate!", rb_ary_rotate_bang, -1);
    rb_define_method(rb_cArray, "sort", rb_ary_sort, 0);
    rb_define_method(rb_cArray, "sort!", rb_ary_sort_bang, 0);
    rb_define_method(rb_cArray, "sort_by!", rb_ary_sort_by_bang, 0);
    rb_define_method(rb_cArray, "collect", rb_ary_collect, 0);
    rb_define_method(rb_cArray, "collect!", rb_ary_collect_bang, 0);
    rb_define_method(rb_cArray, "map", rb_ary_collect, 0);
    rb_define_method(rb_cArray, "map!", rb_ary_collect_bang, 0);
    rb_define_method(rb_cArray, "select", rb_ary_select, 0);
    rb_define_method(rb_cArray, "select!", rb_ary_select_bang, 0);
    rb_define_method(rb_cArray, "keep_if", rb_ary_keep_if, 0);
    rb_define_method(rb_cArray, "values_at", rb_ary_values_at, -1);
    rb_define_method(rb_cArray, "delete", rb_ary_delete, 1);
    rb_define_method(rb_cArray, "delete_at", rb_ary_delete_at_m, 1);
    rb_define_method(rb_cArray, "delete_if", rb_ary_delete_if, 0);
    rb_define_method(rb_cArray, "reject", rb_ary_reject, 0);
    rb_define_method(rb_cArray, "reject!", rb_ary_reject_bang, 0);
    rb_define_method(rb_cArray, "zip", rb_ary_zip, -1);
    rb_define_method(rb_cArray, "transpose", rb_ary_transpose, 0);
    rb_define_method(rb_cArray, "replace", rb_ary_replace, 1);
    rb_define_method(rb_cArray, "clear", rb_ary_clear, 0);
    rb_define_method(rb_cArray, "fill", rb_ary_fill, -1);
    rb_define_method(rb_cArray, "include?", rb_ary_includes, 1);
    rb_define_method(rb_cArray, "<=>", rb_ary_cmp, 1);

    rb_define_method(rb_cArray, "slice", rb_ary_aref, -1);
    rb_define_method(rb_cArray, "slice!", rb_ary_slice_bang, -1);

    rb_define_method(rb_cArray, "assoc", rb_ary_assoc, 1);
    rb_define_method(rb_cArray, "rassoc", rb_ary_rassoc, 1);

    rb_define_method(rb_cArray, "+", rb_ary_plus, 1);
    rb_define_method(rb_cArray, "*", rb_ary_times, 1);

    rb_define_method(rb_cArray, "-", rb_ary_diff, 1);
    rb_define_method(rb_cArray, "&", rb_ary_and, 1);
    rb_define_method(rb_cArray, "|", rb_ary_or, 1);

    rb_define_method(rb_cArray, "uniq", rb_ary_uniq, 0);
    rb_define_method(rb_cArray, "uniq!", rb_ary_uniq_bang, 0);
    rb_define_method(rb_cArray, "compact", rb_ary_compact, 0);
    rb_define_method(rb_cArray, "compact!", rb_ary_compact_bang, 0);
    rb_define_method(rb_cArray, "flatten", rb_ary_flatten, -1);
    rb_define_method(rb_cArray, "flatten!", rb_ary_flatten_bang, -1);
    rb_define_method(rb_cArray, "count", rb_ary_count, -1);
    rb_define_method(rb_cArray, "shuffle!", rb_ary_shuffle_bang, 0);
    rb_define_method(rb_cArray, "shuffle", rb_ary_shuffle, 0);
    rb_define_method(rb_cArray, "sample", rb_ary_sample, -1);
    rb_define_method(rb_cArray, "cycle", rb_ary_cycle, -1);
    rb_define_method(rb_cArray, "permutation", rb_ary_permutation, -1);
    rb_define_method(rb_cArray, "combination", rb_ary_combination, 1);
    rb_define_method(rb_cArray, "repeated_permutation", rb_ary_repeated_permutation, 1);
    rb_define_method(rb_cArray, "repeated_combination", rb_ary_repeated_combination, 1);
    rb_define_method(rb_cArray, "product", rb_ary_product, -1);

    rb_define_method(rb_cArray, "take", rb_ary_take, 1);
    rb_define_method(rb_cArray, "take_while", rb_ary_take_while, 0);
    rb_define_method(rb_cArray, "drop", rb_ary_drop, 1);
    rb_define_method(rb_cArray, "drop_while", rb_ary_drop_while, 0);

    id_cmp = rb_intern("<=>");
}<|MERGE_RESOLUTION|>--- conflicted
+++ resolved
@@ -2323,19 +2323,11 @@
  *  call-seq:
  *     ary.keep_if {|item| block } -> ary
  *     ary.keep_if                 -> an_enumerator
-<<<<<<< HEAD
  *
  *  Deletes every element of +self+ for which <i>block</i> evaluates
  *  to false.
  *  See also <code>Array#select!</code>
  *
-=======
- *
- *  Deletes every element of +self+ for which <i>block</i> evaluates
- *  to false.
- *  See also <code>Array#select!</code>
- *
->>>>>>> b88a5027
  *  If no block is given, an enumerator is returned instead.
  *
  *     a = %w{ a b c d e f }
@@ -2579,19 +2571,11 @@
  *  call-seq:
  *     ary.delete_if {|item| block }  -> ary
  *     ary.delete_if                  -> an_enumerator
-<<<<<<< HEAD
  *
  *  Deletes every element of +self+ for which <i>block</i> evaluates
  *  to true.
  *  See also <code>Array#reject!</code>
  *
-=======
- *
- *  Deletes every element of +self+ for which <i>block</i> evaluates
- *  to true.
- *  See also <code>Array#reject!</code>
- *
->>>>>>> b88a5027
  *  If no block is given, an enumerator is returned instead.
  *
  *     a = [ "a", "b", "c" ]
@@ -4152,7 +4136,6 @@
 }
 
 /*
-<<<<<<< HEAD
  *  call-seq:
  *     ary.repeated_permutation(n) { |p| block } -> ary
  *     ary.repeated_permutation(n)               -> an_enumerator
@@ -4197,7 +4180,7 @@
     else {             /* this is the general case */
 	volatile VALUE t0 = tmpbuf(r, sizeof(long));
 	long *p = (long*)RSTRING_PTR(t0);
-	VALUE ary0 = ary_make_substitution(ary); /* private defensive copy of ary */
+	VALUE ary0 = ary_make_shared_copy(ary); /* private defensive copy of ary */
 	RBASIC(ary0)->klass = 0;
 
 	rpermute0(n, r, p, 0, ary0); /* compute and yield repeated permutations */
@@ -4283,7 +4266,7 @@
     else {
 	volatile VALUE t0 = tmpbuf(n, sizeof(long));
 	long *p = (long*)RSTRING_PTR(t0);
-	VALUE ary0 = ary_make_substitution(ary); /* private defensive copy of ary */
+	VALUE ary0 = ary_make_shared_copy(ary); /* private defensive copy of ary */
 	RBASIC(ary0)->klass = 0;
 
 	rcombinate0(len, n, p, 0, n, ary0); /* compute and yield repeated combinations */
@@ -4298,153 +4281,6 @@
  *     ary.product(other_ary, ...)                -> new_ary
  *     ary.product(other_ary, ...) { |p| block }  -> ary
  *
-=======
- *  call-seq:
- *     ary.repeated_permutation(n) { |p| block } -> ary
- *     ary.repeated_permutation(n)               -> an_enumerator
- *
- * When invoked with a block, yield all repeated permutations of length
- * <i>n</i> of the elements of <i>ary</i>, then return the array itself.
- * The implementation makes no guarantees about the order in which
- * the repeated permutations are yielded.
- *
- * If no block is given, an enumerator is returned instead.
- *
- * Examples:
- *
- *     a = [1, 2]
- *     a.repeated_permutation(1).to_a  #=> [[1], [2]]
- *     a.repeated_permutation(2).to_a  #=> [[1,1],[1,2],[2,1],[2,2]]
- *     a.repeated_permutation(3).to_a  #=> [[1,1,1],[1,1,2],[1,2,1],[1,2,2],
- *                                     #    [2,1,1],[2,1,2],[2,2,1],[2,2,2]]
- *     a.repeated_permutation(0).to_a  #=> [[]] # one permutation of length 0
- */
-
-static VALUE
-rb_ary_repeated_permutation(VALUE ary, VALUE num)
-{
-    long r, n, i;
-
-    n = RARRAY_LEN(ary);                  /* Array length */
-    RETURN_ENUMERATOR(ary, 1, &num);      /* Return enumerator if no block */
-    r = NUM2LONG(num);                    /* Permutation size from argument */
-
-    if (r < 0) {
-	/* no permutations: yield nothing */
-    }
-    else if (r == 0) { /* exactly one permutation: the zero-length array */
-	rb_yield(rb_ary_new2(0));
-    }
-    else if (r == 1) { /* this is a special, easy case */
-	for (i = 0; i < RARRAY_LEN(ary); i++) {
-	    rb_yield(rb_ary_new3(1, RARRAY_PTR(ary)[i]));
-	}
-    }
-    else {             /* this is the general case */
-	volatile VALUE t0 = tmpbuf(r, sizeof(long));
-	long *p = (long*)RSTRING_PTR(t0);
-	VALUE ary0 = ary_make_shared_copy(ary); /* private defensive copy of ary */
-	RBASIC(ary0)->klass = 0;
-
-	rpermute0(n, r, p, 0, ary0); /* compute and yield repeated permutations */
-	tmpbuf_discard(t0);
-	RBASIC(ary0)->klass = rb_cArray;
-    }
-    return ary;
-}
-
-static void
-rcombinate0(long n, long r, long *p, long index, long rest, VALUE values)
-{
-    long j;
-    if (rest > 0) {
-	for (; index < n; ++index) {
-	    p[r-rest] = index;
-	    rcombinate0(n, r, p, index, rest-1, values);
-	}
-    }
-    else {
-	VALUE result = rb_ary_new2(r);
-	VALUE *result_array = RARRAY_PTR(result);
-	const VALUE *values_array = RARRAY_PTR(values);
-
-	for (j = 0; j < r; ++j) result_array[j] = values_array[p[j]];
-	ARY_SET_LEN(result, r);
-	rb_yield(result);
-	if (RBASIC(values)->klass) {
-	    rb_raise(rb_eRuntimeError, "repeated combination reentered");
-	}
-    }
-}
-
-/*
- *  call-seq:
- *     ary.repeated_combination(n) { |c| block } -> ary
- *     ary.repeated_combination(n)               -> an_enumerator
- *
- * When invoked with a block, yields all repeated combinations of
- * length <i>n</i> of elements from <i>ary</i> and then returns
- * <i>ary</i> itself.
- * The implementation makes no guarantees about the order in which
- * the repeated combinations are yielded.
- *
- * If no block is given, an enumerator is returned instead.
- *
- * Examples:
- *
- *     a = [1, 2, 3]
- *     a.repeated_combination(1).to_a  #=> [[1], [2], [3]]
- *     a.repeated_combination(2).to_a  #=> [[1,1],[1,2],[1,3],[2,2],[2,3],[3,3]]
- *     a.repeated_combination(3).to_a  #=> [[1,1,1],[1,1,2],[1,1,3],[1,2,2],[1,2,3],
- *                                     #    [1,3,3],[2,2,2],[2,2,3],[2,3,3],[3,3,3]]
- *     a.repeated_combination(4).to_a  #=> [[1,1,1,1],[1,1,1,2],[1,1,1,3],[1,1,2,2],[1,1,2,3],
- *                                     #    [1,1,3,3],[1,2,2,2],[1,2,2,3],[1,2,3,3],[1,3,3,3],
- *                                     #    [2,2,2,2],[2,2,2,3],[2,2,3,3],[2,3,3,3],[3,3,3,3]]
- *     a.repeated_combination(0).to_a  #=> [[]] # one combination of length 0
- *
- */
-
-static VALUE
-rb_ary_repeated_combination(VALUE ary, VALUE num)
-{
-    long n, i, len;
-
-    n = NUM2LONG(num);                 /* Combination size from argument */
-    RETURN_ENUMERATOR(ary, 1, &num);   /* Return enumerator if no block */
-    len = RARRAY_LEN(ary);
-    if (n < 0) {
-	/* yield nothing */
-    }
-    else if (n == 0) {
-	rb_yield(rb_ary_new2(0));
-    }
-    else if (n == 1) {
-	for (i = 0; i < len; i++) {
-	    rb_yield(rb_ary_new3(1, RARRAY_PTR(ary)[i]));
-	}
-    }
-    else if (len == 0) {
-	/* yield nothing */
-    }
-    else {
-	volatile VALUE t0 = tmpbuf(n, sizeof(long));
-	long *p = (long*)RSTRING_PTR(t0);
-	VALUE ary0 = ary_make_shared_copy(ary); /* private defensive copy of ary */
-	RBASIC(ary0)->klass = 0;
-
-	rcombinate0(len, n, p, 0, n, ary0); /* compute and yield repeated combinations */
-	tmpbuf_discard(t0);
-	RBASIC(ary0)->klass = rb_cArray;
-    }
-    return ary;
-}
-
-/*
- *  call-seq:
- *     ary.product(other_ary, ...)                -> new_ary
- *     ary.product(other_ary, ...) { |p| block }  -> ary
- *
->>>>>>> b88a5027
  *  Returns an array of all combinations of elements from all arrays,
  *  The length of the returned array is the product of the length
  *  of +self+ and the argument arrays.
@@ -4489,11 +4325,7 @@
 	/* Make defensive copies of arrays; exit if any is empty */
 	for (i = 0; i < n; i++) {
 	    if (RARRAY_LEN(arrays[i]) == 0) goto done;
-<<<<<<< HEAD
-	    arrays[i] = ary_make_substitution(arrays[i]);
-=======
 	    arrays[i] = ary_make_shared_copy(arrays[i]);
->>>>>>> b88a5027
 	}
     }
     else {
